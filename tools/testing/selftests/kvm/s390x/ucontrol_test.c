--- conflicted
+++ resolved
@@ -330,7 +330,6 @@
 
 /*
  * Handle the SIEIC exit
-<<<<<<< HEAD
  * * fail on codes not expected in the test cases
  * Returns if interception is handled / execution can be continued
  */
@@ -374,51 +373,6 @@
  * * fail on codes not expected in the test cases
  * Returns if interception is handled / execution can be continued
  */
-=======
- * * fail on codes not expected in the test cases
- * Returns if interception is handled / execution can be continued
- */
-static void uc_skey_enable(FIXTURE_DATA(uc_kvm) *self)
-{
-	struct kvm_s390_sie_block *sie_block = self->sie_block;
-
-	/* disable KSS */
-	sie_block->cpuflags &= ~CPUSTAT_KSS;
-	/* disable skey inst interception */
-	sie_block->ictl &= ~(ICTL_ISKE | ICTL_SSKE | ICTL_RRBE);
-}
-
-/*
- * Handle the instruction intercept
- * Returns if interception is handled / execution can be continued
- */
-static bool uc_handle_insn_ic(FIXTURE_DATA(uc_kvm) *self)
-{
-	struct kvm_s390_sie_block *sie_block = self->sie_block;
-	int ilen = insn_length(sie_block->ipa >> 8);
-	struct kvm_run *run = self->run;
-
-	switch (run->s390_sieic.ipa) {
-	case 0xB229: /* ISKE */
-	case 0xB22b: /* SSKE */
-	case 0xB22a: /* RRBE */
-		uc_skey_enable(self);
-
-		/* rewind to reexecute intercepted instruction */
-		run->psw_addr = run->psw_addr - ilen;
-		pr_info("rewind guest addr to 0x%.16llx\n", run->psw_addr);
-		return true;
-	default:
-		return false;
-	}
-}
-
-/*
- * Handle the SIEIC exit
- * * fail on codes not expected in the test cases
- * Returns if interception is handled / execution can be continued
- */
->>>>>>> f7da8f3a
 static bool uc_handle_sieic(FIXTURE_DATA(uc_kvm) *self)
 {
 	struct kvm_s390_sie_block *sie_block = self->sie_block;
@@ -684,8 +638,6 @@
 	uc_assert_diag44(self);
 }
 
-<<<<<<< HEAD
-=======
 static char uc_flic_b[PAGE_SIZE];
 static struct kvm_s390_io_adapter uc_flic_ioa = { .id = 0 };
 static struct kvm_s390_io_adapter_req uc_flic_ioam = { .id = 0 };
@@ -853,5 +805,4 @@
 	ASSERT_EQ(EINVAL, errno) TH_LOG("err %s (%i)", strerror(errno), errno);
 }
 
->>>>>>> f7da8f3a
 TEST_HARNESS_MAIN