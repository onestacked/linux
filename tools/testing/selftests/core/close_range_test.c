// SPDX-License-Identifier: GPL-2.0

#define _GNU_SOURCE
#include <errno.h>
#include <fcntl.h>
#include <linux/kernel.h>
#include <limits.h>
#include <stdbool.h>
#include <stdio.h>
#include <stdlib.h>
#include <string.h>
#include <syscall.h>
#include <unistd.h>
#include <sys/resource.h>
#include <linux/close_range.h>

#include "../kselftest_harness.h"
#include "../clone3/clone3_selftests.h"


#ifndef F_LINUX_SPECIFIC_BASE
#define F_LINUX_SPECIFIC_BASE 1024
#endif

#ifndef F_DUPFD_QUERY
#define F_DUPFD_QUERY (F_LINUX_SPECIFIC_BASE + 3)
#endif

#ifndef F_CREATED_QUERY
#define F_CREATED_QUERY (F_LINUX_SPECIFIC_BASE + 4)
#endif

static inline int sys_close_range(unsigned int fd, unsigned int max_fd,
				  unsigned int flags)
{
	return syscall(__NR_close_range, fd, max_fd, flags);
}

TEST(core_close_range)
{
	int i, ret;
	int open_fds[101];

	for (i = 0; i < ARRAY_SIZE(open_fds); i++) {
		int fd;

		fd = open("/dev/null", O_RDONLY | O_CLOEXEC);
		ASSERT_GE(fd, 0) {
			if (errno == ENOENT)
				SKIP(return, "Skipping test since /dev/null does not exist");
		}

		open_fds[i] = fd;
	}

	EXPECT_EQ(-1, sys_close_range(open_fds[0], open_fds[100], -1)) {
		if (errno == ENOSYS)
			SKIP(return, "close_range() syscall not supported");
	}

	for (i = 0; i < 100; i++) {
		ret = fcntl(open_fds[i], F_DUPFD_QUERY, open_fds[i + 1]);
		if (ret < 0) {
			EXPECT_EQ(errno, EINVAL);
		} else {
			EXPECT_EQ(ret, 0);
		}
	}

	EXPECT_EQ(0, sys_close_range(open_fds[0], open_fds[50], 0));

	for (i = 0; i <= 50; i++)
		EXPECT_EQ(-1, fcntl(open_fds[i], F_GETFL));

	for (i = 51; i <= 100; i++)
		EXPECT_GT(fcntl(open_fds[i], F_GETFL), -1);

	/* create a couple of gaps */
	close(57);
	close(78);
	close(81);
	close(82);
	close(84);
	close(90);

	EXPECT_EQ(0, sys_close_range(open_fds[51], open_fds[92], 0));

	for (i = 51; i <= 92; i++)
		EXPECT_EQ(-1, fcntl(open_fds[i], F_GETFL));

	for (i = 93; i <= 100; i++)
		EXPECT_GT(fcntl(open_fds[i], F_GETFL), -1);

	/* test that the kernel caps and still closes all fds */
	EXPECT_EQ(0, sys_close_range(open_fds[93], open_fds[99], 0));

	for (i = 93; i <= 99; i++)
		EXPECT_EQ(-1, fcntl(open_fds[i], F_GETFL));

	EXPECT_GT(fcntl(open_fds[i], F_GETFL), -1);

	EXPECT_EQ(0, sys_close_range(open_fds[100], open_fds[100], 0));

	EXPECT_EQ(-1, fcntl(open_fds[100], F_GETFL));
}

TEST(close_range_unshare)
{
	int i, ret, status;
	pid_t pid;
	int open_fds[101];
	struct __clone_args args = {
		.flags = CLONE_FILES,
		.exit_signal = SIGCHLD,
	};

	for (i = 0; i < ARRAY_SIZE(open_fds); i++) {
		int fd;

		fd = open("/dev/null", O_RDONLY | O_CLOEXEC);
		ASSERT_GE(fd, 0) {
			if (errno == ENOENT)
				SKIP(return, "Skipping test since /dev/null does not exist");
		}

		open_fds[i] = fd;
	}

	pid = sys_clone3(&args, sizeof(args));
	ASSERT_GE(pid, 0);

	if (pid == 0) {
		ret = sys_close_range(open_fds[0], open_fds[50],
				      CLOSE_RANGE_UNSHARE);
		if (ret)
			exit(EXIT_FAILURE);

		for (i = 0; i <= 50; i++)
			if (fcntl(open_fds[i], F_GETFL) != -1)
				exit(EXIT_FAILURE);

		for (i = 51; i <= 100; i++)
			if (fcntl(open_fds[i], F_GETFL) == -1)
				exit(EXIT_FAILURE);

		/* create a couple of gaps */
		close(57);
		close(78);
		close(81);
		close(82);
		close(84);
		close(90);

		ret = sys_close_range(open_fds[51], open_fds[92],
				      CLOSE_RANGE_UNSHARE);
		if (ret)
			exit(EXIT_FAILURE);

		for (i = 51; i <= 92; i++)
			if (fcntl(open_fds[i], F_GETFL) != -1)
				exit(EXIT_FAILURE);

		for (i = 93; i <= 100; i++)
			if (fcntl(open_fds[i], F_GETFL) == -1)
				exit(EXIT_FAILURE);

		/* test that the kernel caps and still closes all fds */
		ret = sys_close_range(open_fds[93], open_fds[99],
				      CLOSE_RANGE_UNSHARE);
		if (ret)
			exit(EXIT_FAILURE);

		for (i = 93; i <= 99; i++)
			if (fcntl(open_fds[i], F_GETFL) != -1)
				exit(EXIT_FAILURE);

		if (fcntl(open_fds[100], F_GETFL) == -1)
			exit(EXIT_FAILURE);

		ret = sys_close_range(open_fds[100], open_fds[100],
				      CLOSE_RANGE_UNSHARE);
		if (ret)
			exit(EXIT_FAILURE);

		if (fcntl(open_fds[100], F_GETFL) != -1)
			exit(EXIT_FAILURE);

		exit(EXIT_SUCCESS);
	}

	EXPECT_EQ(waitpid(pid, &status, 0), pid);
	EXPECT_EQ(true, WIFEXITED(status));
	EXPECT_EQ(0, WEXITSTATUS(status));
}

TEST(close_range_unshare_capped)
{
	int i, ret, status;
	pid_t pid;
	int open_fds[101];
	struct __clone_args args = {
		.flags = CLONE_FILES,
		.exit_signal = SIGCHLD,
	};

	for (i = 0; i < ARRAY_SIZE(open_fds); i++) {
		int fd;

		fd = open("/dev/null", O_RDONLY | O_CLOEXEC);
		ASSERT_GE(fd, 0) {
			if (errno == ENOENT)
				SKIP(return, "Skipping test since /dev/null does not exist");
		}

		open_fds[i] = fd;
	}

	pid = sys_clone3(&args, sizeof(args));
	ASSERT_GE(pid, 0);

	if (pid == 0) {
		ret = sys_close_range(open_fds[0], UINT_MAX,
				      CLOSE_RANGE_UNSHARE);
		if (ret)
			exit(EXIT_FAILURE);

		for (i = 0; i <= 100; i++)
			if (fcntl(open_fds[i], F_GETFL) != -1)
				exit(EXIT_FAILURE);

		exit(EXIT_SUCCESS);
	}

	EXPECT_EQ(waitpid(pid, &status, 0), pid);
	EXPECT_EQ(true, WIFEXITED(status));
	EXPECT_EQ(0, WEXITSTATUS(status));
}

TEST(close_range_cloexec)
{
	int i, ret;
	int open_fds[101];
	struct rlimit rlimit;

	for (i = 0; i < ARRAY_SIZE(open_fds); i++) {
		int fd;

		fd = open("/dev/null", O_RDONLY);
		ASSERT_GE(fd, 0) {
			if (errno == ENOENT)
				SKIP(return, "Skipping test since /dev/null does not exist");
		}

		open_fds[i] = fd;
	}

	ret = sys_close_range(1000, 1000, CLOSE_RANGE_CLOEXEC);
	if (ret < 0) {
		if (errno == ENOSYS)
			SKIP(return, "close_range() syscall not supported");
		if (errno == EINVAL)
			SKIP(return, "close_range() doesn't support CLOSE_RANGE_CLOEXEC");
	}

	/* Ensure the FD_CLOEXEC bit is set also with a resource limit in place.  */
	ASSERT_EQ(0, getrlimit(RLIMIT_NOFILE, &rlimit));
	rlimit.rlim_cur = 25;
	ASSERT_EQ(0, setrlimit(RLIMIT_NOFILE, &rlimit));

	/* Set close-on-exec for two ranges: [0-50] and [75-100].  */
	ret = sys_close_range(open_fds[0], open_fds[50], CLOSE_RANGE_CLOEXEC);
	ASSERT_EQ(0, ret);
	ret = sys_close_range(open_fds[75], open_fds[100], CLOSE_RANGE_CLOEXEC);
	ASSERT_EQ(0, ret);

	for (i = 0; i <= 50; i++) {
		int flags = fcntl(open_fds[i], F_GETFD);

		EXPECT_GT(flags, -1);
		EXPECT_EQ(flags & FD_CLOEXEC, FD_CLOEXEC);
	}

	for (i = 51; i <= 74; i++) {
		int flags = fcntl(open_fds[i], F_GETFD);

		EXPECT_GT(flags, -1);
		EXPECT_EQ(flags & FD_CLOEXEC, 0);
	}

	for (i = 75; i <= 100; i++) {
		int flags = fcntl(open_fds[i], F_GETFD);

		EXPECT_GT(flags, -1);
		EXPECT_EQ(flags & FD_CLOEXEC, FD_CLOEXEC);
	}

	/* Test a common pattern.  */
	ret = sys_close_range(3, UINT_MAX, CLOSE_RANGE_CLOEXEC);
	for (i = 0; i <= 100; i++) {
		int flags = fcntl(open_fds[i], F_GETFD);

		EXPECT_GT(flags, -1);
		EXPECT_EQ(flags & FD_CLOEXEC, FD_CLOEXEC);
	}
}

TEST(close_range_cloexec_unshare)
{
	int i, ret;
	int open_fds[101];
	struct rlimit rlimit;

	for (i = 0; i < ARRAY_SIZE(open_fds); i++) {
		int fd;

		fd = open("/dev/null", O_RDONLY);
		ASSERT_GE(fd, 0) {
			if (errno == ENOENT)
				SKIP(return, "Skipping test since /dev/null does not exist");
		}

		open_fds[i] = fd;
	}

	ret = sys_close_range(1000, 1000, CLOSE_RANGE_CLOEXEC);
	if (ret < 0) {
		if (errno == ENOSYS)
			SKIP(return, "close_range() syscall not supported");
		if (errno == EINVAL)
			SKIP(return, "close_range() doesn't support CLOSE_RANGE_CLOEXEC");
	}

	/* Ensure the FD_CLOEXEC bit is set also with a resource limit in place.  */
	ASSERT_EQ(0, getrlimit(RLIMIT_NOFILE, &rlimit));
	rlimit.rlim_cur = 25;
	ASSERT_EQ(0, setrlimit(RLIMIT_NOFILE, &rlimit));

	/* Set close-on-exec for two ranges: [0-50] and [75-100].  */
	ret = sys_close_range(open_fds[0], open_fds[50],
			      CLOSE_RANGE_CLOEXEC | CLOSE_RANGE_UNSHARE);
	ASSERT_EQ(0, ret);
	ret = sys_close_range(open_fds[75], open_fds[100],
			      CLOSE_RANGE_CLOEXEC | CLOSE_RANGE_UNSHARE);
	ASSERT_EQ(0, ret);

	for (i = 0; i <= 50; i++) {
		int flags = fcntl(open_fds[i], F_GETFD);

		EXPECT_GT(flags, -1);
		EXPECT_EQ(flags & FD_CLOEXEC, FD_CLOEXEC);
	}

	for (i = 51; i <= 74; i++) {
		int flags = fcntl(open_fds[i], F_GETFD);

		EXPECT_GT(flags, -1);
		EXPECT_EQ(flags & FD_CLOEXEC, 0);
	}

	for (i = 75; i <= 100; i++) {
		int flags = fcntl(open_fds[i], F_GETFD);

		EXPECT_GT(flags, -1);
		EXPECT_EQ(flags & FD_CLOEXEC, FD_CLOEXEC);
	}

	/* Test a common pattern.  */
	ret = sys_close_range(3, UINT_MAX,
			      CLOSE_RANGE_CLOEXEC | CLOSE_RANGE_UNSHARE);
	for (i = 0; i <= 100; i++) {
		int flags = fcntl(open_fds[i], F_GETFD);

		EXPECT_GT(flags, -1);
		EXPECT_EQ(flags & FD_CLOEXEC, FD_CLOEXEC);
	}
}

/*
 * Regression test for syzbot+96cfd2b22b3213646a93@syzkaller.appspotmail.com
 */
TEST(close_range_cloexec_syzbot)
{
	int fd1, fd2, fd3, fd4, flags, ret, status;
	pid_t pid;
	struct __clone_args args = {
		.flags = CLONE_FILES,
		.exit_signal = SIGCHLD,
	};

	/* Create a huge gap in the fd table. */
	fd1 = open("/dev/null", O_RDWR);
	EXPECT_GT(fd1, 0);

	fd2 = dup2(fd1, 1000);
	EXPECT_GT(fd2, 0);

	flags = fcntl(fd1, F_DUPFD_QUERY, fd2);
	if (flags < 0) {
		EXPECT_EQ(errno, EINVAL);
	} else {
		EXPECT_EQ(flags, 1);
	}

	pid = sys_clone3(&args, sizeof(args));
	ASSERT_GE(pid, 0);

	if (pid == 0) {
		ret = sys_close_range(3, ~0U, CLOSE_RANGE_CLOEXEC);
		if (ret)
			exit(EXIT_FAILURE);

		/*
			 * We now have a private file descriptor table and all
			 * our open fds should still be open but made
			 * close-on-exec.
			 */
		flags = fcntl(fd1, F_GETFD);
		EXPECT_GT(flags, -1);
		EXPECT_EQ(flags & FD_CLOEXEC, FD_CLOEXEC);

		flags = fcntl(fd2, F_GETFD);
		EXPECT_GT(flags, -1);
		EXPECT_EQ(flags & FD_CLOEXEC, FD_CLOEXEC);

		fd3 = dup2(fd1, 42);
		EXPECT_GT(fd3, 0);

		flags = fcntl(fd1, F_DUPFD_QUERY, fd3);
		if (flags < 0) {
			EXPECT_EQ(errno, EINVAL);
		} else {
			EXPECT_EQ(flags, 1);
		}



		/*
			 * Duplicating the file descriptor must remove the
			 * FD_CLOEXEC flag.
			 */
		flags = fcntl(fd3, F_GETFD);
		EXPECT_GT(flags, -1);
		EXPECT_EQ(flags & FD_CLOEXEC, 0);

		exit(EXIT_SUCCESS);
	}

	EXPECT_EQ(waitpid(pid, &status, 0), pid);
	EXPECT_EQ(true, WIFEXITED(status));
	EXPECT_EQ(0, WEXITSTATUS(status));

	/*
	 * We had a shared file descriptor table before along with requesting
	 * close-on-exec so the original fds must not be close-on-exec.
	 */
	flags = fcntl(fd1, F_GETFD);
	EXPECT_GT(flags, -1);
	EXPECT_EQ(flags & FD_CLOEXEC, FD_CLOEXEC);

	flags = fcntl(fd2, F_GETFD);
	EXPECT_GT(flags, -1);
	EXPECT_EQ(flags & FD_CLOEXEC, FD_CLOEXEC);

	fd3 = dup2(fd1, 42);
	EXPECT_GT(fd3, 0);

	flags = fcntl(fd1, F_DUPFD_QUERY, fd3);
	if (flags < 0) {
		EXPECT_EQ(errno, EINVAL);
	} else {
		EXPECT_EQ(flags, 1);
	}

	fd4 = open("/dev/null", O_RDWR);
	EXPECT_GT(fd4, 0);

	/* Same inode, different file pointers. */
	flags = fcntl(fd1, F_DUPFD_QUERY, fd4);
	if (flags < 0) {
		EXPECT_EQ(errno, EINVAL);
	} else {
		EXPECT_EQ(flags, 0);
	}

	flags = fcntl(fd3, F_GETFD);
	EXPECT_GT(flags, -1);
	EXPECT_EQ(flags & FD_CLOEXEC, 0);

	EXPECT_EQ(close(fd1), 0);
	EXPECT_EQ(close(fd2), 0);
	EXPECT_EQ(close(fd3), 0);
	EXPECT_EQ(close(fd4), 0);
}

/*
 * Regression test for syzbot+96cfd2b22b3213646a93@syzkaller.appspotmail.com
 */
TEST(close_range_cloexec_unshare_syzbot)
{
	int i, fd1, fd2, fd3, flags, ret, status;
	pid_t pid;
	struct __clone_args args = {
		.flags = CLONE_FILES,
		.exit_signal = SIGCHLD,
	};

	/*
	 * Create a huge gap in the fd table. When we now call
	 * CLOSE_RANGE_UNSHARE with a shared fd table and and with ~0U as upper
	 * bound the kernel will only copy up to fd1 file descriptors into the
	 * new fd table. If the kernel is buggy and doesn't handle
	 * CLOSE_RANGE_CLOEXEC correctly it will not have copied all file
	 * descriptors and we will oops!
	 *
	 * On a buggy kernel this should immediately oops. But let's loop just
	 * to be sure.
	 */
	fd1 = open("/dev/null", O_RDWR);
	EXPECT_GT(fd1, 0);

	fd2 = dup2(fd1, 1000);
	EXPECT_GT(fd2, 0);

	for (i = 0; i < 100; i++) {

		pid = sys_clone3(&args, sizeof(args));
		ASSERT_GE(pid, 0);

		if (pid == 0) {
			ret = sys_close_range(3, ~0U, CLOSE_RANGE_UNSHARE |
						      CLOSE_RANGE_CLOEXEC);
			if (ret)
				exit(EXIT_FAILURE);

			/*
			 * We now have a private file descriptor table and all
			 * our open fds should still be open but made
			 * close-on-exec.
			 */
			flags = fcntl(fd1, F_GETFD);
			EXPECT_GT(flags, -1);
			EXPECT_EQ(flags & FD_CLOEXEC, FD_CLOEXEC);

			flags = fcntl(fd2, F_GETFD);
			EXPECT_GT(flags, -1);
			EXPECT_EQ(flags & FD_CLOEXEC, FD_CLOEXEC);

			fd3 = dup2(fd1, 42);
			EXPECT_GT(fd3, 0);

			/*
			 * Duplicating the file descriptor must remove the
			 * FD_CLOEXEC flag.
			 */
			flags = fcntl(fd3, F_GETFD);
			EXPECT_GT(flags, -1);
			EXPECT_EQ(flags & FD_CLOEXEC, 0);

			EXPECT_EQ(close(fd1), 0);
			EXPECT_EQ(close(fd2), 0);
			EXPECT_EQ(close(fd3), 0);

			exit(EXIT_SUCCESS);
		}

		EXPECT_EQ(waitpid(pid, &status, 0), pid);
		EXPECT_EQ(true, WIFEXITED(status));
		EXPECT_EQ(0, WEXITSTATUS(status));
	}

	/*
	 * We created a private file descriptor table before along with
	 * requesting close-on-exec so the original fds must not be
	 * close-on-exec.
	 */
	flags = fcntl(fd1, F_GETFD);
	EXPECT_GT(flags, -1);
	EXPECT_EQ(flags & FD_CLOEXEC, 0);

	flags = fcntl(fd2, F_GETFD);
	EXPECT_GT(flags, -1);
	EXPECT_EQ(flags & FD_CLOEXEC, 0);

	fd3 = dup2(fd1, 42);
	EXPECT_GT(fd3, 0);

	flags = fcntl(fd3, F_GETFD);
	EXPECT_GT(flags, -1);
	EXPECT_EQ(flags & FD_CLOEXEC, 0);

	EXPECT_EQ(close(fd1), 0);
	EXPECT_EQ(close(fd2), 0);
	EXPECT_EQ(close(fd3), 0);
}

TEST(close_range_bitmap_corruption)
{
	pid_t pid;
	int status;
	struct __clone_args args = {
		.flags = CLONE_FILES,
		.exit_signal = SIGCHLD,
	};

	/* get the first 128 descriptors open */
	for (int i = 2; i < 128; i++)
		EXPECT_GE(dup2(0, i), 0);

	/* get descriptor table shared */
	pid = sys_clone3(&args, sizeof(args));
	ASSERT_GE(pid, 0);

	if (pid == 0) {
		/* unshare and truncate descriptor table down to 64 */
		if (sys_close_range(64, ~0U, CLOSE_RANGE_UNSHARE))
			exit(EXIT_FAILURE);

		ASSERT_EQ(fcntl(64, F_GETFD), -1);
		/* ... and verify that the range 64..127 is not
		   stuck "fully used" according to secondary bitmap */
		EXPECT_EQ(dup(0), 64)
			exit(EXIT_FAILURE);
		exit(EXIT_SUCCESS);
	}

	EXPECT_EQ(waitpid(pid, &status, 0), pid);
	EXPECT_EQ(true, WIFEXITED(status));
	EXPECT_EQ(0, WEXITSTATUS(status));
}

<<<<<<< HEAD
=======
TEST(fcntl_created)
{
	for (int i = 0; i < 101; i++) {
		int fd;
		char path[PATH_MAX];

		fd = open("/dev/null", O_RDONLY | O_CLOEXEC);
		ASSERT_GE(fd, 0) {
			if (errno == ENOENT)
				SKIP(return,
					   "Skipping test since /dev/null does not exist");
		}

		/* We didn't create "/dev/null". */
		EXPECT_EQ(fcntl(fd, F_CREATED_QUERY, 0), 0);
		close(fd);

		sprintf(path, "aaaa_%d", i);
		fd = open(path, O_CREAT | O_RDONLY | O_CLOEXEC, 0600);
		ASSERT_GE(fd, 0);

		/* We created "aaaa_%d". */
		EXPECT_EQ(fcntl(fd, F_CREATED_QUERY, 0), 1);
		close(fd);

		fd = open(path, O_RDONLY | O_CLOEXEC);
		ASSERT_GE(fd, 0);

		/* We're opening it again, so no positive creation check. */
		EXPECT_EQ(fcntl(fd, F_CREATED_QUERY, 0), 0);
		close(fd);
		unlink(path);
	}
}

>>>>>>> 17b65575
TEST_HARNESS_MAIN<|MERGE_RESOLUTION|>--- conflicted
+++ resolved
@@ -628,8 +628,6 @@
 	EXPECT_EQ(0, WEXITSTATUS(status));
 }
 
-<<<<<<< HEAD
-=======
 TEST(fcntl_created)
 {
 	for (int i = 0; i < 101; i++) {
@@ -665,5 +663,4 @@
 	}
 }
 
->>>>>>> 17b65575
 TEST_HARNESS_MAIN