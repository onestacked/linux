--- conflicted
+++ resolved
@@ -12,16 +12,8 @@
 import os
 import shutil
 import signal
-<<<<<<< HEAD
-from typing import Iterator, Optional, Tuple
-
-from contextlib import ExitStack
-=======
 import threading
 from typing import Iterator, List, Optional, Tuple
->>>>>>> df0cc57e
-
-from collections import namedtuple
 
 import kunit_config
 import kunit_parser
@@ -108,13 +100,8 @@
 		if stderr:  # likely only due to build warnings
 			print(stderr.decode())
 
-<<<<<<< HEAD
-	def run(self, params, timeout, build_dir, outfile) -> None:
-		pass
-=======
 	def start(self, params: List[str], build_dir: str) -> subprocess.Popen:
 		raise RuntimeError('not implemented!')
->>>>>>> df0cc57e
 
 
 class LinuxSourceTreeOperationsQemu(LinuxSourceTreeOperations):
@@ -133,11 +120,7 @@
 		kconfig.parse_from_string(self._kconfig)
 		base_kunitconfig.merge_in_entries(kconfig)
 
-<<<<<<< HEAD
-	def run(self, params, timeout, build_dir, outfile):
-=======
 	def start(self, params: List[str], build_dir: str) -> subprocess.Popen:
->>>>>>> df0cc57e
 		kernel_path = os.path.join(build_dir, self._kernel_path)
 		qemu_command = ['qemu-system-' + self._qemu_arch,
 				'-nodefaults',
@@ -148,26 +131,11 @@
 				'-nographic',
 				'-serial stdio'] + self._extra_qemu_params
 		print('Running tests with:\n$', ' '.join(qemu_command))
-<<<<<<< HEAD
-		with open(outfile, 'w') as output:
-			process = subprocess.Popen(' '.join(qemu_command),
-						   stdin=subprocess.PIPE,
-						   stdout=output,
-						   stderr=subprocess.STDOUT,
-						   text=True, shell=True)
-		try:
-			process.wait(timeout=timeout)
-		except Exception as e:
-			print(e)
-			process.terminate()
-		return process
-=======
 		return subprocess.Popen(' '.join(qemu_command),
 					   stdin=subprocess.PIPE,
 					   stdout=subprocess.PIPE,
 					   stderr=subprocess.STDOUT,
 					   text=True, shell=True, errors='backslashreplace')
->>>>>>> df0cc57e
 
 class LinuxSourceTreeOperationsUml(LinuxSourceTreeOperations):
 	"""An abstraction over command line operations performed on a source tree."""
@@ -197,19 +165,6 @@
 		kunit_parser.print_with_timestamp(
 			'Starting Kernel with all configs takes a few minutes...')
 
-<<<<<<< HEAD
-	def run(self, params, timeout, build_dir, outfile):
-		"""Runs the Linux UML binary. Must be named 'linux'."""
-		linux_bin = get_file_path(build_dir, 'linux')
-		outfile = get_outfile_path(build_dir)
-		with open(outfile, 'w') as output:
-			process = subprocess.Popen([linux_bin] + params,
-						   stdin=subprocess.PIPE,
-						   stdout=output,
-						   stderr=subprocess.STDOUT,
-						   text=True)
-			process.wait(timeout)
-=======
 	def start(self, params: List[str], build_dir: str) -> subprocess.Popen:
 		"""Runs the Linux UML binary. Must be named 'linux'."""
 		linux_bin = get_file_path(build_dir, 'linux')
@@ -218,7 +173,6 @@
 					   stdout=subprocess.PIPE,
 					   stderr=subprocess.STDOUT,
 					   text=True, errors='backslashreplace')
->>>>>>> df0cc57e
 
 def get_kconfig_path(build_dir) -> str:
 	return get_file_path(build_dir, KCONFIG_PATH)
@@ -235,14 +189,9 @@
 		return LinuxSourceTreeOperationsUml(cross_compile=cross_compile)
 	elif os.path.isfile(config_path):
 		return get_source_tree_ops_from_qemu_config(config_path, cross_compile)[1]
-<<<<<<< HEAD
-	else:
-		raise ConfigError(arch + ' is not a valid arch')
-=======
 
 	options = [f[:-3] for f in os.listdir(QEMU_CONFIGS_DIR) if f.endswith('.py')]
 	raise ConfigError(arch + ' is not a valid arch, options are ' + str(sorted(options)))
->>>>>>> df0cc57e
 
 def get_source_tree_ops_from_qemu_config(config_path: str,
 					 cross_compile: Optional[str]) -> Tuple[
@@ -258,14 +207,6 @@
 	module_path = '.' + os.path.join(os.path.basename(QEMU_CONFIGS_DIR), os.path.basename(config_path))
 	spec = importlib.util.spec_from_file_location(module_path, config_path)
 	config = importlib.util.module_from_spec(spec)
-<<<<<<< HEAD
-	# TODO(brendanhiggins@google.com): I looked this up and apparently other
-	# Python projects have noted that pytype complains that "No attribute
-	# 'exec_module' on _importlib_modulespec._Loader". Disabling for now.
-	spec.loader.exec_module(config) # pytype: disable=attribute-error
-	return config.QEMU_ARCH.linux_arch, LinuxSourceTreeOperationsQemu(
-			config.QEMU_ARCH, cross_compile=cross_compile)
-=======
 	# See https://github.com/python/typeshed/pull/2626 for context.
 	assert isinstance(spec.loader, importlib.abc.Loader)
 	spec.loader.exec_module(config)
@@ -275,7 +216,6 @@
 	params: qemu_config.QemuArchParams = config.QEMU_ARCH  # type: ignore
 	return params.linux_arch, LinuxSourceTreeOperationsQemu(
 			params, cross_compile=cross_compile)
->>>>>>> df0cc57e
 
 class LinuxSourceTree(object):
 	"""Represents a Linux kernel source tree with KUnit tests."""
@@ -381,13 +321,6 @@
 		args.extend(['mem=1G', 'console=tty', 'kunit_shutdown=halt'])
 		if filter_glob:
 			args.append('kunit.filter_glob='+filter_glob)
-<<<<<<< HEAD
-		outfile = get_outfile_path(build_dir)
-		self._ops.run(args, timeout, build_dir, outfile)
-		subprocess.call(['stty', 'sane'])
-		with open(outfile, 'r') as file:
-			for line in file:
-=======
 
 		process = self._ops.start(args, build_dir)
 		assert process.stdout is not None  # tell mypy it's set
@@ -408,7 +341,6 @@
 			# Tee the output to the file and to our caller in real time.
 			for line in process.stdout:
 				output.write(line)
->>>>>>> df0cc57e
 				yield line
 		# This runs even if our caller doesn't consume every line.
 		finally:
