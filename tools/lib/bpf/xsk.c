--- conflicted
+++ resolved
@@ -326,11 +326,7 @@
 		return -errno;
 
 	ifr.ifr_data = (void *)&channels;
-<<<<<<< HEAD
-	strncpy(ifr.ifr_name, xsk->ifname, IFNAMSIZ - 1);
-=======
 	memcpy(ifr.ifr_name, xsk->ifname, IFNAMSIZ - 1);
->>>>>>> bb831786
 	ifr.ifr_name[IFNAMSIZ - 1] = '\0';
 	err = ioctl(fd, SIOCETHTOOL, &ifr);
 	if (err && errno != EOPNOTSUPP) {
@@ -520,11 +516,7 @@
 		err = -errno;
 		goto out_socket;
 	}
-<<<<<<< HEAD
-	strncpy(xsk->ifname, ifname, IFNAMSIZ - 1);
-=======
 	memcpy(xsk->ifname, ifname, IFNAMSIZ - 1);
->>>>>>> bb831786
 	xsk->ifname[IFNAMSIZ - 1] = '\0';
 
 	err = xsk_set_xdp_socket_config(&xsk->config, usr_config);
