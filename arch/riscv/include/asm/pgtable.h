/* SPDX-License-Identifier: GPL-2.0-only */
/*
 * Copyright (C) 2012 Regents of the University of California
 */

#ifndef _ASM_RISCV_PGTABLE_H
#define _ASM_RISCV_PGTABLE_H

#include <linux/mmzone.h>
#include <linux/sizes.h>

#include <asm/pgtable-bits.h>

#ifndef CONFIG_MMU
#define KERNEL_LINK_ADDR	PAGE_OFFSET
#define KERN_VIRT_SIZE		(UL(-1))
#else

#define ADDRESS_SPACE_END	(UL(-1))

#ifdef CONFIG_64BIT
/* Leave 2GB for kernel and BPF at the end of the address space */
#define KERNEL_LINK_ADDR	(ADDRESS_SPACE_END - SZ_2G + 1)
#else
#define KERNEL_LINK_ADDR	PAGE_OFFSET
#endif

/* Number of entries in the page global directory */
#define PTRS_PER_PGD    (PAGE_SIZE / sizeof(pgd_t))
/* Number of entries in the page table */
#define PTRS_PER_PTE    (PAGE_SIZE / sizeof(pte_t))

/*
 * Half of the kernel address space (1/4 of the entries of the page global
 * directory) is for the direct mapping.
 */
#define KERN_VIRT_SIZE          ((PTRS_PER_PGD / 2 * PGDIR_SIZE) / 2)

#define VMALLOC_SIZE     (KERN_VIRT_SIZE >> 1)
#define VMALLOC_END      PAGE_OFFSET
#define VMALLOC_START    (PAGE_OFFSET - VMALLOC_SIZE)

#define BPF_JIT_REGION_SIZE	(SZ_128M)
#ifdef CONFIG_64BIT
#define BPF_JIT_REGION_START	(BPF_JIT_REGION_END - BPF_JIT_REGION_SIZE)
#define BPF_JIT_REGION_END	(MODULES_END)
#else
#define BPF_JIT_REGION_START	(PAGE_OFFSET - BPF_JIT_REGION_SIZE)
#define BPF_JIT_REGION_END	(VMALLOC_END)
#endif

/* Modules always live before the kernel */
#ifdef CONFIG_64BIT
/* This is used to define the end of the KASAN shadow region */
#define MODULES_LOWEST_VADDR	(KERNEL_LINK_ADDR - SZ_2G)
#define MODULES_VADDR		(PFN_ALIGN((unsigned long)&_end) - SZ_2G)
#define MODULES_END		(PFN_ALIGN((unsigned long)&_start))
#endif

/*
 * Roughly size the vmemmap space to be large enough to fit enough
 * struct pages to map half the virtual address space. Then
 * position vmemmap directly below the VMALLOC region.
 */
#define VA_BITS_SV32 32
#ifdef CONFIG_64BIT
#define VA_BITS_SV39 39
#define VA_BITS_SV48 48
#define VA_BITS_SV57 57

#define VA_BITS		(pgtable_l5_enabled ? \
				VA_BITS_SV57 : (pgtable_l4_enabled ? VA_BITS_SV48 : VA_BITS_SV39))
#else
#define VA_BITS		VA_BITS_SV32
#endif

#define VMEMMAP_SHIFT \
	(VA_BITS - PAGE_SHIFT - 1 + STRUCT_PAGE_MAX_SHIFT)
#define VMEMMAP_SIZE	BIT(VMEMMAP_SHIFT)
#define VMEMMAP_END	VMALLOC_START
#define VMEMMAP_START	(VMALLOC_START - VMEMMAP_SIZE)

/*
 * Define vmemmap for pfn_to_page & page_to_pfn calls. Needed if kernel
 * is configured with CONFIG_SPARSEMEM_VMEMMAP enabled.
 */
#define vmemmap		((struct page *)VMEMMAP_START)

#define PCI_IO_SIZE      SZ_16M
#define PCI_IO_END       VMEMMAP_START
#define PCI_IO_START     (PCI_IO_END - PCI_IO_SIZE)

#define FIXADDR_TOP      PCI_IO_START
#ifdef CONFIG_64BIT
#define MAX_FDT_SIZE	 PMD_SIZE
#define FIX_FDT_SIZE	 (MAX_FDT_SIZE + SZ_2M)
#define FIXADDR_SIZE     (PMD_SIZE + FIX_FDT_SIZE)
#else
#define MAX_FDT_SIZE	 PGDIR_SIZE
#define FIX_FDT_SIZE	 MAX_FDT_SIZE
#define FIXADDR_SIZE     (PGDIR_SIZE + FIX_FDT_SIZE)
#endif
#define FIXADDR_START    (FIXADDR_TOP - FIXADDR_SIZE)

#endif

#ifdef CONFIG_XIP_KERNEL
#define XIP_OFFSET		SZ_32M
#define XIP_OFFSET_MASK		(SZ_32M - 1)
#else
#define XIP_OFFSET		0
#endif

#ifndef __ASSEMBLY__

#include <asm/page.h>
#include <asm/tlbflush.h>
#include <linux/mm_types.h>
#include <asm/compat.h>

#define __page_val_to_pfn(_val)  (((_val) & _PAGE_PFN_MASK) >> _PAGE_PFN_SHIFT)

#ifdef CONFIG_64BIT
#include <asm/pgtable-64.h>

#define VA_USER_SV39 (UL(1) << (VA_BITS_SV39 - 1))
#define VA_USER_SV48 (UL(1) << (VA_BITS_SV48 - 1))
#define VA_USER_SV57 (UL(1) << (VA_BITS_SV57 - 1))

#define MMAP_VA_BITS_64 ((VA_BITS >= VA_BITS_SV48) ? VA_BITS_SV48 : VA_BITS)
#define MMAP_MIN_VA_BITS_64 (VA_BITS_SV39)
#define MMAP_VA_BITS (is_compat_task() ? VA_BITS_SV32 : MMAP_VA_BITS_64)
#define MMAP_MIN_VA_BITS (is_compat_task() ? VA_BITS_SV32 : MMAP_MIN_VA_BITS_64)
#else
#include <asm/pgtable-32.h>
#endif /* CONFIG_64BIT */

#include <linux/page_table_check.h>

#ifdef CONFIG_XIP_KERNEL
#define XIP_FIXUP(addr) ({							\
	uintptr_t __a = (uintptr_t)(addr);					\
	(__a >= CONFIG_XIP_PHYS_ADDR && \
	 __a < CONFIG_XIP_PHYS_ADDR + XIP_OFFSET * 2) ?	\
		__a - CONFIG_XIP_PHYS_ADDR + CONFIG_PHYS_RAM_BASE - XIP_OFFSET :\
		__a;								\
	})
#else
#define XIP_FIXUP(addr)		(addr)
#endif /* CONFIG_XIP_KERNEL */

struct pt_alloc_ops {
	pte_t *(*get_pte_virt)(phys_addr_t pa);
	phys_addr_t (*alloc_pte)(uintptr_t va);
#ifndef __PAGETABLE_PMD_FOLDED
	pmd_t *(*get_pmd_virt)(phys_addr_t pa);
	phys_addr_t (*alloc_pmd)(uintptr_t va);
	pud_t *(*get_pud_virt)(phys_addr_t pa);
	phys_addr_t (*alloc_pud)(uintptr_t va);
	p4d_t *(*get_p4d_virt)(phys_addr_t pa);
	phys_addr_t (*alloc_p4d)(uintptr_t va);
#endif
};

extern struct pt_alloc_ops pt_ops __initdata;

#ifdef CONFIG_MMU
/* Number of PGD entries that a user-mode program can use */
#define USER_PTRS_PER_PGD   (TASK_SIZE / PGDIR_SIZE)

/* Page protection bits */
#define _PAGE_BASE	(_PAGE_PRESENT | _PAGE_ACCESSED | _PAGE_USER)

#define PAGE_NONE		__pgprot(_PAGE_PROT_NONE | _PAGE_READ)
#define PAGE_READ		__pgprot(_PAGE_BASE | _PAGE_READ)
#define PAGE_WRITE		__pgprot(_PAGE_BASE | _PAGE_READ | _PAGE_WRITE)
#define PAGE_EXEC		__pgprot(_PAGE_BASE | _PAGE_EXEC)
#define PAGE_READ_EXEC		__pgprot(_PAGE_BASE | _PAGE_READ | _PAGE_EXEC)
#define PAGE_WRITE_EXEC		__pgprot(_PAGE_BASE | _PAGE_READ |	\
					 _PAGE_EXEC | _PAGE_WRITE)

#define PAGE_COPY		PAGE_READ
#define PAGE_COPY_EXEC		PAGE_READ_EXEC
#define PAGE_SHARED		PAGE_WRITE
#define PAGE_SHARED_EXEC	PAGE_WRITE_EXEC

#define _PAGE_KERNEL		(_PAGE_READ \
				| _PAGE_WRITE \
				| _PAGE_PRESENT \
				| _PAGE_ACCESSED \
				| _PAGE_DIRTY \
				| _PAGE_GLOBAL)

#define PAGE_KERNEL		__pgprot(_PAGE_KERNEL)
#define PAGE_KERNEL_READ	__pgprot(_PAGE_KERNEL & ~_PAGE_WRITE)
#define PAGE_KERNEL_EXEC	__pgprot(_PAGE_KERNEL | _PAGE_EXEC)
#define PAGE_KERNEL_READ_EXEC	__pgprot((_PAGE_KERNEL & ~_PAGE_WRITE) \
					 | _PAGE_EXEC)

#define PAGE_TABLE		__pgprot(_PAGE_TABLE)

#define _PAGE_IOREMAP	((_PAGE_KERNEL & ~_PAGE_MTMASK) | _PAGE_IO)
#define PAGE_KERNEL_IO		__pgprot(_PAGE_IOREMAP)

extern pgd_t swapper_pg_dir[];
extern pgd_t trampoline_pg_dir[];
extern pgd_t early_pg_dir[];

#ifdef CONFIG_TRANSPARENT_HUGEPAGE
static inline int pmd_present(pmd_t pmd)
{
	/*
	 * Checking for _PAGE_LEAF is needed too because:
	 * When splitting a THP, split_huge_page() will temporarily clear
	 * the present bit, in this situation, pmd_present() and
	 * pmd_trans_huge() still needs to return true.
	 */
	return (pmd_val(pmd) & (_PAGE_PRESENT | _PAGE_PROT_NONE | _PAGE_LEAF));
}
#else
static inline int pmd_present(pmd_t pmd)
{
	return (pmd_val(pmd) & (_PAGE_PRESENT | _PAGE_PROT_NONE));
}
#endif

static inline int pmd_none(pmd_t pmd)
{
	return (pmd_val(pmd) == 0);
}

static inline int pmd_bad(pmd_t pmd)
{
	return !pmd_present(pmd) || (pmd_val(pmd) & _PAGE_LEAF);
}

#define pmd_leaf	pmd_leaf
static inline int pmd_leaf(pmd_t pmd)
{
	return pmd_present(pmd) && (pmd_val(pmd) & _PAGE_LEAF);
}

static inline void set_pmd(pmd_t *pmdp, pmd_t pmd)
{
	WRITE_ONCE(*pmdp, pmd);
}

static inline void pmd_clear(pmd_t *pmdp)
{
	set_pmd(pmdp, __pmd(0));
}

static inline pgd_t pfn_pgd(unsigned long pfn, pgprot_t prot)
{
	unsigned long prot_val = pgprot_val(prot);

	ALT_THEAD_PMA(prot_val);

	return __pgd((pfn << _PAGE_PFN_SHIFT) | prot_val);
}

static inline unsigned long _pgd_pfn(pgd_t pgd)
{
	return __page_val_to_pfn(pgd_val(pgd));
}

static inline struct page *pmd_page(pmd_t pmd)
{
	return pfn_to_page(__page_val_to_pfn(pmd_val(pmd)));
}

static inline unsigned long pmd_page_vaddr(pmd_t pmd)
{
	return (unsigned long)pfn_to_virt(__page_val_to_pfn(pmd_val(pmd)));
}

static inline pte_t pmd_pte(pmd_t pmd)
{
	return __pte(pmd_val(pmd));
}

static inline pte_t pud_pte(pud_t pud)
{
	return __pte(pud_val(pud));
}

#ifdef CONFIG_RISCV_ISA_SVNAPOT
#include <asm/cpufeature.h>

static __always_inline bool has_svnapot(void)
{
	return riscv_has_extension_likely(RISCV_ISA_EXT_SVNAPOT);
}

static inline unsigned long pte_napot(pte_t pte)
{
	return pte_val(pte) & _PAGE_NAPOT;
}

static inline pte_t pte_mknapot(pte_t pte, unsigned int order)
{
	int pos = order - 1 + _PAGE_PFN_SHIFT;
	unsigned long napot_bit = BIT(pos);
	unsigned long napot_mask = ~GENMASK(pos, _PAGE_PFN_SHIFT);

	return __pte((pte_val(pte) & napot_mask) | napot_bit | _PAGE_NAPOT);
}

#else

static __always_inline bool has_svnapot(void) { return false; }

static inline unsigned long pte_napot(pte_t pte)
{
	return 0;
}

#endif /* CONFIG_RISCV_ISA_SVNAPOT */

/* Yields the page frame number (PFN) of a page table entry */
static inline unsigned long pte_pfn(pte_t pte)
{
	unsigned long res  = __page_val_to_pfn(pte_val(pte));

	if (has_svnapot() && pte_napot(pte))
		res = res & (res - 1UL);

	return res;
}

#define pte_page(x)     pfn_to_page(pte_pfn(x))

/* Constructs a page table entry */
static inline pte_t pfn_pte(unsigned long pfn, pgprot_t prot)
{
	unsigned long prot_val = pgprot_val(prot);

	ALT_THEAD_PMA(prot_val);

	return __pte((pfn << _PAGE_PFN_SHIFT) | prot_val);
}

#define mk_pte(page, prot)       pfn_pte(page_to_pfn(page), prot)

static inline int pte_present(pte_t pte)
{
	return (pte_val(pte) & (_PAGE_PRESENT | _PAGE_PROT_NONE));
}

static inline int pte_none(pte_t pte)
{
	return (pte_val(pte) == 0);
}

static inline int pte_write(pte_t pte)
{
	return pte_val(pte) & _PAGE_WRITE;
}

static inline int pte_exec(pte_t pte)
{
	return pte_val(pte) & _PAGE_EXEC;
}

static inline int pte_user(pte_t pte)
{
	return pte_val(pte) & _PAGE_USER;
}

static inline int pte_huge(pte_t pte)
{
	return pte_present(pte) && (pte_val(pte) & _PAGE_LEAF);
}

static inline int pte_dirty(pte_t pte)
{
	return pte_val(pte) & _PAGE_DIRTY;
}

static inline int pte_young(pte_t pte)
{
	return pte_val(pte) & _PAGE_ACCESSED;
}

static inline int pte_special(pte_t pte)
{
	return pte_val(pte) & _PAGE_SPECIAL;
}

/* static inline pte_t pte_rdprotect(pte_t pte) */

static inline pte_t pte_wrprotect(pte_t pte)
{
	return __pte(pte_val(pte) & ~(_PAGE_WRITE));
}

/* static inline pte_t pte_mkread(pte_t pte) */

static inline pte_t pte_mkwrite_novma(pte_t pte)
{
	return __pte(pte_val(pte) | _PAGE_WRITE);
}

/* static inline pte_t pte_mkexec(pte_t pte) */

static inline pte_t pte_mkdirty(pte_t pte)
{
	return __pte(pte_val(pte) | _PAGE_DIRTY);
}

static inline pte_t pte_mkclean(pte_t pte)
{
	return __pte(pte_val(pte) & ~(_PAGE_DIRTY));
}

static inline pte_t pte_mkyoung(pte_t pte)
{
	return __pte(pte_val(pte) | _PAGE_ACCESSED);
}

static inline pte_t pte_mkold(pte_t pte)
{
	return __pte(pte_val(pte) & ~(_PAGE_ACCESSED));
}

static inline pte_t pte_mkspecial(pte_t pte)
{
	return __pte(pte_val(pte) | _PAGE_SPECIAL);
}

static inline pte_t pte_mkhuge(pte_t pte)
{
	return pte;
}

#ifdef CONFIG_RISCV_ISA_SVNAPOT
#define pte_leaf_size(pte)	(pte_napot(pte) ?				\
					napot_cont_size(napot_cont_order(pte)) :\
					PAGE_SIZE)
#endif

#ifdef CONFIG_NUMA_BALANCING
/*
 * See the comment in include/asm-generic/pgtable.h
 */
static inline int pte_protnone(pte_t pte)
{
	return (pte_val(pte) & (_PAGE_PRESENT | _PAGE_PROT_NONE)) == _PAGE_PROT_NONE;
}

static inline int pmd_protnone(pmd_t pmd)
{
	return pte_protnone(pmd_pte(pmd));
}
#endif

/* Modify page protection bits */
static inline pte_t pte_modify(pte_t pte, pgprot_t newprot)
{
	unsigned long newprot_val = pgprot_val(newprot);

	ALT_THEAD_PMA(newprot_val);

	return __pte((pte_val(pte) & _PAGE_CHG_MASK) | newprot_val);
}

#define pgd_ERROR(e) \
	pr_err("%s:%d: bad pgd " PTE_FMT ".\n", __FILE__, __LINE__, pgd_val(e))


/* Commit new configuration to MMU hardware */
static inline void update_mmu_cache_range(struct vm_fault *vmf,
		struct vm_area_struct *vma, unsigned long address,
		pte_t *ptep, unsigned int nr)
{
	/*
	 * The kernel assumes that TLBs don't cache invalid entries, but
	 * in RISC-V, SFENCE.VMA specifies an ordering constraint, not a
	 * cache flush; it is necessary even after writing invalid entries.
	 * Relying on flush_tlb_fix_spurious_fault would suffice, but
	 * the extra traps reduce performance.  So, eagerly SFENCE.VMA.
	 */
	while (nr--)
		local_flush_tlb_page(address + nr * PAGE_SIZE);
}
#define update_mmu_cache(vma, addr, ptep) \
	update_mmu_cache_range(NULL, vma, addr, ptep, 1)

#define __HAVE_ARCH_UPDATE_MMU_TLB
#define update_mmu_tlb update_mmu_cache

static inline void update_mmu_cache_pmd(struct vm_area_struct *vma,
		unsigned long address, pmd_t *pmdp)
{
	pte_t *ptep = (pte_t *)pmdp;

	update_mmu_cache(vma, address, ptep);
}

#define __HAVE_ARCH_PTE_SAME
static inline int pte_same(pte_t pte_a, pte_t pte_b)
{
	return pte_val(pte_a) == pte_val(pte_b);
}

/*
 * Certain architectures need to do special things when PTEs within
 * a page table are directly modified.  Thus, the following hook is
 * made available.
 */
static inline void set_pte(pte_t *ptep, pte_t pteval)
{
	WRITE_ONCE(*ptep, pteval);
}

void flush_icache_pte(pte_t pte);

static inline void __set_pte_at(pte_t *ptep, pte_t pteval)
{
	if (pte_present(pteval) && pte_exec(pteval))
		flush_icache_pte(pteval);

	set_pte(ptep, pteval);
}

static inline void set_ptes(struct mm_struct *mm, unsigned long addr,
		pte_t *ptep, pte_t pteval, unsigned int nr)
{
	page_table_check_ptes_set(mm, ptep, pteval, nr);

	for (;;) {
		__set_pte_at(ptep, pteval);
		if (--nr == 0)
			break;
		ptep++;
		pte_val(pteval) += 1 << _PAGE_PFN_SHIFT;
	}
}
#define set_ptes set_ptes

static inline void pte_clear(struct mm_struct *mm,
	unsigned long addr, pte_t *ptep)
{
	__set_pte_at(ptep, __pte(0));
}

#define __HAVE_ARCH_PTEP_SET_ACCESS_FLAGS	/* defined in mm/pgtable.c */
extern int ptep_set_access_flags(struct vm_area_struct *vma, unsigned long address,
				 pte_t *ptep, pte_t entry, int dirty);
#define __HAVE_ARCH_PTEP_TEST_AND_CLEAR_YOUNG	/* defined in mm/pgtable.c */
extern int ptep_test_and_clear_young(struct vm_area_struct *vma, unsigned long address,
				     pte_t *ptep);

#define __HAVE_ARCH_PTEP_GET_AND_CLEAR
static inline pte_t ptep_get_and_clear(struct mm_struct *mm,
				       unsigned long address, pte_t *ptep)
{
	pte_t pte = __pte(atomic_long_xchg((atomic_long_t *)ptep, 0));

	page_table_check_pte_clear(mm, pte);

	return pte;
}

#define __HAVE_ARCH_PTEP_SET_WRPROTECT
static inline void ptep_set_wrprotect(struct mm_struct *mm,
				      unsigned long address, pte_t *ptep)
{
	atomic_long_and(~(unsigned long)_PAGE_WRITE, (atomic_long_t *)ptep);
}

#define __HAVE_ARCH_PTEP_CLEAR_YOUNG_FLUSH
static inline int ptep_clear_flush_young(struct vm_area_struct *vma,
					 unsigned long address, pte_t *ptep)
{
	/*
	 * This comment is borrowed from x86, but applies equally to RISC-V:
	 *
	 * Clearing the accessed bit without a TLB flush
	 * doesn't cause data corruption. [ It could cause incorrect
	 * page aging and the (mistaken) reclaim of hot pages, but the
	 * chance of that should be relatively low. ]
	 *
	 * So as a performance optimization don't flush the TLB when
	 * clearing the accessed bit, it will eventually be flushed by
	 * a context switch or a VM operation anyway. [ In the rare
	 * event of it not getting flushed for a long time the delay
	 * shouldn't really matter because there's no real memory
	 * pressure for swapout to react to. ]
	 */
	return ptep_test_and_clear_young(vma, address, ptep);
}

#define pgprot_noncached pgprot_noncached
static inline pgprot_t pgprot_noncached(pgprot_t _prot)
{
	unsigned long prot = pgprot_val(_prot);

	prot &= ~_PAGE_MTMASK;
	prot |= _PAGE_IO;

	return __pgprot(prot);
}

#define pgprot_writecombine pgprot_writecombine
static inline pgprot_t pgprot_writecombine(pgprot_t _prot)
{
	unsigned long prot = pgprot_val(_prot);

	prot &= ~_PAGE_MTMASK;
	prot |= _PAGE_NOCACHE;

	return __pgprot(prot);
}

/*
 * THP functions
 */
static inline pmd_t pte_pmd(pte_t pte)
{
	return __pmd(pte_val(pte));
}

static inline pmd_t pmd_mkhuge(pmd_t pmd)
{
	return pmd;
}

static inline pmd_t pmd_mkinvalid(pmd_t pmd)
{
	return __pmd(pmd_val(pmd) & ~(_PAGE_PRESENT|_PAGE_PROT_NONE));
}

#define __pmd_to_phys(pmd)  (__page_val_to_pfn(pmd_val(pmd)) << PAGE_SHIFT)

static inline unsigned long pmd_pfn(pmd_t pmd)
{
	return ((__pmd_to_phys(pmd) & PMD_MASK) >> PAGE_SHIFT);
}

#define __pud_to_phys(pud)  (__page_val_to_pfn(pud_val(pud)) << PAGE_SHIFT)

static inline unsigned long pud_pfn(pud_t pud)
{
	return ((__pud_to_phys(pud) & PUD_MASK) >> PAGE_SHIFT);
}

static inline pmd_t pmd_modify(pmd_t pmd, pgprot_t newprot)
{
	return pte_pmd(pte_modify(pmd_pte(pmd), newprot));
}

#define pmd_write pmd_write
static inline int pmd_write(pmd_t pmd)
{
	return pte_write(pmd_pte(pmd));
}

#define pud_write pud_write
static inline int pud_write(pud_t pud)
{
	return pte_write(pud_pte(pud));
}

#define pmd_dirty pmd_dirty
static inline int pmd_dirty(pmd_t pmd)
{
	return pte_dirty(pmd_pte(pmd));
}

#define pmd_young pmd_young
static inline int pmd_young(pmd_t pmd)
{
	return pte_young(pmd_pte(pmd));
}

static inline int pmd_user(pmd_t pmd)
{
	return pte_user(pmd_pte(pmd));
}

static inline pmd_t pmd_mkold(pmd_t pmd)
{
	return pte_pmd(pte_mkold(pmd_pte(pmd)));
}

static inline pmd_t pmd_mkyoung(pmd_t pmd)
{
	return pte_pmd(pte_mkyoung(pmd_pte(pmd)));
}

static inline pmd_t pmd_mkwrite_novma(pmd_t pmd)
{
	return pte_pmd(pte_mkwrite_novma(pmd_pte(pmd)));
}

static inline pmd_t pmd_wrprotect(pmd_t pmd)
{
	return pte_pmd(pte_wrprotect(pmd_pte(pmd)));
}

static inline pmd_t pmd_mkclean(pmd_t pmd)
{
	return pte_pmd(pte_mkclean(pmd_pte(pmd)));
}

static inline pmd_t pmd_mkdirty(pmd_t pmd)
{
	return pte_pmd(pte_mkdirty(pmd_pte(pmd)));
}

static inline void set_pmd_at(struct mm_struct *mm, unsigned long addr,
				pmd_t *pmdp, pmd_t pmd)
{
	page_table_check_pmd_set(mm, pmdp, pmd);
	return __set_pte_at((pte_t *)pmdp, pmd_pte(pmd));
}

static inline void set_pud_at(struct mm_struct *mm, unsigned long addr,
				pud_t *pudp, pud_t pud)
{
	page_table_check_pud_set(mm, pudp, pud);
	return __set_pte_at((pte_t *)pudp, pud_pte(pud));
}

#ifdef CONFIG_PAGE_TABLE_CHECK
static inline bool pte_user_accessible_page(pte_t pte)
{
	return pte_present(pte) && pte_user(pte);
}

static inline bool pmd_user_accessible_page(pmd_t pmd)
{
	return pmd_leaf(pmd) && pmd_user(pmd);
}

static inline bool pud_user_accessible_page(pud_t pud)
{
	return pud_leaf(pud) && pud_user(pud);
}
#endif

#ifdef CONFIG_TRANSPARENT_HUGEPAGE
static inline int pmd_trans_huge(pmd_t pmd)
{
	return pmd_leaf(pmd);
}

#define __HAVE_ARCH_PMDP_SET_ACCESS_FLAGS
static inline int pmdp_set_access_flags(struct vm_area_struct *vma,
					unsigned long address, pmd_t *pmdp,
					pmd_t entry, int dirty)
{
	return ptep_set_access_flags(vma, address, (pte_t *)pmdp, pmd_pte(entry), dirty);
}

#define __HAVE_ARCH_PMDP_TEST_AND_CLEAR_YOUNG
static inline int pmdp_test_and_clear_young(struct vm_area_struct *vma,
					unsigned long address, pmd_t *pmdp)
{
	return ptep_test_and_clear_young(vma, address, (pte_t *)pmdp);
}

#define __HAVE_ARCH_PMDP_HUGE_GET_AND_CLEAR
static inline pmd_t pmdp_huge_get_and_clear(struct mm_struct *mm,
					unsigned long address, pmd_t *pmdp)
{
	pmd_t pmd = __pmd(atomic_long_xchg((atomic_long_t *)pmdp, 0));

	page_table_check_pmd_clear(mm, pmd);

	return pmd;
}

#define __HAVE_ARCH_PMDP_SET_WRPROTECT
static inline void pmdp_set_wrprotect(struct mm_struct *mm,
					unsigned long address, pmd_t *pmdp)
{
	ptep_set_wrprotect(mm, address, (pte_t *)pmdp);
}

#define pmdp_establish pmdp_establish
static inline pmd_t pmdp_establish(struct vm_area_struct *vma,
				unsigned long address, pmd_t *pmdp, pmd_t pmd)
{
	page_table_check_pmd_set(vma->vm_mm, pmdp, pmd);
	return __pmd(atomic_long_xchg((atomic_long_t *)pmdp, pmd_val(pmd)));
}

#define pmdp_collapse_flush pmdp_collapse_flush
extern pmd_t pmdp_collapse_flush(struct vm_area_struct *vma,
				 unsigned long address, pmd_t *pmdp);
#endif /* CONFIG_TRANSPARENT_HUGEPAGE */

/*
 * Encode/decode swap entries and swap PTEs. Swap PTEs are all PTEs that
 * are !pte_none() && !pte_present().
 *
 * Format of swap PTE:
 *	bit            0:	_PAGE_PRESENT (zero)
 *	bit       1 to 3:       _PAGE_LEAF (zero)
 *	bit            5:	_PAGE_PROT_NONE (zero)
 *	bit            6:	exclusive marker
 *	bits      7 to 11:	swap type
 *	bits 12 to XLEN-1:	swap offset
 */
#define __SWP_TYPE_SHIFT	7
#define __SWP_TYPE_BITS		5
#define __SWP_TYPE_MASK		((1UL << __SWP_TYPE_BITS) - 1)
#define __SWP_OFFSET_SHIFT	(__SWP_TYPE_BITS + __SWP_TYPE_SHIFT)

#define MAX_SWAPFILES_CHECK()	\
	BUILD_BUG_ON(MAX_SWAPFILES_SHIFT > __SWP_TYPE_BITS)

#define __swp_type(x)	(((x).val >> __SWP_TYPE_SHIFT) & __SWP_TYPE_MASK)
#define __swp_offset(x)	((x).val >> __SWP_OFFSET_SHIFT)
#define __swp_entry(type, offset) ((swp_entry_t) \
	{ (((type) & __SWP_TYPE_MASK) << __SWP_TYPE_SHIFT) | \
	  ((offset) << __SWP_OFFSET_SHIFT) })

#define __pte_to_swp_entry(pte)	((swp_entry_t) { pte_val(pte) })
#define __swp_entry_to_pte(x)	((pte_t) { (x).val })

static inline int pte_swp_exclusive(pte_t pte)
{
	return pte_val(pte) & _PAGE_SWP_EXCLUSIVE;
}

static inline pte_t pte_swp_mkexclusive(pte_t pte)
{
	return __pte(pte_val(pte) | _PAGE_SWP_EXCLUSIVE);
}

static inline pte_t pte_swp_clear_exclusive(pte_t pte)
{
	return __pte(pte_val(pte) & ~_PAGE_SWP_EXCLUSIVE);
}

#ifdef CONFIG_ARCH_ENABLE_THP_MIGRATION
#define __pmd_to_swp_entry(pmd) ((swp_entry_t) { pmd_val(pmd) })
#define __swp_entry_to_pmd(swp) __pmd((swp).val)
#endif /* CONFIG_ARCH_ENABLE_THP_MIGRATION */

/*
 * In the RV64 Linux scheme, we give the user half of the virtual-address space
 * and give the kernel the other (upper) half.
 */
#ifdef CONFIG_64BIT
#define KERN_VIRT_START	(-(BIT(VA_BITS)) + TASK_SIZE)
#else
#define KERN_VIRT_START	FIXADDR_START
#endif

/*
 * Task size is 0x4000000000 for RV64 or 0x9fc00000 for RV32.
 * Note that PGDIR_SIZE must evenly divide TASK_SIZE.
 * Task size is:
 * -        0x9fc00000	(~2.5GB) for RV32.
 * -      0x4000000000	( 256GB) for RV64 using SV39 mmu
 * -    0x800000000000	( 128TB) for RV64 using SV48 mmu
 * - 0x100000000000000	(  64PB) for RV64 using SV57 mmu
 *
 * Note that PGDIR_SIZE must evenly divide TASK_SIZE since "RISC-V
 * Instruction Set Manual Volume II: Privileged Architecture" states that
 * "load and store effective addresses, which are 64bits, must have bits
 * 63–48 all equal to bit 47, or else a page-fault exception will occur."
 * Similarly for SV57, bits 63–57 must be equal to bit 56.
 */
#ifdef CONFIG_64BIT
#define TASK_SIZE_64	(PGDIR_SIZE * PTRS_PER_PGD / 2)
#define TASK_SIZE_MIN	(PGDIR_SIZE_L3 * PTRS_PER_PGD / 2)

#ifdef CONFIG_COMPAT
<<<<<<< HEAD
#define TASK_SIZE_32	(_AC(0x80000000, UL))
#define TASK_SIZE	(test_thread_flag(TIF_32BIT) ? \
=======
#define TASK_SIZE_32	(_AC(0x80000000, UL) - PAGE_SIZE)
#define TASK_SIZE	(is_compat_task() ? \
>>>>>>> 2a8986fc
			 TASK_SIZE_32 : TASK_SIZE_64)
#else
#define TASK_SIZE	TASK_SIZE_64
#endif

#else
#define TASK_SIZE	FIXADDR_START
#define TASK_SIZE_MIN	TASK_SIZE
#endif

#else /* CONFIG_MMU */

#define PAGE_SHARED		__pgprot(0)
#define PAGE_KERNEL		__pgprot(0)
#define swapper_pg_dir		NULL
#define TASK_SIZE		0xffffffffUL
#define VMALLOC_START		_AC(0, UL)
#define VMALLOC_END		TASK_SIZE

#endif /* !CONFIG_MMU */

extern char _start[];
extern void *_dtb_early_va;
extern uintptr_t _dtb_early_pa;
#if defined(CONFIG_XIP_KERNEL) && defined(CONFIG_MMU)
#define dtb_early_va	(*(void **)XIP_FIXUP(&_dtb_early_va))
#define dtb_early_pa	(*(uintptr_t *)XIP_FIXUP(&_dtb_early_pa))
#else
#define dtb_early_va	_dtb_early_va
#define dtb_early_pa	_dtb_early_pa
#endif /* CONFIG_XIP_KERNEL */
extern u64 satp_mode;

void paging_init(void);
void misc_mem_init(void);

/*
 * ZERO_PAGE is a global shared page that is always zero,
 * used for zero-mapped memory areas, etc.
 */
extern unsigned long empty_zero_page[PAGE_SIZE / sizeof(unsigned long)];
#define ZERO_PAGE(vaddr) (virt_to_page(empty_zero_page))

#endif /* !__ASSEMBLY__ */

#endif /* _ASM_RISCV_PGTABLE_H */<|MERGE_RESOLUTION|>--- conflicted
+++ resolved
@@ -871,13 +871,8 @@
 #define TASK_SIZE_MIN	(PGDIR_SIZE_L3 * PTRS_PER_PGD / 2)
 
 #ifdef CONFIG_COMPAT
-<<<<<<< HEAD
-#define TASK_SIZE_32	(_AC(0x80000000, UL))
-#define TASK_SIZE	(test_thread_flag(TIF_32BIT) ? \
-=======
 #define TASK_SIZE_32	(_AC(0x80000000, UL) - PAGE_SIZE)
 #define TASK_SIZE	(is_compat_task() ? \
->>>>>>> 2a8986fc
 			 TASK_SIZE_32 : TASK_SIZE_64)
 #else
 #define TASK_SIZE	TASK_SIZE_64
