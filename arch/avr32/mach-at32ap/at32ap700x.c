--- conflicted
+++ resolved
@@ -1043,14 +1043,9 @@
 		data->regs = (void __iomem *)pdev->resource[0].start;
 	}
 
-<<<<<<< HEAD
-	pdata = pdev->dev.platform_data;
-	pdata->num = portnr;
-=======
 	pdev->id = line;
 	pdata = pdev->dev.platform_data;
 	pdata->num = line;
->>>>>>> 56299378
 	at32_usarts[line] = pdev;
 }
 
