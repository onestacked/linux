// SPDX-License-Identifier: GPL-2.0-only
/*
 * Copyright (C) 2008-2013 Freescale Semiconductor, Inc. All rights reserved.
 *
 * Author: Yu Liu, yu.liu@freescale.com
 *         Scott Wood, scottwood@freescale.com
 *         Ashish Kalra, ashish.kalra@freescale.com
 *         Varun Sethi, varun.sethi@freescale.com
 *         Alexander Graf, agraf@suse.de
 *
 * Description:
 * This file is based on arch/powerpc/kvm/44x_tlb.c,
 * by Hollis Blanchard <hollisb@us.ibm.com>.
 */

#include <linux/kernel.h>
#include <linux/types.h>
#include <linux/slab.h>
#include <linux/string.h>
#include <linux/kvm.h>
#include <linux/kvm_host.h>
#include <linux/highmem.h>
#include <linux/log2.h>
#include <linux/uaccess.h>
#include <linux/sched/mm.h>
#include <linux/rwsem.h>
#include <linux/vmalloc.h>
#include <linux/hugetlb.h>
#include <asm/kvm_ppc.h>
#include <asm/pte-walk.h>

#include "e500.h"
#include "timing.h"
#include "e500_mmu_host.h"

#include "trace_booke.h"

#define to_htlb1_esel(esel) (host_tlb_params[1].entries - (esel) - 1)

static struct kvmppc_e500_tlb_params host_tlb_params[E500_TLB_NUM];

static inline unsigned int tlb1_max_shadow_size(void)
{
	/* reserve one entry for magic page */
	return host_tlb_params[1].entries - tlbcam_index - 1;
}

static inline u32 e500_shadow_mas3_attrib(u32 mas3, bool writable, int usermode)
{
	/* Mask off reserved bits. */
	mas3 &= MAS3_ATTRIB_MASK;

	if (!writable)
		mas3 &= ~(MAS3_UW|MAS3_SW);

#ifndef CONFIG_KVM_BOOKE_HV
	if (!usermode) {
		/* Guest is in supervisor mode,
		 * so we need to translate guest
		 * supervisor permissions into user permissions. */
		mas3 &= ~E500_TLB_USER_PERM_MASK;
		mas3 |= (mas3 & E500_TLB_SUPER_PERM_MASK) << 1;
	}
	mas3 |= E500_TLB_SUPER_PERM_MASK;
#endif
	return mas3;
}

/*
 * writing shadow tlb entry to host TLB
 */
static inline void __write_host_tlbe(struct kvm_book3e_206_tlb_entry *stlbe,
				     uint32_t mas0,
				     uint32_t lpid)
{
	unsigned long flags;

	local_irq_save(flags);
	mtspr(SPRN_MAS0, mas0);
	mtspr(SPRN_MAS1, stlbe->mas1);
	mtspr(SPRN_MAS2, (unsigned long)stlbe->mas2);
	mtspr(SPRN_MAS3, (u32)stlbe->mas7_3);
	mtspr(SPRN_MAS7, (u32)(stlbe->mas7_3 >> 32));
#ifdef CONFIG_KVM_BOOKE_HV
	mtspr(SPRN_MAS8, MAS8_TGS | get_thread_specific_lpid(lpid));
#endif
	asm volatile("isync; tlbwe" : : : "memory");

#ifdef CONFIG_KVM_BOOKE_HV
	/* Must clear mas8 for other host tlbwe's */
	mtspr(SPRN_MAS8, 0);
	isync();
#endif
	local_irq_restore(flags);

	trace_kvm_booke206_stlb_write(mas0, stlbe->mas8, stlbe->mas1,
	                              stlbe->mas2, stlbe->mas7_3);
}

/*
 * Acquire a mas0 with victim hint, as if we just took a TLB miss.
 *
 * We don't care about the address we're searching for, other than that it's
 * in the right set and is not present in the TLB.  Using a zero PID and a
 * userspace address means we don't have to set and then restore MAS5, or
 * calculate a proper MAS6 value.
 */
static u32 get_host_mas0(unsigned long eaddr)
{
	unsigned long flags;
	u32 mas0;
	u32 mas4;

	local_irq_save(flags);
	mtspr(SPRN_MAS6, 0);
	mas4 = mfspr(SPRN_MAS4);
	mtspr(SPRN_MAS4, mas4 & ~MAS4_TLBSEL_MASK);
	asm volatile("tlbsx 0, %0" : : "b" (eaddr & ~CONFIG_PAGE_OFFSET));
	mas0 = mfspr(SPRN_MAS0);
	mtspr(SPRN_MAS4, mas4);
	local_irq_restore(flags);

	return mas0;
}

/* sesel is for tlb1 only */
static inline void write_host_tlbe(struct kvmppc_vcpu_e500 *vcpu_e500,
		int tlbsel, int sesel, struct kvm_book3e_206_tlb_entry *stlbe)
{
	u32 mas0;

	if (tlbsel == 0) {
		mas0 = get_host_mas0(stlbe->mas2);
		__write_host_tlbe(stlbe, mas0, vcpu_e500->vcpu.kvm->arch.lpid);
	} else {
		__write_host_tlbe(stlbe,
				  MAS0_TLBSEL(1) |
				  MAS0_ESEL(to_htlb1_esel(sesel)),
				  vcpu_e500->vcpu.kvm->arch.lpid);
	}
}

/* sesel is for tlb1 only */
static void write_stlbe(struct kvmppc_vcpu_e500 *vcpu_e500,
			struct kvm_book3e_206_tlb_entry *gtlbe,
			struct kvm_book3e_206_tlb_entry *stlbe,
			int stlbsel, int sesel)
{
	int stid;

	preempt_disable();
	stid = kvmppc_e500_get_tlb_stid(&vcpu_e500->vcpu, gtlbe);

	stlbe->mas1 |= MAS1_TID(stid);
	write_host_tlbe(vcpu_e500, stlbsel, sesel, stlbe);
	preempt_enable();
}

#ifdef CONFIG_KVM_E500V2
/* XXX should be a hook in the gva2hpa translation */
void kvmppc_map_magic(struct kvm_vcpu *vcpu)
{
	struct kvmppc_vcpu_e500 *vcpu_e500 = to_e500(vcpu);
	struct kvm_book3e_206_tlb_entry magic;
	ulong shared_page = ((ulong)vcpu->arch.shared) & PAGE_MASK;
	unsigned int stid;
	kvm_pfn_t pfn;

	pfn = (kvm_pfn_t)virt_to_phys((void *)shared_page) >> PAGE_SHIFT;
	get_page(pfn_to_page(pfn));

	preempt_disable();
	stid = kvmppc_e500_get_sid(vcpu_e500, 0, 0, 0, 0);

	magic.mas1 = MAS1_VALID | MAS1_TS | MAS1_TID(stid) |
		     MAS1_TSIZE(BOOK3E_PAGESZ_4K);
	magic.mas2 = vcpu->arch.magic_page_ea | MAS2_M;
	magic.mas7_3 = ((u64)pfn << PAGE_SHIFT) |
		       MAS3_SW | MAS3_SR | MAS3_UW | MAS3_UR;
	magic.mas8 = 0;

	__write_host_tlbe(&magic, MAS0_TLBSEL(1) | MAS0_ESEL(tlbcam_index), 0);
	preempt_enable();
}
#endif

void inval_gtlbe_on_host(struct kvmppc_vcpu_e500 *vcpu_e500, int tlbsel,
			 int esel)
{
	struct kvm_book3e_206_tlb_entry *gtlbe =
		get_entry(vcpu_e500, tlbsel, esel);
	struct tlbe_ref *ref = &vcpu_e500->gtlb_priv[tlbsel][esel].ref;

	/* Don't bother with unmapped entries */
	if (!(ref->flags & E500_TLB_VALID)) {
		WARN(ref->flags & (E500_TLB_BITMAP | E500_TLB_TLB0),
		     "%s: flags %x\n", __func__, ref->flags);
		WARN_ON(tlbsel == 1 && vcpu_e500->g2h_tlb1_map[esel]);
	}

	if (tlbsel == 1 && ref->flags & E500_TLB_BITMAP) {
		u64 tmp = vcpu_e500->g2h_tlb1_map[esel];
		int hw_tlb_indx;
		unsigned long flags;

		local_irq_save(flags);
		while (tmp) {
			hw_tlb_indx = __ilog2_u64(tmp & -tmp);
			mtspr(SPRN_MAS0,
			      MAS0_TLBSEL(1) |
			      MAS0_ESEL(to_htlb1_esel(hw_tlb_indx)));
			mtspr(SPRN_MAS1, 0);
			asm volatile("tlbwe");
			vcpu_e500->h2g_tlb1_rmap[hw_tlb_indx] = 0;
			tmp &= tmp - 1;
		}
		mb();
		vcpu_e500->g2h_tlb1_map[esel] = 0;
		ref->flags &= ~(E500_TLB_BITMAP | E500_TLB_VALID);
		local_irq_restore(flags);
	}

	if (tlbsel == 1 && ref->flags & E500_TLB_TLB0) {
		/*
		 * TLB1 entry is backed by 4k pages. This should happen
		 * rarely and is not worth optimizing. Invalidate everything.
		 */
		kvmppc_e500_tlbil_all(vcpu_e500);
		ref->flags &= ~(E500_TLB_TLB0 | E500_TLB_VALID);
	}

	/*
	 * If TLB entry is still valid then it's a TLB0 entry, and thus
	 * backed by at most one host tlbe per shadow pid
	 */
	if (ref->flags & E500_TLB_VALID)
		kvmppc_e500_tlbil_one(vcpu_e500, gtlbe);

	/* Mark the TLB as not backed by the host anymore */
	ref->flags = 0;
}

static inline int tlbe_is_writable(struct kvm_book3e_206_tlb_entry *tlbe)
{
	return tlbe->mas7_3 & (MAS3_SW|MAS3_UW);
}

static inline bool kvmppc_e500_ref_setup(struct tlbe_ref *ref,
					 struct kvm_book3e_206_tlb_entry *gtlbe,
					 kvm_pfn_t pfn, unsigned int wimg,
					 bool writable)
{
	ref->pfn = pfn;
	ref->flags = E500_TLB_VALID;
	if (writable)
		ref->flags |= E500_TLB_WRITABLE;

	/* Use guest supplied MAS2_G and MAS2_E */
	ref->flags |= (gtlbe->mas2 & MAS2_ATTRIB_MASK) | wimg;
<<<<<<< HEAD

	return tlbe_is_writable(gtlbe);
=======
>>>>>>> ae66f271
}

static inline void kvmppc_e500_ref_release(struct tlbe_ref *ref)
{
	if (ref->flags & E500_TLB_VALID) {
		/* FIXME: don't log bogus pfn for TLB1 */
		trace_kvm_booke206_ref_release(ref->pfn, ref->flags);
		ref->flags = 0;
	}
}

static void clear_tlb1_bitmap(struct kvmppc_vcpu_e500 *vcpu_e500)
{
	if (vcpu_e500->g2h_tlb1_map)
		memset(vcpu_e500->g2h_tlb1_map, 0,
		       sizeof(u64) * vcpu_e500->gtlb_params[1].entries);
	if (vcpu_e500->h2g_tlb1_rmap)
		memset(vcpu_e500->h2g_tlb1_rmap, 0,
		       sizeof(unsigned int) * host_tlb_params[1].entries);
}

static void clear_tlb_privs(struct kvmppc_vcpu_e500 *vcpu_e500)
{
	int tlbsel;
	int i;

	for (tlbsel = 0; tlbsel <= 1; tlbsel++) {
		for (i = 0; i < vcpu_e500->gtlb_params[tlbsel].entries; i++) {
			struct tlbe_ref *ref =
				&vcpu_e500->gtlb_priv[tlbsel][i].ref;
			kvmppc_e500_ref_release(ref);
		}
	}
}

void kvmppc_core_flush_tlb(struct kvm_vcpu *vcpu)
{
	struct kvmppc_vcpu_e500 *vcpu_e500 = to_e500(vcpu);
	kvmppc_e500_tlbil_all(vcpu_e500);
	clear_tlb_privs(vcpu_e500);
	clear_tlb1_bitmap(vcpu_e500);
}

/* TID must be supplied by the caller */
static void kvmppc_e500_setup_stlbe(
	struct kvm_vcpu *vcpu,
	struct kvm_book3e_206_tlb_entry *gtlbe,
	int tsize, struct tlbe_ref *ref, u64 gvaddr,
	struct kvm_book3e_206_tlb_entry *stlbe)
{
	kvm_pfn_t pfn = ref->pfn;
	u32 pr = vcpu->arch.shared->msr & MSR_PR;
	bool writable = !!(ref->flags & E500_TLB_WRITABLE);

	BUG_ON(!(ref->flags & E500_TLB_VALID));

	/* Force IPROT=0 for all guest mappings. */
	stlbe->mas1 = MAS1_TSIZE(tsize) | get_tlb_sts(gtlbe) | MAS1_VALID;
	stlbe->mas2 = (gvaddr & MAS2_EPN) | (ref->flags & E500_TLB_MAS2_ATTR);
	stlbe->mas7_3 = ((u64)pfn << PAGE_SHIFT) |
			e500_shadow_mas3_attrib(gtlbe->mas7_3, writable, pr);
}

static inline int kvmppc_e500_shadow_map(struct kvmppc_vcpu_e500 *vcpu_e500,
	u64 gvaddr, gfn_t gfn, struct kvm_book3e_206_tlb_entry *gtlbe,
	int tlbsel, struct kvm_book3e_206_tlb_entry *stlbe,
	struct tlbe_ref *ref)
{
	struct kvm_memory_slot *slot;
<<<<<<< HEAD
	unsigned long pfn = 0; /* silence GCC warning */
=======
	unsigned int psize;
	unsigned long pfn;
>>>>>>> ae66f271
	struct page *page = NULL;
	unsigned long hva;
	int tsize = BOOK3E_PAGESZ_4K;
	int ret = 0;
	unsigned long mmu_seq;
	struct kvm *kvm = vcpu_e500->vcpu.kvm;
	pte_t *ptep;
	unsigned int wimg = 0;
	pgd_t *pgdir;
	unsigned long flags;
	bool writable = false;

	/* used to check for invalidations in progress */
	mmu_seq = kvm->mmu_invalidate_seq;
	smp_rmb();

	/*
	 * Translate guest physical to true physical, acquiring
	 * a page reference if it is normal, non-reserved memory.
	 *
	 * gfn_to_memslot() must succeed because otherwise we wouldn't
	 * have gotten this far.  Eventually we should just pass the slot
	 * pointer through from the first lookup.
	 */
	slot = gfn_to_memslot(vcpu_e500->vcpu.kvm, gfn);
	hva = gfn_to_hva_memslot(slot, gfn);

<<<<<<< HEAD
	if (tlbsel == 1) {
		struct vm_area_struct *vma;
		mmap_read_lock(kvm->mm);

		vma = find_vma(kvm->mm, hva);
		if (vma && hva >= vma->vm_start &&
		    (vma->vm_flags & VM_PFNMAP)) {
			/*
			 * This VMA is a physically contiguous region (e.g.
			 * /dev/mem) that bypasses normal Linux page
			 * management.  Find the overlap between the
			 * vma and the memslot.
			 */

			unsigned long start, end;
			unsigned long slot_start, slot_end;

			pfnmap = 1;

			start = vma->vm_pgoff;
			end = start +
			      vma_pages(vma);

			pfn = start + ((hva - vma->vm_start) >> PAGE_SHIFT);

			slot_start = pfn - (gfn - slot->base_gfn);
			slot_end = slot_start + slot->npages;

			if (start < slot_start)
				start = slot_start;
			if (end > slot_end)
				end = slot_end;

			tsize = (gtlbe->mas1 & MAS1_TSIZE_MASK) >>
				MAS1_TSIZE_SHIFT;

			/*
			 * e500 doesn't implement the lowest tsize bit,
			 * or 1K pages.
			 */
			tsize = max(BOOK3E_PAGESZ_4K, tsize & ~1);

			/*
			 * Now find the largest tsize (up to what the guest
			 * requested) that will cover gfn, stay within the
			 * range, and for which gfn and pfn are mutually
			 * aligned.
			 */

			for (; tsize > BOOK3E_PAGESZ_4K; tsize -= 2) {
				unsigned long gfn_start, gfn_end;
				tsize_pages = 1UL << (tsize - 2);

				gfn_start = gfn & ~(tsize_pages - 1);
				gfn_end = gfn_start + tsize_pages;

				if (gfn_start + pfn - gfn < start)
					continue;
				if (gfn_end + pfn - gfn > end)
					continue;
				if ((gfn & (tsize_pages - 1)) !=
				    (pfn & (tsize_pages - 1)))
					continue;

				gvaddr &= ~((tsize_pages << PAGE_SHIFT) - 1);
				pfn &= ~(tsize_pages - 1);
				break;
			}
		} else if (vma && hva >= vma->vm_start &&
			   is_vm_hugetlb_page(vma)) {
			unsigned long psize = vma_kernel_pagesize(vma);

			tsize = (gtlbe->mas1 & MAS1_TSIZE_MASK) >>
				MAS1_TSIZE_SHIFT;

			/*
			 * Take the largest page size that satisfies both host
			 * and guest mapping
			 */
			tsize = min(__ilog2(psize) - 10, tsize);

			/*
			 * e500 doesn't implement the lowest tsize bit,
			 * or 1K pages.
			 */
			tsize = max(BOOK3E_PAGESZ_4K, tsize & ~1);
		}

		mmap_read_unlock(kvm->mm);
	}

	if (likely(!pfnmap)) {
		tsize_pages = 1UL << (tsize + 10 - PAGE_SHIFT);
		pfn = __kvm_faultin_pfn(slot, gfn, FOLL_WRITE, NULL, &page);
		if (is_error_noslot_pfn(pfn)) {
			if (printk_ratelimit())
				pr_err("%s: real page not found for gfn %lx\n",
				       __func__, (long)gfn);
			return -EINVAL;
		}

		/* Align guest and physical address to page map boundaries */
		pfn &= ~(tsize_pages - 1);
		gvaddr &= ~((tsize_pages << PAGE_SHIFT) - 1);
=======
	pfn = __kvm_faultin_pfn(slot, gfn, FOLL_WRITE, &writable, &page);
	if (is_error_noslot_pfn(pfn)) {
		if (printk_ratelimit())
			pr_err("%s: real page not found for gfn %lx\n",
			       __func__, (long)gfn);
		return -EINVAL;
>>>>>>> ae66f271
	}

	spin_lock(&kvm->mmu_lock);
	if (mmu_invalidate_retry(kvm, mmu_seq)) {
		ret = -EAGAIN;
		goto out;
	}


	pgdir = vcpu_e500->vcpu.arch.pgdir;
	/*
	 * We are just looking at the wimg bits, so we don't
	 * care much about the trans splitting bit.
	 * We are holding kvm->mmu_lock so a notifier invalidate
	 * can't run hence pfn won't change.
	 */
	local_irq_save(flags);
	ptep = find_linux_pte(pgdir, hva, NULL, &psize);
	if (ptep) {
		pte_t pte = READ_ONCE(*ptep);

		if (pte_present(pte)) {
			wimg = (pte_val(pte) >> PTE_WIMGE_SHIFT) &
				MAS2_WIMGE_MASK;
		} else {
			local_irq_restore(flags);
			pr_err_ratelimited("%s: pte not present: gfn %lx,pfn %lx\n",
					   __func__, (long)gfn, pfn);
			ret = -EINVAL;
			goto out;
		}
	}
<<<<<<< HEAD
	writable = kvmppc_e500_ref_setup(ref, gtlbe, pfn, wimg);
=======
	local_irq_restore(flags);

	if (psize && tlbsel == 1) {
		unsigned long psize_pages, tsize_pages;
		unsigned long start, end;
		unsigned long slot_start, slot_end;

		psize_pages = 1UL << (psize - PAGE_SHIFT);
		start = pfn & ~(psize_pages - 1);
		end = start + psize_pages;

		slot_start = pfn - (gfn - slot->base_gfn);
		slot_end = slot_start + slot->npages;

		if (start < slot_start)
			start = slot_start;
		if (end > slot_end)
			end = slot_end;

		tsize = (gtlbe->mas1 & MAS1_TSIZE_MASK) >>
			MAS1_TSIZE_SHIFT;

		/*
		 * Any page size that doesn't satisfy the host mapping
		 * will fail the start and end tests.
		 */
		tsize = min(psize - PAGE_SHIFT + BOOK3E_PAGESZ_4K, tsize);

		/*
		 * e500 doesn't implement the lowest tsize bit,
		 * or 1K pages.
		 */
		tsize = max(BOOK3E_PAGESZ_4K, tsize & ~1);

		/*
		 * Now find the largest tsize (up to what the guest
		 * requested) that will cover gfn, stay within the
		 * range, and for which gfn and pfn are mutually
		 * aligned.
		 */

		for (; tsize > BOOK3E_PAGESZ_4K; tsize -= 2) {
			unsigned long gfn_start, gfn_end;
			tsize_pages = 1UL << (tsize - 2);

			gfn_start = gfn & ~(tsize_pages - 1);
			gfn_end = gfn_start + tsize_pages;

			if (gfn_start + pfn - gfn < start)
				continue;
			if (gfn_end + pfn - gfn > end)
				continue;
			if ((gfn & (tsize_pages - 1)) !=
			    (pfn & (tsize_pages - 1)))
				continue;

			gvaddr &= ~((tsize_pages << PAGE_SHIFT) - 1);
			pfn &= ~(tsize_pages - 1);
			break;
		}
	}
>>>>>>> ae66f271

	kvmppc_e500_ref_setup(ref, gtlbe, pfn, wimg, writable);
	kvmppc_e500_setup_stlbe(&vcpu_e500->vcpu, gtlbe, tsize,
				ref, gvaddr, stlbe);
	writable = tlbe_is_writable(stlbe);

	/* Clear i-cache for new pages */
	kvmppc_mmu_flush_icache(pfn);

out:
	kvm_release_faultin_page(kvm, page, !!ret, writable);
	spin_unlock(&kvm->mmu_lock);
	return ret;
}

/* XXX only map the one-one case, for now use TLB0 */
static int kvmppc_e500_tlb0_map(struct kvmppc_vcpu_e500 *vcpu_e500, int esel,
				struct kvm_book3e_206_tlb_entry *stlbe)
{
	struct kvm_book3e_206_tlb_entry *gtlbe;
	struct tlbe_ref *ref;
	int stlbsel = 0;
	int sesel = 0;
	int r;

	gtlbe = get_entry(vcpu_e500, 0, esel);
	ref = &vcpu_e500->gtlb_priv[0][esel].ref;

	r = kvmppc_e500_shadow_map(vcpu_e500, get_tlb_eaddr(gtlbe),
			get_tlb_raddr(gtlbe) >> PAGE_SHIFT,
			gtlbe, 0, stlbe, ref);
	if (r)
		return r;

	write_stlbe(vcpu_e500, gtlbe, stlbe, stlbsel, sesel);

	return 0;
}

static int kvmppc_e500_tlb1_map_tlb1(struct kvmppc_vcpu_e500 *vcpu_e500,
				     struct tlbe_ref *ref,
				     int esel)
{
	unsigned int sesel = vcpu_e500->host_tlb1_nv++;

	if (unlikely(vcpu_e500->host_tlb1_nv >= tlb1_max_shadow_size()))
		vcpu_e500->host_tlb1_nv = 0;

	if (vcpu_e500->h2g_tlb1_rmap[sesel]) {
		unsigned int idx = vcpu_e500->h2g_tlb1_rmap[sesel] - 1;
		vcpu_e500->g2h_tlb1_map[idx] &= ~(1ULL << sesel);
	}

	vcpu_e500->gtlb_priv[1][esel].ref.flags |= E500_TLB_BITMAP;
	vcpu_e500->g2h_tlb1_map[esel] |= (u64)1 << sesel;
	vcpu_e500->h2g_tlb1_rmap[sesel] = esel + 1;
	WARN_ON(!(ref->flags & E500_TLB_VALID));

	return sesel;
}

/* Caller must ensure that the specified guest TLB entry is safe to insert into
 * the shadow TLB. */
/* For both one-one and one-to-many */
static int kvmppc_e500_tlb1_map(struct kvmppc_vcpu_e500 *vcpu_e500,
		u64 gvaddr, gfn_t gfn, struct kvm_book3e_206_tlb_entry *gtlbe,
		struct kvm_book3e_206_tlb_entry *stlbe, int esel)
{
	struct tlbe_ref *ref = &vcpu_e500->gtlb_priv[1][esel].ref;
	int sesel;
	int r;

	r = kvmppc_e500_shadow_map(vcpu_e500, gvaddr, gfn, gtlbe, 1, stlbe,
				   ref);
	if (r)
		return r;

	/* Use TLB0 when we can only map a page with 4k */
	if (get_tlb_tsize(stlbe) == BOOK3E_PAGESZ_4K) {
		vcpu_e500->gtlb_priv[1][esel].ref.flags |= E500_TLB_TLB0;
		write_stlbe(vcpu_e500, gtlbe, stlbe, 0, 0);
		return 0;
	}

	/* Otherwise map into TLB1 */
	sesel = kvmppc_e500_tlb1_map_tlb1(vcpu_e500, ref, esel);
	write_stlbe(vcpu_e500, gtlbe, stlbe, 1, sesel);

	return 0;
}

void kvmppc_mmu_map(struct kvm_vcpu *vcpu, u64 eaddr, gpa_t gpaddr,
		    unsigned int index)
{
	struct kvmppc_vcpu_e500 *vcpu_e500 = to_e500(vcpu);
	struct tlbe_priv *priv;
	struct kvm_book3e_206_tlb_entry *gtlbe, stlbe;
	int tlbsel = tlbsel_of(index);
	int esel = esel_of(index);

	gtlbe = get_entry(vcpu_e500, tlbsel, esel);

	switch (tlbsel) {
	case 0:
		priv = &vcpu_e500->gtlb_priv[tlbsel][esel];

		/* Triggers after clear_tlb_privs or on initial mapping */
		if (!(priv->ref.flags & E500_TLB_VALID)) {
			kvmppc_e500_tlb0_map(vcpu_e500, esel, &stlbe);
		} else {
			kvmppc_e500_setup_stlbe(vcpu, gtlbe, BOOK3E_PAGESZ_4K,
						&priv->ref, eaddr, &stlbe);
			write_stlbe(vcpu_e500, gtlbe, &stlbe, 0, 0);
		}
		break;

	case 1: {
		gfn_t gfn = gpaddr >> PAGE_SHIFT;
		kvmppc_e500_tlb1_map(vcpu_e500, eaddr, gfn, gtlbe, &stlbe,
				     esel);
		break;
	}

	default:
		BUG();
		break;
	}
}

#ifdef CONFIG_KVM_BOOKE_HV
int kvmppc_load_last_inst(struct kvm_vcpu *vcpu,
		enum instruction_fetch_type type, unsigned long *instr)
{
	gva_t geaddr;
	hpa_t addr;
	hfn_t pfn;
	hva_t eaddr;
	u32 mas1, mas2, mas3;
	u64 mas7_mas3;
	struct page *page;
	unsigned int addr_space, psize_shift;
	bool pr;
	unsigned long flags;

	/* Search TLB for guest pc to get the real address */
	geaddr = kvmppc_get_pc(vcpu);

	addr_space = (vcpu->arch.shared->msr & MSR_IS) >> MSR_IR_LG;

	local_irq_save(flags);
	mtspr(SPRN_MAS6, (vcpu->arch.pid << MAS6_SPID_SHIFT) | addr_space);
	mtspr(SPRN_MAS5, MAS5_SGS | get_lpid(vcpu));
	asm volatile("tlbsx 0, %[geaddr]\n" : :
		     [geaddr] "r" (geaddr));
	mtspr(SPRN_MAS5, 0);
	mtspr(SPRN_MAS8, 0);
	mas1 = mfspr(SPRN_MAS1);
	mas2 = mfspr(SPRN_MAS2);
	mas3 = mfspr(SPRN_MAS3);
#ifdef CONFIG_64BIT
	mas7_mas3 = mfspr(SPRN_MAS7_MAS3);
#else
	mas7_mas3 = ((u64)mfspr(SPRN_MAS7) << 32) | mas3;
#endif
	local_irq_restore(flags);

	/*
	 * If the TLB entry for guest pc was evicted, return to the guest.
	 * There are high chances to find a valid TLB entry next time.
	 */
	if (!(mas1 & MAS1_VALID))
		return EMULATE_AGAIN;

	/*
	 * Another thread may rewrite the TLB entry in parallel, don't
	 * execute from the address if the execute permission is not set
	 */
	pr = vcpu->arch.shared->msr & MSR_PR;
	if (unlikely((pr && !(mas3 & MAS3_UX)) ||
		     (!pr && !(mas3 & MAS3_SX)))) {
		pr_err_ratelimited(
			"%s: Instruction emulation from guest address %08lx without execute permission\n",
			__func__, geaddr);
		return EMULATE_AGAIN;
	}

	/*
	 * The real address will be mapped by a cacheable, memory coherent,
	 * write-back page. Check for mismatches when LRAT is used.
	 */
	if (has_feature(vcpu, VCPU_FTR_MMU_V2) &&
	    unlikely((mas2 & MAS2_I) || (mas2 & MAS2_W) || !(mas2 & MAS2_M))) {
		pr_err_ratelimited(
			"%s: Instruction emulation from guest address %08lx mismatches storage attributes\n",
			__func__, geaddr);
		return EMULATE_AGAIN;
	}

	/* Get pfn */
	psize_shift = MAS1_GET_TSIZE(mas1) + 10;
	addr = (mas7_mas3 & (~0ULL << psize_shift)) |
	       (geaddr & ((1ULL << psize_shift) - 1ULL));
	pfn = addr >> PAGE_SHIFT;

	/* Guard against emulation from devices area */
	if (unlikely(!page_is_ram(pfn))) {
		pr_err_ratelimited("%s: Instruction emulation from non-RAM host address %08llx is not supported\n",
			 __func__, addr);
		return EMULATE_AGAIN;
	}

	/* Map a page and get guest's instruction */
	page = pfn_to_page(pfn);
	eaddr = (unsigned long)kmap_atomic(page);
	*instr = *(u32 *)(eaddr | (unsigned long)(addr & ~PAGE_MASK));
	kunmap_atomic((u32 *)eaddr);

	return EMULATE_DONE;
}
#else
int kvmppc_load_last_inst(struct kvm_vcpu *vcpu,
		enum instruction_fetch_type type, unsigned long *instr)
{
	return EMULATE_AGAIN;
}
#endif

/************* MMU Notifiers *************/

static bool kvm_e500_mmu_unmap_gfn(struct kvm *kvm, struct kvm_gfn_range *range)
{
	/*
	 * Flush all shadow tlb entries everywhere. This is slow, but
	 * we are 100% sure that we catch the to be unmapped page
	 */
	return true;
}

bool kvm_unmap_gfn_range(struct kvm *kvm, struct kvm_gfn_range *range)
{
	return kvm_e500_mmu_unmap_gfn(kvm, range);
}

bool kvm_age_gfn(struct kvm *kvm, struct kvm_gfn_range *range)
{
	/* XXX could be more clever ;) */
	return false;
}

bool kvm_test_age_gfn(struct kvm *kvm, struct kvm_gfn_range *range)
{
	/* XXX could be more clever ;) */
	return false;
}

/*****************************************/

int e500_mmu_host_init(struct kvmppc_vcpu_e500 *vcpu_e500)
{
	host_tlb_params[0].entries = mfspr(SPRN_TLB0CFG) & TLBnCFG_N_ENTRY;
	host_tlb_params[1].entries = mfspr(SPRN_TLB1CFG) & TLBnCFG_N_ENTRY;

	/*
	 * This should never happen on real e500 hardware, but is
	 * architecturally possible -- e.g. in some weird nested
	 * virtualization case.
	 */
	if (host_tlb_params[0].entries == 0 ||
	    host_tlb_params[1].entries == 0) {
		pr_err("%s: need to know host tlb size\n", __func__);
		return -ENODEV;
	}

	host_tlb_params[0].ways = (mfspr(SPRN_TLB0CFG) & TLBnCFG_ASSOC) >>
				  TLBnCFG_ASSOC_SHIFT;
	host_tlb_params[1].ways = host_tlb_params[1].entries;

	if (!is_power_of_2(host_tlb_params[0].entries) ||
	    !is_power_of_2(host_tlb_params[0].ways) ||
	    host_tlb_params[0].entries < host_tlb_params[0].ways ||
	    host_tlb_params[0].ways == 0) {
		pr_err("%s: bad tlb0 host config: %u entries %u ways\n",
		       __func__, host_tlb_params[0].entries,
		       host_tlb_params[0].ways);
		return -ENODEV;
	}

	host_tlb_params[0].sets =
		host_tlb_params[0].entries / host_tlb_params[0].ways;
	host_tlb_params[1].sets = 1;
	vcpu_e500->h2g_tlb1_rmap = kcalloc(host_tlb_params[1].entries,
					   sizeof(*vcpu_e500->h2g_tlb1_rmap),
					   GFP_KERNEL);
	if (!vcpu_e500->h2g_tlb1_rmap)
		return -EINVAL;

	return 0;
}

void e500_mmu_host_uninit(struct kvmppc_vcpu_e500 *vcpu_e500)
{
	kfree(vcpu_e500->h2g_tlb1_rmap);
}<|MERGE_RESOLUTION|>--- conflicted
+++ resolved
@@ -245,7 +245,7 @@
 	return tlbe->mas7_3 & (MAS3_SW|MAS3_UW);
 }
 
-static inline bool kvmppc_e500_ref_setup(struct tlbe_ref *ref,
+static inline void kvmppc_e500_ref_setup(struct tlbe_ref *ref,
 					 struct kvm_book3e_206_tlb_entry *gtlbe,
 					 kvm_pfn_t pfn, unsigned int wimg,
 					 bool writable)
@@ -257,11 +257,6 @@
 
 	/* Use guest supplied MAS2_G and MAS2_E */
 	ref->flags |= (gtlbe->mas2 & MAS2_ATTRIB_MASK) | wimg;
-<<<<<<< HEAD
-
-	return tlbe_is_writable(gtlbe);
-=======
->>>>>>> ae66f271
 }
 
 static inline void kvmppc_e500_ref_release(struct tlbe_ref *ref)
@@ -331,12 +326,8 @@
 	struct tlbe_ref *ref)
 {
 	struct kvm_memory_slot *slot;
-<<<<<<< HEAD
-	unsigned long pfn = 0; /* silence GCC warning */
-=======
 	unsigned int psize;
 	unsigned long pfn;
->>>>>>> ae66f271
 	struct page *page = NULL;
 	unsigned long hva;
 	int tsize = BOOK3E_PAGESZ_4K;
@@ -364,119 +355,12 @@
 	slot = gfn_to_memslot(vcpu_e500->vcpu.kvm, gfn);
 	hva = gfn_to_hva_memslot(slot, gfn);
 
-<<<<<<< HEAD
-	if (tlbsel == 1) {
-		struct vm_area_struct *vma;
-		mmap_read_lock(kvm->mm);
-
-		vma = find_vma(kvm->mm, hva);
-		if (vma && hva >= vma->vm_start &&
-		    (vma->vm_flags & VM_PFNMAP)) {
-			/*
-			 * This VMA is a physically contiguous region (e.g.
-			 * /dev/mem) that bypasses normal Linux page
-			 * management.  Find the overlap between the
-			 * vma and the memslot.
-			 */
-
-			unsigned long start, end;
-			unsigned long slot_start, slot_end;
-
-			pfnmap = 1;
-
-			start = vma->vm_pgoff;
-			end = start +
-			      vma_pages(vma);
-
-			pfn = start + ((hva - vma->vm_start) >> PAGE_SHIFT);
-
-			slot_start = pfn - (gfn - slot->base_gfn);
-			slot_end = slot_start + slot->npages;
-
-			if (start < slot_start)
-				start = slot_start;
-			if (end > slot_end)
-				end = slot_end;
-
-			tsize = (gtlbe->mas1 & MAS1_TSIZE_MASK) >>
-				MAS1_TSIZE_SHIFT;
-
-			/*
-			 * e500 doesn't implement the lowest tsize bit,
-			 * or 1K pages.
-			 */
-			tsize = max(BOOK3E_PAGESZ_4K, tsize & ~1);
-
-			/*
-			 * Now find the largest tsize (up to what the guest
-			 * requested) that will cover gfn, stay within the
-			 * range, and for which gfn and pfn are mutually
-			 * aligned.
-			 */
-
-			for (; tsize > BOOK3E_PAGESZ_4K; tsize -= 2) {
-				unsigned long gfn_start, gfn_end;
-				tsize_pages = 1UL << (tsize - 2);
-
-				gfn_start = gfn & ~(tsize_pages - 1);
-				gfn_end = gfn_start + tsize_pages;
-
-				if (gfn_start + pfn - gfn < start)
-					continue;
-				if (gfn_end + pfn - gfn > end)
-					continue;
-				if ((gfn & (tsize_pages - 1)) !=
-				    (pfn & (tsize_pages - 1)))
-					continue;
-
-				gvaddr &= ~((tsize_pages << PAGE_SHIFT) - 1);
-				pfn &= ~(tsize_pages - 1);
-				break;
-			}
-		} else if (vma && hva >= vma->vm_start &&
-			   is_vm_hugetlb_page(vma)) {
-			unsigned long psize = vma_kernel_pagesize(vma);
-
-			tsize = (gtlbe->mas1 & MAS1_TSIZE_MASK) >>
-				MAS1_TSIZE_SHIFT;
-
-			/*
-			 * Take the largest page size that satisfies both host
-			 * and guest mapping
-			 */
-			tsize = min(__ilog2(psize) - 10, tsize);
-
-			/*
-			 * e500 doesn't implement the lowest tsize bit,
-			 * or 1K pages.
-			 */
-			tsize = max(BOOK3E_PAGESZ_4K, tsize & ~1);
-		}
-
-		mmap_read_unlock(kvm->mm);
-	}
-
-	if (likely(!pfnmap)) {
-		tsize_pages = 1UL << (tsize + 10 - PAGE_SHIFT);
-		pfn = __kvm_faultin_pfn(slot, gfn, FOLL_WRITE, NULL, &page);
-		if (is_error_noslot_pfn(pfn)) {
-			if (printk_ratelimit())
-				pr_err("%s: real page not found for gfn %lx\n",
-				       __func__, (long)gfn);
-			return -EINVAL;
-		}
-
-		/* Align guest and physical address to page map boundaries */
-		pfn &= ~(tsize_pages - 1);
-		gvaddr &= ~((tsize_pages << PAGE_SHIFT) - 1);
-=======
 	pfn = __kvm_faultin_pfn(slot, gfn, FOLL_WRITE, &writable, &page);
 	if (is_error_noslot_pfn(pfn)) {
 		if (printk_ratelimit())
 			pr_err("%s: real page not found for gfn %lx\n",
 			       __func__, (long)gfn);
 		return -EINVAL;
->>>>>>> ae66f271
 	}
 
 	spin_lock(&kvm->mmu_lock);
@@ -509,9 +393,6 @@
 			goto out;
 		}
 	}
-<<<<<<< HEAD
-	writable = kvmppc_e500_ref_setup(ref, gtlbe, pfn, wimg);
-=======
 	local_irq_restore(flags);
 
 	if (psize && tlbsel == 1) {
@@ -573,7 +454,6 @@
 			break;
 		}
 	}
->>>>>>> ae66f271
 
 	kvmppc_e500_ref_setup(ref, gtlbe, pfn, wimg, writable);
 	kvmppc_e500_setup_stlbe(&vcpu_e500->vcpu, gtlbe, tsize,
