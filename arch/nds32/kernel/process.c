--- conflicted
+++ resolved
@@ -239,12 +239,6 @@
 	unsigned long stack_start, stack_end;
 	int count = 0;
 
-<<<<<<< HEAD
-	if (!p || p == current || task_is_running(p))
-		return 0;
-
-=======
->>>>>>> df0cc57e
 	if (IS_ENABLED(CONFIG_FRAME_POINTER)) {
 		stack_start = (unsigned long)end_of_stack(p);
 		stack_end = (unsigned long)task_stack_page(p) + THREAD_SIZE;
