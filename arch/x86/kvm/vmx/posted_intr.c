// SPDX-License-Identifier: GPL-2.0-only
#include <linux/kvm_host.h>

#include <asm/irq_remapping.h>
#include <asm/cpu.h>

#include "lapic.h"
#include "irq.h"
#include "posted_intr.h"
#include "trace.h"
#include "vmx.h"

/*
 * Maintain a per-CPU list of vCPUs that need to be awakened by wakeup_handler()
 * when a WAKEUP_VECTOR interrupted is posted.  vCPUs are added to the list when
 * the vCPU is scheduled out and is blocking (e.g. in HLT) with IRQs enabled.
 * The vCPUs posted interrupt descriptor is updated at the same time to set its
 * notification vector to WAKEUP_VECTOR, so that posted interrupt from devices
 * wake the target vCPUs.  vCPUs are removed from the list and the notification
 * vector is reset when the vCPU is scheduled in.
 */
static DEFINE_PER_CPU(struct list_head, wakeup_vcpus_on_cpu);
/*
 * Protect the per-CPU list with a per-CPU spinlock to handle task migration.
 * When a blocking vCPU is awakened _and_ migrated to a different pCPU, the
 * ->sched_in() path will need to take the vCPU off the list of the _previous_
 * CPU.  IRQs must be disabled when taking this lock, otherwise deadlock will
 * occur if a wakeup IRQ arrives and attempts to acquire the lock.
 */
static DEFINE_PER_CPU(raw_spinlock_t, wakeup_vcpus_on_cpu_lock);

static inline struct pi_desc *vcpu_to_pi_desc(struct kvm_vcpu *vcpu)
{
	return &(to_vmx(vcpu)->pi_desc);
}

static int pi_try_set_control(struct pi_desc *pi_desc, u64 old, u64 new)
{
	/*
	 * PID.ON can be set at any time by a different vCPU or by hardware,
	 * e.g. a device.  PID.control must be written atomically, and the
	 * update must be retried with a fresh snapshot an ON change causes
	 * the cmpxchg to fail.
	 */
	if (cmpxchg64(&pi_desc->control, old, new) != old)
		return -EBUSY;

	return 0;
}

void vmx_vcpu_pi_load(struct kvm_vcpu *vcpu, int cpu)
{
	struct pi_desc *pi_desc = vcpu_to_pi_desc(vcpu);
	struct vcpu_vmx *vmx = to_vmx(vcpu);
	struct pi_desc old, new;
	unsigned long flags;
	unsigned int dest;

	/*
	 * To simplify hot-plug and dynamic toggling of APICv, keep PI.NDST and
	 * PI.SN up-to-date even if there is no assigned device or if APICv is
	 * deactivated due to a dynamic inhibit bit, e.g. for Hyper-V's SyncIC.
	 */
	if (!enable_apicv || !lapic_in_kernel(vcpu))
		return;

	/*
	 * If the vCPU wasn't on the wakeup list and wasn't migrated, then the
	 * full update can be skipped as neither the vector nor the destination
	 * needs to be changed.
	 */
	if (pi_desc->nv != POSTED_INTR_WAKEUP_VECTOR && vcpu->cpu == cpu) {
		/*
		 * Clear SN if it was set due to being preempted.  Again, do
		 * this even if there is no assigned device for simplicity.
		 */
		if (pi_test_and_clear_sn(pi_desc))
			goto after_clear_sn;
		return;
	}

	local_irq_save(flags);

	/*
	 * If the vCPU was waiting for wakeup, remove the vCPU from the wakeup
	 * list of the _previous_ pCPU, which will not be the same as the
	 * current pCPU if the task was migrated.
	 */
	if (pi_desc->nv == POSTED_INTR_WAKEUP_VECTOR) {
		raw_spin_lock(&per_cpu(wakeup_vcpus_on_cpu_lock, vcpu->cpu));
		list_del(&vmx->pi_wakeup_list);
		raw_spin_unlock(&per_cpu(wakeup_vcpus_on_cpu_lock, vcpu->cpu));
	}

	dest = cpu_physical_id(cpu);
	if (!x2apic_mode)
		dest = (dest << 8) & 0xFF00;

	do {
		old.control = new.control = READ_ONCE(pi_desc->control);

		/*
		 * Clear SN (as above) and refresh the destination APIC ID to
		 * handle task migration (@cpu != vcpu->cpu).
		 */
		new.ndst = dest;
		new.sn = 0;

		/*
		 * Restore the notification vector; in the blocking case, the
		 * descriptor was modified on "put" to use the wakeup vector.
		 */
		new.nv = POSTED_INTR_VECTOR;
	} while (pi_try_set_control(pi_desc, old.control, new.control));

	local_irq_restore(flags);

after_clear_sn:

	/*
	 * Clear SN before reading the bitmap.  The VT-d firmware
	 * writes the bitmap and reads SN atomically (5.2.3 in the
	 * spec), so it doesn't really have a memory barrier that
	 * pairs with this, but we cannot do that and we need one.
	 */
	smp_mb__after_atomic();

	if (!pi_is_pir_empty(pi_desc))
		pi_set_on(pi_desc);
}

static bool vmx_can_use_vtd_pi(struct kvm *kvm)
<<<<<<< HEAD
{
	return irqchip_in_kernel(kvm) && enable_apicv &&
		kvm_arch_has_assigned_device(kvm) &&
		irq_remapping_cap(IRQ_POSTING_CAP);
}

void vmx_vcpu_pi_put(struct kvm_vcpu *vcpu)
{
	struct pi_desc *pi_desc = vcpu_to_pi_desc(vcpu);

	if (!vmx_can_use_vtd_pi(vcpu->kvm))
		return;

	/* Set SN when the vCPU is preempted */
	if (vcpu->preempted)
		pi_set_sn(pi_desc);
}

static void __pi_post_block(struct kvm_vcpu *vcpu)
=======
>>>>>>> 754e0b0e
{
	return irqchip_in_kernel(kvm) && enable_apicv &&
		kvm_arch_has_assigned_device(kvm) &&
		irq_remapping_cap(IRQ_POSTING_CAP);
}

/*
 * Put the vCPU on this pCPU's list of vCPUs that needs to be awakened and set
 * WAKEUP as the notification vector in the PI descriptor.
 */
static void pi_enable_wakeup_handler(struct kvm_vcpu *vcpu)
{
	struct pi_desc *pi_desc = vcpu_to_pi_desc(vcpu);
	struct vcpu_vmx *vmx = to_vmx(vcpu);
	struct pi_desc old, new;
	unsigned long flags;

<<<<<<< HEAD
	if (!vmx_can_use_vtd_pi(vcpu->kvm))
		return 0;

	WARN_ON(irqs_disabled());
	local_irq_disable();
	if (!WARN_ON_ONCE(vcpu->pre_pcpu != -1)) {
		vcpu->pre_pcpu = vcpu->cpu;
		spin_lock(&per_cpu(blocked_vcpu_on_cpu_lock, vcpu->pre_pcpu));
		list_add_tail(&vcpu->blocked_vcpu_list,
			      &per_cpu(blocked_vcpu_on_cpu,
				       vcpu->pre_pcpu));
		spin_unlock(&per_cpu(blocked_vcpu_on_cpu_lock, vcpu->pre_pcpu));
	}

	do {
		old.control = new.control = pi_desc->control;
=======
	local_irq_save(flags);
>>>>>>> 754e0b0e

	raw_spin_lock(&per_cpu(wakeup_vcpus_on_cpu_lock, vcpu->cpu));
	list_add_tail(&vmx->pi_wakeup_list,
		      &per_cpu(wakeup_vcpus_on_cpu, vcpu->cpu));
	raw_spin_unlock(&per_cpu(wakeup_vcpus_on_cpu_lock, vcpu->cpu));

	WARN(pi_desc->sn, "PI descriptor SN field set before blocking");

	do {
		old.control = new.control = READ_ONCE(pi_desc->control);

		/* set 'NV' to 'wakeup vector' */
		new.nv = POSTED_INTR_WAKEUP_VECTOR;
	} while (pi_try_set_control(pi_desc, old.control, new.control));

	/*
	 * Send a wakeup IPI to this CPU if an interrupt may have been posted
	 * before the notification vector was updated, in which case the IRQ
	 * will arrive on the non-wakeup vector.  An IPI is needed as calling
	 * try_to_wake_up() from ->sched_out() isn't allowed (IRQs are not
	 * enabled until it is safe to call try_to_wake_up() on the task being
	 * scheduled out).
	 */
	if (pi_test_on(&new))
		apic->send_IPI_self(POSTED_INTR_WAKEUP_VECTOR);

	local_irq_restore(flags);
}

void vmx_vcpu_pi_put(struct kvm_vcpu *vcpu)
{
	struct pi_desc *pi_desc = vcpu_to_pi_desc(vcpu);

	if (!vmx_can_use_vtd_pi(vcpu->kvm))
		return;

	if (kvm_vcpu_is_blocking(vcpu) && !vmx_interrupt_blocked(vcpu))
		pi_enable_wakeup_handler(vcpu);

	/*
	 * Set SN when the vCPU is preempted.  Note, the vCPU can both be seen
	 * as blocking and preempted, e.g. if it's preempted between setting
	 * its wait state and manually scheduling out.
	 */
	if (vcpu->preempted)
		pi_set_sn(pi_desc);
}

/*
 * Handler for POSTED_INTERRUPT_WAKEUP_VECTOR.
 */
void pi_wakeup_handler(void)
{
	int cpu = smp_processor_id();
	struct vcpu_vmx *vmx;

	raw_spin_lock(&per_cpu(wakeup_vcpus_on_cpu_lock, cpu));
	list_for_each_entry(vmx, &per_cpu(wakeup_vcpus_on_cpu, cpu),
			    pi_wakeup_list) {

		if (pi_test_on(&vmx->pi_desc))
			kvm_vcpu_wake_up(&vmx->vcpu);
	}
	raw_spin_unlock(&per_cpu(wakeup_vcpus_on_cpu_lock, cpu));
}

void __init pi_init_cpu(int cpu)
{
	INIT_LIST_HEAD(&per_cpu(wakeup_vcpus_on_cpu, cpu));
	raw_spin_lock_init(&per_cpu(wakeup_vcpus_on_cpu_lock, cpu));
}

bool pi_has_pending_interrupt(struct kvm_vcpu *vcpu)
{
	struct pi_desc *pi_desc = vcpu_to_pi_desc(vcpu);

	return pi_test_on(pi_desc) ||
		(pi_test_sn(pi_desc) && !pi_is_pir_empty(pi_desc));
}


/*
 * Bail out of the block loop if the VM has an assigned
 * device, but the blocking vCPU didn't reconfigure the
 * PI.NV to the wakeup vector, i.e. the assigned device
 * came along after the initial check in vmx_vcpu_pi_put().
 */
void vmx_pi_start_assignment(struct kvm *kvm)
{
	if (!irq_remapping_cap(IRQ_POSTING_CAP))
		return;

	kvm_make_all_cpus_request(kvm, KVM_REQ_UNBLOCK);
}

/*
 * pi_update_irte - set IRTE for Posted-Interrupts
 *
 * @kvm: kvm
 * @host_irq: host irq of the interrupt
 * @guest_irq: gsi of the interrupt
 * @set: set or unset PI
 * returns 0 on success, < 0 on failure
 */
int pi_update_irte(struct kvm *kvm, unsigned int host_irq, uint32_t guest_irq,
		   bool set)
{
	struct kvm_kernel_irq_routing_entry *e;
	struct kvm_irq_routing_table *irq_rt;
	struct kvm_lapic_irq irq;
	struct kvm_vcpu *vcpu;
	struct vcpu_data vcpu_info;
	int idx, ret = 0;

	if (!vmx_can_use_vtd_pi(kvm))
		return 0;

	idx = srcu_read_lock(&kvm->irq_srcu);
	irq_rt = srcu_dereference(kvm->irq_routing, &kvm->irq_srcu);
	if (guest_irq >= irq_rt->nr_rt_entries ||
	    hlist_empty(&irq_rt->map[guest_irq])) {
		pr_warn_once("no route for guest_irq %u/%u (broken user space?)\n",
			     guest_irq, irq_rt->nr_rt_entries);
		goto out;
	}

	hlist_for_each_entry(e, &irq_rt->map[guest_irq], link) {
		if (e->type != KVM_IRQ_ROUTING_MSI)
			continue;
		/*
		 * VT-d PI cannot support posting multicast/broadcast
		 * interrupts to a vCPU, we still use interrupt remapping
		 * for these kind of interrupts.
		 *
		 * For lowest-priority interrupts, we only support
		 * those with single CPU as the destination, e.g. user
		 * configures the interrupts via /proc/irq or uses
		 * irqbalance to make the interrupts single-CPU.
		 *
		 * We will support full lowest-priority interrupt later.
		 *
		 * In addition, we can only inject generic interrupts using
		 * the PI mechanism, refuse to route others through it.
		 */

		kvm_set_msi_irq(kvm, e, &irq);
		if (!kvm_intr_is_single_vcpu(kvm, &irq, &vcpu) ||
		    !kvm_irq_is_postable(&irq)) {
			/*
			 * Make sure the IRTE is in remapped mode if
			 * we don't handle it in posted mode.
			 */
			ret = irq_set_vcpu_affinity(host_irq, NULL);
			if (ret < 0) {
				printk(KERN_INFO
				   "failed to back to remapped mode, irq: %u\n",
				   host_irq);
				goto out;
			}

			continue;
		}

		vcpu_info.pi_desc_addr = __pa(&to_vmx(vcpu)->pi_desc);
		vcpu_info.vector = irq.vector;

		trace_kvm_pi_irte_update(host_irq, vcpu->vcpu_id, e->gsi,
				vcpu_info.vector, vcpu_info.pi_desc_addr, set);

		if (set)
			ret = irq_set_vcpu_affinity(host_irq, &vcpu_info);
		else
			ret = irq_set_vcpu_affinity(host_irq, NULL);

		if (ret < 0) {
			printk(KERN_INFO "%s: failed to update PI IRTE\n",
					__func__);
			goto out;
		}
	}

	ret = 0;
out:
	srcu_read_unlock(&kvm->irq_srcu, idx);
	return ret;
}<|MERGE_RESOLUTION|>--- conflicted
+++ resolved
@@ -130,28 +130,6 @@
 }
 
 static bool vmx_can_use_vtd_pi(struct kvm *kvm)
-<<<<<<< HEAD
-{
-	return irqchip_in_kernel(kvm) && enable_apicv &&
-		kvm_arch_has_assigned_device(kvm) &&
-		irq_remapping_cap(IRQ_POSTING_CAP);
-}
-
-void vmx_vcpu_pi_put(struct kvm_vcpu *vcpu)
-{
-	struct pi_desc *pi_desc = vcpu_to_pi_desc(vcpu);
-
-	if (!vmx_can_use_vtd_pi(vcpu->kvm))
-		return;
-
-	/* Set SN when the vCPU is preempted */
-	if (vcpu->preempted)
-		pi_set_sn(pi_desc);
-}
-
-static void __pi_post_block(struct kvm_vcpu *vcpu)
-=======
->>>>>>> 754e0b0e
 {
 	return irqchip_in_kernel(kvm) && enable_apicv &&
 		kvm_arch_has_assigned_device(kvm) &&
@@ -169,26 +147,7 @@
 	struct pi_desc old, new;
 	unsigned long flags;
 
-<<<<<<< HEAD
-	if (!vmx_can_use_vtd_pi(vcpu->kvm))
-		return 0;
-
-	WARN_ON(irqs_disabled());
-	local_irq_disable();
-	if (!WARN_ON_ONCE(vcpu->pre_pcpu != -1)) {
-		vcpu->pre_pcpu = vcpu->cpu;
-		spin_lock(&per_cpu(blocked_vcpu_on_cpu_lock, vcpu->pre_pcpu));
-		list_add_tail(&vcpu->blocked_vcpu_list,
-			      &per_cpu(blocked_vcpu_on_cpu,
-				       vcpu->pre_pcpu));
-		spin_unlock(&per_cpu(blocked_vcpu_on_cpu_lock, vcpu->pre_pcpu));
-	}
-
-	do {
-		old.control = new.control = pi_desc->control;
-=======
 	local_irq_save(flags);
->>>>>>> 754e0b0e
 
 	raw_spin_lock(&per_cpu(wakeup_vcpus_on_cpu_lock, vcpu->cpu));
 	list_add_tail(&vmx->pi_wakeup_list,
