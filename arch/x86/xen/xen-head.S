--- conflicted
+++ resolved
@@ -177,11 +177,6 @@
 #else
 # define FEATURES_DOM0 0
 #endif
-<<<<<<< HEAD
-	ELFNOTE(Xen, XEN_ELFNOTE_HYPERCALL_PAGE, .globl xen_elfnote_hypercall_page;
-		xen_elfnote_hypercall_page: _ASM_PTR xen_elfnote_hypercall_page_value - .)
-=======
->>>>>>> f7da8f3a
 	ELFNOTE(Xen, XEN_ELFNOTE_SUPPORTED_FEATURES,
 		.long FEATURES_PV | FEATURES_PVH | FEATURES_DOM0)
 	ELFNOTE(Xen, XEN_ELFNOTE_LOADER,         .asciz "generic")
