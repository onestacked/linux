// SPDX-License-Identifier: GPL-2.0-only
// Copyright (c) 2020 Intel Corporation

/*
 *  sof_sdw - ASOC Machine driver for Intel SoundWire platforms
 */

#include <linux/acpi.h>
#include <linux/bitmap.h>
#include <linux/device.h>
#include <linux/dmi.h>
#include <linux/module.h>
#include <linux/soundwire/sdw.h>
#include <linux/soundwire/sdw_type.h>
#include <linux/soundwire/sdw_intel.h>
#include <sound/soc-acpi.h>
#include "sof_sdw_common.h"
#include "../../codecs/rt711.h"

static unsigned long sof_sdw_quirk = RT711_JD1;
static int quirk_override = -1;
module_param_named(quirk, quirk_override, int, 0444);
MODULE_PARM_DESC(quirk, "Board-specific quirk override");

static void log_quirks(struct device *dev)
{
	if (SOC_SDW_JACK_JDSRC(sof_sdw_quirk))
		dev_dbg(dev, "quirk realtek,jack-detect-source %ld\n",
			SOC_SDW_JACK_JDSRC(sof_sdw_quirk));
	if (sof_sdw_quirk & SOC_SDW_FOUR_SPK)
		dev_err(dev, "quirk SOC_SDW_FOUR_SPK enabled but no longer supported\n");
	if (sof_sdw_quirk & SOF_SDW_TGL_HDMI)
		dev_dbg(dev, "quirk SOF_SDW_TGL_HDMI enabled\n");
	if (sof_sdw_quirk & SOC_SDW_PCH_DMIC)
		dev_dbg(dev, "quirk SOC_SDW_PCH_DMIC enabled\n");
	if (SOF_SSP_GET_PORT(sof_sdw_quirk))
		dev_dbg(dev, "SSP port %ld\n",
			SOF_SSP_GET_PORT(sof_sdw_quirk));
	if (sof_sdw_quirk & SOC_SDW_NO_AGGREGATION)
		dev_err(dev, "quirk SOC_SDW_NO_AGGREGATION enabled but no longer supported\n");
	if (sof_sdw_quirk & SOC_SDW_CODEC_SPKR)
		dev_dbg(dev, "quirk SOC_SDW_CODEC_SPKR enabled\n");
	if (sof_sdw_quirk & SOC_SDW_SIDECAR_AMPS)
		dev_dbg(dev, "quirk SOC_SDW_SIDECAR_AMPS enabled\n");
}

static int sof_sdw_quirk_cb(const struct dmi_system_id *id)
{
	sof_sdw_quirk = (unsigned long)id->driver_data;
	return 1;
}

static const struct dmi_system_id sof_sdw_quirk_table[] = {
	/* CometLake devices */
	{
		.callback = sof_sdw_quirk_cb,
		.matches = {
			DMI_MATCH(DMI_SYS_VENDOR, "Intel Corporation"),
			DMI_MATCH(DMI_PRODUCT_NAME, "CometLake Client"),
		},
		.driver_data = (void *)SOC_SDW_PCH_DMIC,
	},
	{
		.callback = sof_sdw_quirk_cb,
		.matches = {
			DMI_MATCH(DMI_SYS_VENDOR, "Dell Inc"),
			DMI_EXACT_MATCH(DMI_PRODUCT_SKU, "09C6")
		},
		.driver_data = (void *)RT711_JD2,
	},
	{
		/* early version of SKU 09C6 */
		.callback = sof_sdw_quirk_cb,
		.matches = {
			DMI_MATCH(DMI_SYS_VENDOR, "Dell Inc"),
			DMI_EXACT_MATCH(DMI_PRODUCT_SKU, "0983")
		},
		.driver_data = (void *)RT711_JD2,
	},
	{
		.callback = sof_sdw_quirk_cb,
		.matches = {
			DMI_MATCH(DMI_SYS_VENDOR, "Dell Inc"),
			DMI_EXACT_MATCH(DMI_PRODUCT_SKU, "098F"),
		},
		.driver_data = (void *)(RT711_JD2),
	},
	{
		.callback = sof_sdw_quirk_cb,
		.matches = {
			DMI_MATCH(DMI_SYS_VENDOR, "Dell Inc"),
			DMI_EXACT_MATCH(DMI_PRODUCT_SKU, "0990"),
		},
		.driver_data = (void *)(RT711_JD2),
	},
	/* IceLake devices */
	{
		.callback = sof_sdw_quirk_cb,
		.matches = {
			DMI_MATCH(DMI_SYS_VENDOR, "Intel Corporation"),
			DMI_MATCH(DMI_PRODUCT_NAME, "Ice Lake Client"),
		},
		.driver_data = (void *)SOC_SDW_PCH_DMIC,
	},
	/* TigerLake devices */
	{
		.callback = sof_sdw_quirk_cb,
		.matches = {
			DMI_MATCH(DMI_SYS_VENDOR, "Intel Corporation"),
			DMI_MATCH(DMI_PRODUCT_NAME,
				  "Tiger Lake Client Platform"),
		},
		.driver_data = (void *)(SOF_SDW_TGL_HDMI |
					RT711_JD1 |
					SOC_SDW_PCH_DMIC |
					SOF_SSP_PORT(SOF_I2S_SSP2)),
	},
	{
		.callback = sof_sdw_quirk_cb,
		.matches = {
			DMI_MATCH(DMI_SYS_VENDOR, "Dell Inc"),
			DMI_EXACT_MATCH(DMI_PRODUCT_SKU, "0A3E")
		},
		.driver_data = (void *)(SOF_SDW_TGL_HDMI |
					RT711_JD2),
	},
	{
		/* another SKU of Dell Latitude 9520 */
		.callback = sof_sdw_quirk_cb,
		.matches = {
			DMI_MATCH(DMI_SYS_VENDOR, "Dell Inc"),
			DMI_EXACT_MATCH(DMI_PRODUCT_SKU, "0A3F")
		},
		.driver_data = (void *)(SOF_SDW_TGL_HDMI |
					RT711_JD2),
	},
	{
		/* Dell XPS 9710 */
		.callback = sof_sdw_quirk_cb,
		.matches = {
			DMI_MATCH(DMI_SYS_VENDOR, "Dell Inc"),
			DMI_EXACT_MATCH(DMI_PRODUCT_SKU, "0A5D")
		},
		.driver_data = (void *)(SOF_SDW_TGL_HDMI |
					RT711_JD2),
	},
	{
		.callback = sof_sdw_quirk_cb,
		.matches = {
			DMI_MATCH(DMI_SYS_VENDOR, "Dell Inc"),
			DMI_EXACT_MATCH(DMI_PRODUCT_SKU, "0A5E")
		},
		.driver_data = (void *)(SOF_SDW_TGL_HDMI |
					RT711_JD2),
	},
	{
		.callback = sof_sdw_quirk_cb,
		.matches = {
			DMI_MATCH(DMI_SYS_VENDOR, "Google"),
			DMI_MATCH(DMI_PRODUCT_NAME, "Volteer"),
		},
		.driver_data = (void *)(SOF_SDW_TGL_HDMI |
					SOC_SDW_PCH_DMIC |
					SOF_BT_OFFLOAD_SSP(2) |
					SOF_SSP_BT_OFFLOAD_PRESENT),
	},
	{
		.callback = sof_sdw_quirk_cb,
		.matches = {
			DMI_MATCH(DMI_SYS_VENDOR, "Google"),
			DMI_MATCH(DMI_PRODUCT_NAME, "Ripto"),
		},
		.driver_data = (void *)(SOF_SDW_TGL_HDMI |
					SOC_SDW_PCH_DMIC),
	},
	{
		/*
		 * this entry covers multiple HP SKUs. The family name
		 * does not seem robust enough, so we use a partial
		 * match that ignores the product name suffix
		 * (e.g. 15-eb1xxx, 14t-ea000 or 13-aw2xxx)
		 */
		.callback = sof_sdw_quirk_cb,
		.matches = {
			DMI_MATCH(DMI_SYS_VENDOR, "HP"),
			DMI_MATCH(DMI_PRODUCT_NAME, "HP Spectre x360 Conv"),
		},
		.driver_data = (void *)(SOF_SDW_TGL_HDMI |
					SOC_SDW_PCH_DMIC |
					RT711_JD1),
	},
	{
		/*
		 * this entry covers HP Spectre x360 where the DMI information
		 * changed somehow
		 */
		.callback = sof_sdw_quirk_cb,
		.matches = {
			DMI_MATCH(DMI_SYS_VENDOR, "HP"),
			DMI_MATCH(DMI_BOARD_NAME, "8709"),
		},
		.driver_data = (void *)(SOF_SDW_TGL_HDMI |
					SOC_SDW_PCH_DMIC |
					RT711_JD1),
	},
	{
		/* NUC15 'Bishop County' LAPBC510 and LAPBC710 skews */
		.callback = sof_sdw_quirk_cb,
		.matches = {
			DMI_MATCH(DMI_SYS_VENDOR, "Intel(R) Client Systems"),
			DMI_MATCH(DMI_PRODUCT_NAME, "LAPBC"),
		},
		.driver_data = (void *)(SOF_SDW_TGL_HDMI |
					SOC_SDW_PCH_DMIC |
					RT711_JD1),
	},
	{
		/* NUC15 LAPBC710 skews */
		.callback = sof_sdw_quirk_cb,
		.matches = {
			DMI_MATCH(DMI_BOARD_VENDOR, "Intel Corporation"),
			DMI_MATCH(DMI_BOARD_NAME, "LAPBC710"),
		},
		.driver_data = (void *)(SOF_SDW_TGL_HDMI |
					SOC_SDW_PCH_DMIC |
					RT711_JD1),
	},
	{
		/* NUC15 'Rooks County' LAPRC510 and LAPRC710 skews */
		.callback = sof_sdw_quirk_cb,
		.matches = {
			DMI_MATCH(DMI_SYS_VENDOR, "Intel(R) Client Systems"),
			DMI_MATCH(DMI_PRODUCT_NAME, "LAPRC"),
		},
		.driver_data = (void *)(SOF_SDW_TGL_HDMI |
					SOC_SDW_PCH_DMIC |
					RT711_JD2_100K),
	},
	{
		/* NUC15 LAPRC710 skews */
		.callback = sof_sdw_quirk_cb,
		.matches = {
			DMI_MATCH(DMI_BOARD_VENDOR, "Intel Corporation"),
			DMI_MATCH(DMI_BOARD_NAME, "LAPRC710"),
		},
		.driver_data = (void *)(SOF_SDW_TGL_HDMI |
					SOC_SDW_PCH_DMIC |
					RT711_JD2_100K),
	},
	/* TigerLake-SDCA devices */
	{
		.callback = sof_sdw_quirk_cb,
		.matches = {
			DMI_MATCH(DMI_SYS_VENDOR, "Dell Inc"),
			DMI_EXACT_MATCH(DMI_PRODUCT_SKU, "0A32")
		},
		.driver_data = (void *)(SOF_SDW_TGL_HDMI |
					RT711_JD2),
	},
	{
		.callback = sof_sdw_quirk_cb,
		.matches = {
			DMI_MATCH(DMI_SYS_VENDOR, "Dell Inc"),
			DMI_EXACT_MATCH(DMI_PRODUCT_SKU, "0A45")
		},
		.driver_data = (void *)(SOF_SDW_TGL_HDMI |
					RT711_JD2),
	},
	/* AlderLake devices */
	{
		.callback = sof_sdw_quirk_cb,
		.matches = {
			DMI_MATCH(DMI_SYS_VENDOR, "Intel Corporation"),
			DMI_MATCH(DMI_PRODUCT_NAME, "Alder Lake Client Platform"),
		},
		.driver_data = (void *)(RT711_JD2_100K |
					SOF_SDW_TGL_HDMI |
					SOF_BT_OFFLOAD_SSP(2) |
					SOF_SSP_BT_OFFLOAD_PRESENT),
	},
	{
		.callback = sof_sdw_quirk_cb,
		.matches = {
			DMI_MATCH(DMI_BOARD_VENDOR, "Intel Corporation"),
			DMI_MATCH(DMI_PRODUCT_SKU, "0000000000070000"),
		},
		.driver_data = (void *)(SOF_SDW_TGL_HDMI |
					RT711_JD2_100K),
	},
	{
		.callback = sof_sdw_quirk_cb,
		.matches = {
			DMI_MATCH(DMI_SYS_VENDOR, "Google"),
			DMI_MATCH(DMI_PRODUCT_NAME, "Brya"),
		},
		.driver_data = (void *)(SOF_SDW_TGL_HDMI |
					SOC_SDW_PCH_DMIC |
					SOF_BT_OFFLOAD_SSP(2) |
					SOF_SSP_BT_OFFLOAD_PRESENT),
	},
	{
		.callback = sof_sdw_quirk_cb,
		.matches = {
			DMI_MATCH(DMI_SYS_VENDOR, "Dell Inc"),
			DMI_EXACT_MATCH(DMI_PRODUCT_SKU, "0AF0")
		},
		.driver_data = (void *)(SOF_SDW_TGL_HDMI |
					RT711_JD2),
	},
	{
		.callback = sof_sdw_quirk_cb,
		.matches = {
			DMI_MATCH(DMI_SYS_VENDOR, "Dell Inc"),
			DMI_EXACT_MATCH(DMI_PRODUCT_SKU, "0AF3"),
		},
		/* No Jack */
		.driver_data = (void *)(SOF_SDW_TGL_HDMI),
	},
	{
		.callback = sof_sdw_quirk_cb,
		.matches = {
			DMI_MATCH(DMI_SYS_VENDOR, "Dell Inc"),
			DMI_EXACT_MATCH(DMI_PRODUCT_SKU, "0AFE")
		},
		.driver_data = (void *)(SOF_SDW_TGL_HDMI |
					RT711_JD2),
	},
	{
		.callback = sof_sdw_quirk_cb,
		.matches = {
			DMI_MATCH(DMI_SYS_VENDOR, "Dell Inc"),
			DMI_EXACT_MATCH(DMI_PRODUCT_SKU, "0AFF")
		},
		.driver_data = (void *)(SOF_SDW_TGL_HDMI |
					RT711_JD2),
	},
	{
		.callback = sof_sdw_quirk_cb,
		.matches = {
			DMI_MATCH(DMI_SYS_VENDOR, "Dell Inc"),
			DMI_EXACT_MATCH(DMI_PRODUCT_SKU, "0B00")
		},
		.driver_data = (void *)(SOF_SDW_TGL_HDMI |
					RT711_JD2),
	},
	{
		.callback = sof_sdw_quirk_cb,
		.matches = {
			DMI_MATCH(DMI_SYS_VENDOR, "Dell Inc"),
			DMI_EXACT_MATCH(DMI_PRODUCT_SKU, "0B01")
		},
		.driver_data = (void *)(SOF_SDW_TGL_HDMI |
					RT711_JD2),
	},
	{
		.callback = sof_sdw_quirk_cb,
		.matches = {
			DMI_MATCH(DMI_SYS_VENDOR, "Dell Inc"),
			DMI_EXACT_MATCH(DMI_PRODUCT_SKU, "0B11")
		},
		.driver_data = (void *)(SOF_SDW_TGL_HDMI |
					RT711_JD2),
	},
	{
		.callback = sof_sdw_quirk_cb,
		.matches = {
			DMI_MATCH(DMI_SYS_VENDOR, "Dell Inc"),
			DMI_EXACT_MATCH(DMI_PRODUCT_SKU, "0B12")
		},
		.driver_data = (void *)(SOF_SDW_TGL_HDMI |
					RT711_JD2),
	},
	{
		.callback = sof_sdw_quirk_cb,
		.matches = {
			DMI_MATCH(DMI_SYS_VENDOR, "Dell Inc"),
			DMI_EXACT_MATCH(DMI_PRODUCT_SKU, "0B13"),
		},
		/* No Jack */
		.driver_data = (void *)SOF_SDW_TGL_HDMI,
	},
	{
		.callback = sof_sdw_quirk_cb,
		.matches = {
			DMI_MATCH(DMI_SYS_VENDOR, "Dell Inc"),
			DMI_EXACT_MATCH(DMI_PRODUCT_SKU, "0B14"),
		},
		/* No Jack */
		.driver_data = (void *)SOF_SDW_TGL_HDMI,
	},

	{
		.callback = sof_sdw_quirk_cb,
		.matches = {
			DMI_MATCH(DMI_SYS_VENDOR, "Dell Inc"),
			DMI_EXACT_MATCH(DMI_PRODUCT_SKU, "0B29"),
		},
		.driver_data = (void *)(SOF_SDW_TGL_HDMI |
					RT711_JD2),
	},
	{
		.callback = sof_sdw_quirk_cb,
		.matches = {
			DMI_MATCH(DMI_SYS_VENDOR, "Dell Inc"),
			DMI_EXACT_MATCH(DMI_PRODUCT_SKU, "0B34"),
		},
		/* No Jack */
		.driver_data = (void *)SOF_SDW_TGL_HDMI,
	},
	{
		.callback = sof_sdw_quirk_cb,
		.matches = {
			DMI_MATCH(DMI_SYS_VENDOR, "Dell Inc"),
			DMI_EXACT_MATCH(DMI_PRODUCT_SKU, "0B8C"),
		},
		.driver_data = (void *)(SOF_SDW_TGL_HDMI |
					RT711_JD2),
	},
	{
		.callback = sof_sdw_quirk_cb,
		.matches = {
			DMI_MATCH(DMI_SYS_VENDOR, "HP"),
			DMI_MATCH(DMI_PRODUCT_NAME, "OMEN by HP Gaming Laptop 16"),
		},
		.driver_data = (void *)(SOF_SDW_TGL_HDMI |
					RT711_JD2),
	},
	/* RaptorLake devices */
	{
		.callback = sof_sdw_quirk_cb,
		.matches = {
			DMI_MATCH(DMI_SYS_VENDOR, "Dell Inc"),
			DMI_EXACT_MATCH(DMI_PRODUCT_SKU, "0BDA")
		},
		.driver_data = (void *)(SOF_SDW_TGL_HDMI |
					RT711_JD2),
	},
	{
		.callback = sof_sdw_quirk_cb,
		.matches = {
			DMI_MATCH(DMI_SYS_VENDOR, "Dell Inc"),
			DMI_EXACT_MATCH(DMI_PRODUCT_SKU, "0C0F")
		},
		.driver_data = (void *)(SOF_SDW_TGL_HDMI |
					RT711_JD2),
	},
	{
		.callback = sof_sdw_quirk_cb,
		.matches = {
			DMI_MATCH(DMI_SYS_VENDOR, "Dell Inc"),
			DMI_EXACT_MATCH(DMI_PRODUCT_SKU, "0C10"),
		},
		/* No Jack */
		.driver_data = (void *)(SOF_SDW_TGL_HDMI),
	},
	{
		.callback = sof_sdw_quirk_cb,
		.matches = {
			DMI_MATCH(DMI_SYS_VENDOR, "Dell Inc"),
			DMI_EXACT_MATCH(DMI_PRODUCT_SKU, "0C11")
		},
		.driver_data = (void *)(SOF_SDW_TGL_HDMI |
					RT711_JD2),
	},
	{
		.callback = sof_sdw_quirk_cb,
		.matches = {
			DMI_MATCH(DMI_SYS_VENDOR, "Dell Inc"),
			DMI_EXACT_MATCH(DMI_PRODUCT_SKU, "0C40")
		},
		.driver_data = (void *)(SOF_SDW_TGL_HDMI |
					RT711_JD2),
	},
	{
		.callback = sof_sdw_quirk_cb,
		.matches = {
			DMI_MATCH(DMI_SYS_VENDOR, "Dell Inc"),
			DMI_EXACT_MATCH(DMI_PRODUCT_SKU, "0C4F")
		},
		.driver_data = (void *)(SOF_SDW_TGL_HDMI |
					RT711_JD2),
	},
	{
		.callback = sof_sdw_quirk_cb,
		.matches = {
			DMI_MATCH(DMI_SYS_VENDOR, "Dell Inc"),
			DMI_EXACT_MATCH(DMI_PRODUCT_SKU, "0CF6")
		},
		.driver_data = (void *)(SOC_SDW_CODEC_SPKR),
	},
	{
		.callback = sof_sdw_quirk_cb,
		.matches = {
			DMI_MATCH(DMI_SYS_VENDOR, "Dell Inc"),
			DMI_EXACT_MATCH(DMI_PRODUCT_SKU, "0CF9")
		},
		.driver_data = (void *)(SOC_SDW_CODEC_SPKR),
	},
	{
		.callback = sof_sdw_quirk_cb,
		.matches = {
			DMI_MATCH(DMI_SYS_VENDOR, "Dell Inc"),
			DMI_EXACT_MATCH(DMI_PRODUCT_SKU, "0CFA")
		},
		.driver_data = (void *)(SOC_SDW_CODEC_SPKR),
	},
	/* MeteorLake devices */
	{
		.callback = sof_sdw_quirk_cb,
		.matches = {
			DMI_MATCH(DMI_PRODUCT_FAMILY, "Intel_mtlrvp"),
		},
		.driver_data = (void *)(RT711_JD1),
	},
	{
		.callback = sof_sdw_quirk_cb,
		.matches = {
			DMI_MATCH(DMI_SYS_VENDOR, "Intel Corporation"),
			DMI_MATCH(DMI_PRODUCT_NAME, "Meteor Lake Client Platform"),
		},
		.driver_data = (void *)(RT711_JD2_100K),
	},
	{
		.callback = sof_sdw_quirk_cb,
		.matches = {
			DMI_MATCH(DMI_SYS_VENDOR, "Google"),
			DMI_MATCH(DMI_PRODUCT_NAME, "Rex"),
		},
		.driver_data = (void *)(SOC_SDW_PCH_DMIC |
					SOF_BT_OFFLOAD_SSP(1) |
					SOF_SSP_BT_OFFLOAD_PRESENT),
	},
	{
		.callback = sof_sdw_quirk_cb,
		.matches = {
			DMI_MATCH(DMI_SYS_VENDOR, "HP"),
			DMI_MATCH(DMI_PRODUCT_NAME, "OMEN Transcend Gaming Laptop"),
		},
		.driver_data = (void *)(RT711_JD2),
	},

	/* LunarLake devices */
	{
		.callback = sof_sdw_quirk_cb,
		.matches = {
			DMI_MATCH(DMI_SYS_VENDOR, "Intel Corporation"),
			DMI_MATCH(DMI_PRODUCT_NAME, "Lunar Lake Client Platform"),
		},
		.driver_data = (void *)(RT711_JD2),
	},
	{
		.callback = sof_sdw_quirk_cb,
		.matches = {
			DMI_MATCH(DMI_SYS_VENDOR, "Dell Inc"),
			DMI_EXACT_MATCH(DMI_PRODUCT_SKU, "0CE3")
		},
		.driver_data = (void *)(SOC_SDW_SIDECAR_AMPS),
	},
	{
		.callback = sof_sdw_quirk_cb,
		.matches = {
			DMI_MATCH(DMI_SYS_VENDOR, "Dell Inc"),
			DMI_EXACT_MATCH(DMI_PRODUCT_SKU, "0CE4")
		},
		.driver_data = (void *)(SOC_SDW_SIDECAR_AMPS),
	},
	{
		.callback = sof_sdw_quirk_cb,
		.matches = {
			DMI_MATCH(DMI_SYS_VENDOR, "Dell Inc"),
			DMI_EXACT_MATCH(DMI_PRODUCT_SKU, "0CDB")
		},
		.driver_data = (void *)(SOC_SDW_CODEC_SPKR),
	},
	{
		.callback = sof_sdw_quirk_cb,
		.matches = {
			DMI_MATCH(DMI_SYS_VENDOR, "Dell Inc"),
			DMI_EXACT_MATCH(DMI_PRODUCT_SKU, "0CDC")
		},
		.driver_data = (void *)(SOC_SDW_CODEC_SPKR),
	},
	{
		.callback = sof_sdw_quirk_cb,
		.matches = {
			DMI_MATCH(DMI_SYS_VENDOR, "Dell Inc"),
			DMI_EXACT_MATCH(DMI_PRODUCT_SKU, "0CDD")
		},
		.driver_data = (void *)(SOC_SDW_CODEC_SPKR),
	},
	{
		.callback = sof_sdw_quirk_cb,
		.matches = {
			DMI_MATCH(DMI_SYS_VENDOR, "Dell Inc"),
			DMI_EXACT_MATCH(DMI_PRODUCT_SKU, "0D36")
		},
		.driver_data = (void *)(SOC_SDW_CODEC_SPKR),
	},
	{
		.callback = sof_sdw_quirk_cb,
		.matches = {
			DMI_MATCH(DMI_SYS_VENDOR, "Dell Inc"),
			DMI_EXACT_MATCH(DMI_PRODUCT_SKU, "0CF8")
		},
		.driver_data = (void *)(SOC_SDW_CODEC_SPKR),
	},
	{
		.callback = sof_sdw_quirk_cb,
		.matches = {
			DMI_MATCH(DMI_SYS_VENDOR, "LENOVO"),
			DMI_EXACT_MATCH(DMI_PRODUCT_SKU, "3838")
		},
		.driver_data = (void *)(SOC_SDW_SIDECAR_AMPS),
	},
	{
		.callback = sof_sdw_quirk_cb,
		.matches = {
			DMI_MATCH(DMI_SYS_VENDOR, "LENOVO"),
			DMI_EXACT_MATCH(DMI_PRODUCT_SKU, "3832")
		},
		.driver_data = (void *)(SOC_SDW_SIDECAR_AMPS),
	},
	{
		.callback = sof_sdw_quirk_cb,
		.matches = {
			DMI_MATCH(DMI_SYS_VENDOR, "LENOVO"),
			DMI_EXACT_MATCH(DMI_PRODUCT_SKU, "380E")
		},
		.driver_data = (void *)(SOC_SDW_SIDECAR_AMPS),
	},
	{
		.callback = sof_sdw_quirk_cb,
		.matches = {
			DMI_MATCH(DMI_SYS_VENDOR, "LENOVO"),
<<<<<<< HEAD
			DMI_EXACT_MATCH(DMI_PRODUCT_SKU, "233C")
=======
			DMI_MATCH(DMI_PRODUCT_NAME, "21QB")
>>>>>>> ae66f271
		},
		/* Note this quirk excludes the CODEC mic */
		.driver_data = (void *)(SOC_SDW_CODEC_MIC),
	},
	{
		.callback = sof_sdw_quirk_cb,
		.matches = {
			DMI_MATCH(DMI_SYS_VENDOR, "LENOVO"),
<<<<<<< HEAD
			DMI_EXACT_MATCH(DMI_PRODUCT_SKU, "233B")
		},
		.driver_data = (void *)(SOC_SDW_SIDECAR_AMPS),
=======
			DMI_MATCH(DMI_PRODUCT_NAME, "21QA")
		},
		/* Note this quirk excludes the CODEC mic */
		.driver_data = (void *)(SOC_SDW_CODEC_MIC),
	},
	{
		.callback = sof_sdw_quirk_cb,
		.matches = {
			DMI_MATCH(DMI_SYS_VENDOR, "LENOVO"),
			DMI_MATCH(DMI_PRODUCT_NAME, "21Q6")
		},
		.driver_data = (void *)(SOC_SDW_SIDECAR_AMPS | SOC_SDW_CODEC_MIC),
	},
	{
		.callback = sof_sdw_quirk_cb,
		.matches = {
			DMI_MATCH(DMI_SYS_VENDOR, "LENOVO"),
			DMI_MATCH(DMI_PRODUCT_NAME, "21Q7")
		},
		.driver_data = (void *)(SOC_SDW_SIDECAR_AMPS | SOC_SDW_CODEC_MIC),
>>>>>>> ae66f271
	},

	/* ArrowLake devices */
	{
		.callback = sof_sdw_quirk_cb,
		.matches = {
			DMI_MATCH(DMI_SYS_VENDOR, "Dell Inc"),
			DMI_EXACT_MATCH(DMI_PRODUCT_SKU, "0CE8")
		},
		.driver_data = (void *)(SOC_SDW_CODEC_SPKR),
	},
	{
		.callback = sof_sdw_quirk_cb,
		.matches = {
			DMI_MATCH(DMI_SYS_VENDOR, "Dell Inc"),
			DMI_EXACT_MATCH(DMI_PRODUCT_SKU, "0CF1")
		},
		.driver_data = (void *)(SOC_SDW_CODEC_SPKR),
	},
	{
		.callback = sof_sdw_quirk_cb,
		.matches = {
			DMI_MATCH(DMI_SYS_VENDOR, "Dell Inc"),
			DMI_EXACT_MATCH(DMI_PRODUCT_SKU, "0CF7")
		},
		.driver_data = (void *)(SOC_SDW_CODEC_SPKR),
	},
	{
		.callback = sof_sdw_quirk_cb,
		.matches = {
			DMI_MATCH(DMI_SYS_VENDOR, "Dell Inc"),
			DMI_EXACT_MATCH(DMI_PRODUCT_SKU, "0CF0")
		},
		.driver_data = (void *)(SOC_SDW_CODEC_SPKR),
	},
	{
		.callback = sof_sdw_quirk_cb,
		.matches = {
			DMI_MATCH(DMI_SYS_VENDOR, "Dell Inc"),
			DMI_EXACT_MATCH(DMI_PRODUCT_SKU, "0CF3")
		},
		.driver_data = (void *)(SOC_SDW_CODEC_SPKR),
	},
	{
		.callback = sof_sdw_quirk_cb,
		.matches = {
			DMI_MATCH(DMI_SYS_VENDOR, "Dell Inc"),
			DMI_EXACT_MATCH(DMI_PRODUCT_SKU, "0CF4")
		},
		.driver_data = (void *)(SOC_SDW_CODEC_SPKR),
	},
	{
		.callback = sof_sdw_quirk_cb,
		.matches = {
			DMI_MATCH(DMI_SYS_VENDOR, "Dell Inc"),
			DMI_EXACT_MATCH(DMI_PRODUCT_SKU, "0CF5")
		},
		.driver_data = (void *)(SOC_SDW_CODEC_SPKR),
	},
	/* Pantherlake devices*/
	{
		.callback = sof_sdw_quirk_cb,
		.matches = {
			DMI_MATCH(DMI_PRODUCT_FAMILY, "Intel_ptlrvp"),
		},
		.driver_data = (void *)(SOC_SDW_PCH_DMIC),
	},
	{}
};

static struct snd_soc_dai_link_component platform_component[] = {
	{
		/* name might be overridden during probe */
		.name = "0000:00:1f.3"
	}
};

static const struct snd_soc_ops sdw_ops = {
	.startup = asoc_sdw_startup,
	.prepare = asoc_sdw_prepare,
	.trigger = asoc_sdw_trigger,
	.hw_params = asoc_sdw_hw_params,
	.hw_free = asoc_sdw_hw_free,
	.shutdown = asoc_sdw_shutdown,
};

static const char * const type_strings[] = {"SimpleJack", "SmartAmp", "SmartMic"};

static int create_sdw_dailink(struct snd_soc_card *card,
			      struct asoc_sdw_dailink *sof_dai,
			      struct snd_soc_dai_link **dai_links,
			      int *be_id, struct snd_soc_codec_conf **codec_conf)
{
	struct device *dev = card->dev;
	struct asoc_sdw_mc_private *ctx = snd_soc_card_get_drvdata(card);
	struct intel_mc_ctx *intel_ctx = (struct intel_mc_ctx *)ctx->private;
	struct asoc_sdw_endpoint *sof_end;
	int stream;
	int ret;

	list_for_each_entry(sof_end, &sof_dai->endpoints, list) {
		if (sof_end->name_prefix) {
			(*codec_conf)->dlc.name = sof_end->codec_name;
			(*codec_conf)->name_prefix = sof_end->name_prefix;
			(*codec_conf)++;
		}

		if (sof_end->include_sidecar) {
			ret = sof_end->codec_info->add_sidecar(card, dai_links, codec_conf);
			if (ret)
				return ret;
		}
	}

	for_each_pcm_streams(stream) {
		static const char * const sdw_stream_name[] = {
			"SDW%d-Playback",
			"SDW%d-Capture",
			"SDW%d-Playback-%s",
			"SDW%d-Capture-%s",
		};
		struct snd_soc_dai_link_ch_map *codec_maps;
		struct snd_soc_dai_link_component *codecs;
		struct snd_soc_dai_link_component *cpus;
		int num_cpus = hweight32(sof_dai->link_mask[stream]);
		int num_codecs = sof_dai->num_devs[stream];
		int playback, capture;
		int cur_link = 0;
		int i = 0, j = 0;
		char *name;

		if (!sof_dai->num_devs[stream])
			continue;

		sof_end = list_first_entry(&sof_dai->endpoints,
					   struct asoc_sdw_endpoint, list);

		*be_id = sof_end->dai_info->dailink[stream];
		if (*be_id < 0) {
			dev_err(dev, "Invalid dailink id %d\n", *be_id);
			return -EINVAL;
		}

		/* create stream name according to first link id */
		if (ctx->append_dai_type)
			name = devm_kasprintf(dev, GFP_KERNEL,
					      sdw_stream_name[stream + 2],
					      ffs(sof_end->link_mask) - 1,
					      type_strings[sof_end->dai_info->dai_type]);
		else
			name = devm_kasprintf(dev, GFP_KERNEL,
					      sdw_stream_name[stream],
					      ffs(sof_end->link_mask) - 1);
		if (!name)
			return -ENOMEM;

		cpus = devm_kcalloc(dev, num_cpus, sizeof(*cpus), GFP_KERNEL);
		if (!cpus)
			return -ENOMEM;

		codecs = devm_kcalloc(dev, num_codecs, sizeof(*codecs), GFP_KERNEL);
		if (!codecs)
			return -ENOMEM;

		codec_maps = devm_kcalloc(dev, num_codecs, sizeof(*codec_maps), GFP_KERNEL);
		if (!codec_maps)
			return -ENOMEM;

		list_for_each_entry(sof_end, &sof_dai->endpoints, list) {
			if (!sof_end->dai_info->direction[stream])
				continue;

			if (cur_link != sof_end->link_mask) {
				int link_num = ffs(sof_end->link_mask) - 1;
				int pin_num = intel_ctx->sdw_pin_index[link_num]++;

				cur_link = sof_end->link_mask;

				cpus[i].dai_name = devm_kasprintf(dev, GFP_KERNEL,
								  "SDW%d Pin%d",
								  link_num, pin_num);
				if (!cpus[i].dai_name)
					return -ENOMEM;
				i++;
			}

			codec_maps[j].cpu = i - 1;
			codec_maps[j].codec = j;

			codecs[j].name = sof_end->codec_name;
			codecs[j].dai_name = sof_end->dai_info->dai_name;
			j++;
		}

		WARN_ON(i != num_cpus || j != num_codecs);

		playback = (stream == SNDRV_PCM_STREAM_PLAYBACK);
		capture = (stream == SNDRV_PCM_STREAM_CAPTURE);

		asoc_sdw_init_dai_link(dev, *dai_links, be_id, name, playback, capture,
				       cpus, num_cpus, platform_component,
				       ARRAY_SIZE(platform_component), codecs, num_codecs,
				       1, asoc_sdw_rtd_init, &sdw_ops);

		/*
		 * SoundWire DAILINKs use 'stream' functions and Bank Switch operations
		 * based on wait_for_completion(), tag them as 'nonatomic'.
		 */
		(*dai_links)->nonatomic = true;
		(*dai_links)->ch_maps = codec_maps;

		list_for_each_entry(sof_end, &sof_dai->endpoints, list) {
			if (sof_end->dai_info->init)
				sof_end->dai_info->init(card, *dai_links,
							sof_end->codec_info,
							playback);
		}

		(*dai_links)++;
	}

	return 0;
}

static int create_sdw_dailinks(struct snd_soc_card *card,
			       struct snd_soc_dai_link **dai_links, int *be_id,
			       struct asoc_sdw_dailink *sof_dais,
			       struct snd_soc_codec_conf **codec_conf)
{
	struct asoc_sdw_mc_private *ctx = snd_soc_card_get_drvdata(card);
	struct intel_mc_ctx *intel_ctx = (struct intel_mc_ctx *)ctx->private;
	int ret, i;

	for (i = 0; i < SDW_INTEL_MAX_LINKS; i++)
		intel_ctx->sdw_pin_index[i] = SOC_SDW_INTEL_BIDIR_PDI_BASE;

	/* generate DAI links by each sdw link */
	while (sof_dais->initialised) {
		int current_be_id;

		ret = create_sdw_dailink(card, sof_dais, dai_links,
					 &current_be_id, codec_conf);
		if (ret)
			return ret;

		/* Update the be_id to match the highest ID used for SDW link */
		if (*be_id < current_be_id)
			*be_id = current_be_id;

		sof_dais++;
	}

	return 0;
}

static int create_ssp_dailinks(struct snd_soc_card *card,
			       struct snd_soc_dai_link **dai_links, int *be_id,
			       struct asoc_sdw_codec_info *ssp_info,
			       unsigned long ssp_mask)
{
	struct device *dev = card->dev;
	int i, j = 0;
	int ret;

	for_each_set_bit(i, &ssp_mask, BITS_PER_TYPE(ssp_mask)) {
		char *name = devm_kasprintf(dev, GFP_KERNEL, "SSP%d-Codec", i);
		char *cpu_dai_name = devm_kasprintf(dev, GFP_KERNEL, "SSP%d Pin", i);
		char *codec_name = devm_kasprintf(dev, GFP_KERNEL, "i2c-%s:0%d",
						  ssp_info->acpi_id, j++);
		if (!name || !cpu_dai_name || !codec_name)
			return -ENOMEM;

		int playback = ssp_info->dais[0].direction[SNDRV_PCM_STREAM_PLAYBACK];
		int capture = ssp_info->dais[0].direction[SNDRV_PCM_STREAM_CAPTURE];

		ret = asoc_sdw_init_simple_dai_link(dev, *dai_links, be_id, name,
						    playback, capture, cpu_dai_name,
						    platform_component->name,
						    ARRAY_SIZE(platform_component), codec_name,
						    ssp_info->dais[0].dai_name, 1, NULL,
						    ssp_info->ops);
		if (ret)
			return ret;

		ret = ssp_info->dais[0].init(card, *dai_links, ssp_info, 0);
		if (ret < 0)
			return ret;

		(*dai_links)++;
	}

	return 0;
}

static int create_dmic_dailinks(struct snd_soc_card *card,
				struct snd_soc_dai_link **dai_links, int *be_id)
{
	struct device *dev = card->dev;
	int ret;

	ret = asoc_sdw_init_simple_dai_link(dev, *dai_links, be_id, "dmic01",
					    0, 1, // DMIC only supports capture
					    "DMIC01 Pin", platform_component->name,
					    ARRAY_SIZE(platform_component),
					    "dmic-codec", "dmic-hifi", 1,
					    asoc_sdw_dmic_init, NULL);
	if (ret)
		return ret;

	(*dai_links)++;

	ret = asoc_sdw_init_simple_dai_link(dev, *dai_links, be_id, "dmic16k",
					    0, 1, // DMIC only supports capture
					    "DMIC16k Pin", platform_component->name,
					    ARRAY_SIZE(platform_component),
					    "dmic-codec", "dmic-hifi", 1,
					    /* don't call asoc_sdw_dmic_init() twice */
					    NULL, NULL);
	if (ret)
		return ret;

	(*dai_links)++;

	return 0;
}

static int create_hdmi_dailinks(struct snd_soc_card *card,
				struct snd_soc_dai_link **dai_links, int *be_id,
				int hdmi_num)
{
	struct device *dev = card->dev;
	struct asoc_sdw_mc_private *ctx = snd_soc_card_get_drvdata(card);
	struct intel_mc_ctx *intel_ctx = (struct intel_mc_ctx *)ctx->private;
	int i, ret;

	for (i = 0; i < hdmi_num; i++) {
		char *name = devm_kasprintf(dev, GFP_KERNEL, "iDisp%d", i + 1);
		char *cpu_dai_name = devm_kasprintf(dev, GFP_KERNEL, "iDisp%d Pin", i + 1);
		if (!name || !cpu_dai_name)
			return -ENOMEM;

		char *codec_name, *codec_dai_name;

		if (intel_ctx->hdmi.idisp_codec) {
			codec_name = "ehdaudio0D2";
			codec_dai_name = devm_kasprintf(dev, GFP_KERNEL,
							"intel-hdmi-hifi%d", i + 1);
		} else {
			codec_name = "snd-soc-dummy";
			codec_dai_name = "snd-soc-dummy-dai";
		}

		if (!codec_dai_name)
			return -ENOMEM;

		ret = asoc_sdw_init_simple_dai_link(dev, *dai_links, be_id, name,
						    1, 0, // HDMI only supports playback
						    cpu_dai_name, platform_component->name,
						    ARRAY_SIZE(platform_component),
						    codec_name, codec_dai_name, 1,
						    i == 0 ? sof_sdw_hdmi_init : NULL, NULL);
		if (ret)
			return ret;

		(*dai_links)++;
	}

	return 0;
}

static int create_bt_dailinks(struct snd_soc_card *card,
			      struct snd_soc_dai_link **dai_links, int *be_id)
{
	struct device *dev = card->dev;
	int port = (sof_sdw_quirk & SOF_BT_OFFLOAD_SSP_MASK) >>
			SOF_BT_OFFLOAD_SSP_SHIFT;
	char *name = devm_kasprintf(dev, GFP_KERNEL, "SSP%d-BT", port);
	char *cpu_dai_name = devm_kasprintf(dev, GFP_KERNEL, "SSP%d Pin", port);
	if (!name || !cpu_dai_name)
		return -ENOMEM;

	int ret;

	ret = asoc_sdw_init_simple_dai_link(dev, *dai_links, be_id, name,
					    1, 1, cpu_dai_name, platform_component->name,
					    ARRAY_SIZE(platform_component),
					    snd_soc_dummy_dlc.name, snd_soc_dummy_dlc.dai_name,
					    1, NULL, NULL);
	if (ret)
		return ret;

	(*dai_links)++;

	return 0;
}

static int sof_card_dai_links_create(struct snd_soc_card *card)
{
	struct device *dev = card->dev;
	struct snd_soc_acpi_mach *mach = dev_get_platdata(card->dev);
	int sdw_be_num = 0, ssp_num = 0, dmic_num = 0, bt_num = 0;
	struct asoc_sdw_mc_private *ctx = snd_soc_card_get_drvdata(card);
	struct intel_mc_ctx *intel_ctx = (struct intel_mc_ctx *)ctx->private;
	struct snd_soc_acpi_mach_params *mach_params = &mach->mach_params;
	struct snd_soc_codec_conf *codec_conf;
	struct asoc_sdw_codec_info *ssp_info;
	struct asoc_sdw_endpoint *sof_ends;
	struct asoc_sdw_dailink *sof_dais;
	int num_devs = 0;
	int num_ends = 0;
	struct snd_soc_dai_link *dai_links;
	int num_links;
	int be_id = 0;
	int hdmi_num;
	unsigned long ssp_mask;
	int ret;

	ret = asoc_sdw_count_sdw_endpoints(card, &num_devs, &num_ends);
	if (ret < 0) {
		dev_err(dev, "failed to count devices/endpoints: %d\n", ret);
		return ret;
	}

	/*
	 * One per DAI link, worst case is a DAI link for every endpoint, also
	 * add one additional to act as a terminator such that code can iterate
	 * until it hits an uninitialised DAI.
	 */
	sof_dais = kcalloc(num_ends + 1, sizeof(*sof_dais), GFP_KERNEL);
	if (!sof_dais)
		return -ENOMEM;

	/* One per endpoint, ie. each DAI on each codec/amp */
	sof_ends = kcalloc(num_ends, sizeof(*sof_ends), GFP_KERNEL);
	if (!sof_ends) {
		ret = -ENOMEM;
		goto err_dai;
	}

	ret = asoc_sdw_parse_sdw_endpoints(card, sof_dais, sof_ends, &num_devs);
	if (ret < 0)
		goto err_end;

	sdw_be_num = ret;

	/*
	 * on generic tgl platform, I2S or sdw mode is supported
	 * based on board rework. A ACPI device is registered in
	 * system only when I2S mode is supported, not sdw mode.
	 * Here check ACPI ID to confirm I2S is supported.
	 */
	ssp_info = asoc_sdw_find_codec_info_acpi(mach->id);
	if (ssp_info) {
		ssp_mask = SOF_SSP_GET_PORT(sof_sdw_quirk);
		ssp_num = hweight_long(ssp_mask);
	}

	if (mach_params->codec_mask & IDISP_CODEC_MASK)
		intel_ctx->hdmi.idisp_codec = true;

	if (sof_sdw_quirk & SOF_SDW_TGL_HDMI)
		hdmi_num = SOF_TGL_HDMI_COUNT;
	else
		hdmi_num = SOF_PRE_TGL_HDMI_COUNT;

	/* enable dmic01 & dmic16k */
	if (sof_sdw_quirk & SOC_SDW_PCH_DMIC || mach_params->dmic_num) {
		if (ctx->ignore_internal_dmic)
			dev_warn(dev, "Ignoring PCH DMIC\n");
		else
			dmic_num = 2;
	}
	/*
	 * mach_params->dmic_num will be used to set the cfg-mics value of card->components
	 * string. Overwrite it to the actual number of PCH DMICs used in the device.
	 */
	mach_params->dmic_num = dmic_num;

	if (sof_sdw_quirk & SOF_SSP_BT_OFFLOAD_PRESENT)
		bt_num = 1;

	dev_dbg(dev, "sdw %d, ssp %d, dmic %d, hdmi %d, bt: %d\n",
		sdw_be_num, ssp_num, dmic_num,
		intel_ctx->hdmi.idisp_codec ? hdmi_num : 0, bt_num);

	codec_conf = devm_kcalloc(dev, num_devs, sizeof(*codec_conf), GFP_KERNEL);
	if (!codec_conf) {
		ret = -ENOMEM;
		goto err_end;
	}

	/* allocate BE dailinks */
	num_links = sdw_be_num + ssp_num + dmic_num + hdmi_num + bt_num;
	dai_links = devm_kcalloc(dev, num_links, sizeof(*dai_links), GFP_KERNEL);
	if (!dai_links) {
		ret = -ENOMEM;
		goto err_end;
	}

	card->codec_conf = codec_conf;
	card->num_configs = num_devs;
	card->dai_link = dai_links;
	card->num_links = num_links;

	/* SDW */
	if (sdw_be_num) {
		ret = create_sdw_dailinks(card, &dai_links, &be_id,
					  sof_dais, &codec_conf);
		if (ret)
			goto err_end;
	}

	/* SSP */
	if (ssp_num) {
		ret = create_ssp_dailinks(card, &dai_links, &be_id,
					  ssp_info, ssp_mask);
		if (ret)
			goto err_end;
	}

	/* dmic */
	if (dmic_num) {
		ret = create_dmic_dailinks(card, &dai_links, &be_id);
		if (ret)
			goto err_end;
	}

	/* HDMI */
	ret = create_hdmi_dailinks(card, &dai_links, &be_id, hdmi_num);
	if (ret)
		goto err_end;

	/* BT */
	if (sof_sdw_quirk & SOF_SSP_BT_OFFLOAD_PRESENT) {
		ret = create_bt_dailinks(card, &dai_links, &be_id);
		if (ret)
			goto err_end;
	}

	WARN_ON(codec_conf != card->codec_conf + card->num_configs);
	WARN_ON(dai_links != card->dai_link + card->num_links);

err_end:
	kfree(sof_ends);
err_dai:
	kfree(sof_dais);

	return ret;
}

static int sof_sdw_card_late_probe(struct snd_soc_card *card)
{
	struct asoc_sdw_mc_private *ctx = snd_soc_card_get_drvdata(card);
	struct intel_mc_ctx *intel_ctx = (struct intel_mc_ctx *)ctx->private;
	int ret = 0;

	ret = asoc_sdw_card_late_probe(card);
	if (ret < 0)
		return ret;

	if (intel_ctx->hdmi.idisp_codec)
		ret = sof_sdw_hdmi_card_late_probe(card);

	return ret;
}

static int mc_probe(struct platform_device *pdev)
{
	struct snd_soc_acpi_mach *mach = dev_get_platdata(&pdev->dev);
	struct snd_soc_card *card;
	struct asoc_sdw_mc_private *ctx;
	struct intel_mc_ctx *intel_ctx;
	int amp_num = 0, i;
	int ret;

	dev_dbg(&pdev->dev, "Entry\n");

	intel_ctx = devm_kzalloc(&pdev->dev, sizeof(*intel_ctx), GFP_KERNEL);
	if (!intel_ctx)
		return -ENOMEM;

	ctx = devm_kzalloc(&pdev->dev, sizeof(*ctx), GFP_KERNEL);
	if (!ctx)
		return -ENOMEM;

	ctx->private = intel_ctx;
	ctx->codec_info_list_count = asoc_sdw_get_codec_info_list_count();
	card = &ctx->card;
	card->dev = &pdev->dev;
	card->name = "soundwire";
	card->owner = THIS_MODULE;
	card->late_probe = sof_sdw_card_late_probe;

	snd_soc_card_set_drvdata(card, ctx);

	dmi_check_system(sof_sdw_quirk_table);

	if (quirk_override != -1) {
		dev_info(card->dev, "Overriding quirk 0x%lx => 0x%x\n",
			 sof_sdw_quirk, quirk_override);
		sof_sdw_quirk = quirk_override;
	}

	log_quirks(card->dev);

	ctx->mc_quirk = sof_sdw_quirk;
	/* reset amp_num to ensure amp_num++ starts from 0 in each probe */
	for (i = 0; i < ctx->codec_info_list_count; i++)
		codec_info_list[i].amp_num = 0;

	if (mach->mach_params.subsystem_id_set) {
		snd_soc_card_set_pci_ssid(card,
					  mach->mach_params.subsystem_vendor,
					  mach->mach_params.subsystem_device);
	}

	ret = sof_card_dai_links_create(card);
	if (ret < 0)
		return ret;

	/*
	 * the default amp_num is zero for each codec and
	 * amp_num will only be increased for active amp
	 * codecs on used platform
	 */
	for (i = 0; i < ctx->codec_info_list_count; i++)
		amp_num += codec_info_list[i].amp_num;

	card->components = devm_kasprintf(card->dev, GFP_KERNEL,
					  " cfg-amp:%d", amp_num);
	if (!card->components)
		return -ENOMEM;

	if (mach->mach_params.dmic_num) {
		card->components = devm_kasprintf(card->dev, GFP_KERNEL,
						  "%s mic:dmic cfg-mics:%d",
						  card->components,
						  mach->mach_params.dmic_num);
		if (!card->components)
			return -ENOMEM;
	}

	/* Register the card */
	ret = devm_snd_soc_register_card(card->dev, card);
	if (ret) {
		dev_err_probe(card->dev, ret, "snd_soc_register_card failed %d\n", ret);
		asoc_sdw_mc_dailink_exit_loop(card);
		return ret;
	}

	platform_set_drvdata(pdev, card);

	return ret;
}

static void mc_remove(struct platform_device *pdev)
{
	struct snd_soc_card *card = platform_get_drvdata(pdev);

	asoc_sdw_mc_dailink_exit_loop(card);
}

static const struct platform_device_id mc_id_table[] = {
	{ "sof_sdw", },
	{}
};
MODULE_DEVICE_TABLE(platform, mc_id_table);

static struct platform_driver sof_sdw_driver = {
	.driver = {
		.name = "sof_sdw",
		.pm = &snd_soc_pm_ops,
	},
	.probe = mc_probe,
	.remove = mc_remove,
	.id_table = mc_id_table,
};

module_platform_driver(sof_sdw_driver);

MODULE_DESCRIPTION("ASoC SoundWire Generic Machine driver");
MODULE_AUTHOR("Bard Liao <yung-chuan.liao@linux.intel.com>");
MODULE_AUTHOR("Rander Wang <rander.wang@linux.intel.com>");
MODULE_AUTHOR("Pierre-Louis Bossart <pierre-louis.bossart@linux.intel.com>");
MODULE_LICENSE("GPL v2");
MODULE_IMPORT_NS("SND_SOC_INTEL_HDA_DSP_COMMON");
MODULE_IMPORT_NS("SND_SOC_SDW_UTILS");<|MERGE_RESOLUTION|>--- conflicted
+++ resolved
@@ -632,11 +632,7 @@
 		.callback = sof_sdw_quirk_cb,
 		.matches = {
 			DMI_MATCH(DMI_SYS_VENDOR, "LENOVO"),
-<<<<<<< HEAD
-			DMI_EXACT_MATCH(DMI_PRODUCT_SKU, "233C")
-=======
 			DMI_MATCH(DMI_PRODUCT_NAME, "21QB")
->>>>>>> ae66f271
 		},
 		/* Note this quirk excludes the CODEC mic */
 		.driver_data = (void *)(SOC_SDW_CODEC_MIC),
@@ -645,11 +641,6 @@
 		.callback = sof_sdw_quirk_cb,
 		.matches = {
 			DMI_MATCH(DMI_SYS_VENDOR, "LENOVO"),
-<<<<<<< HEAD
-			DMI_EXACT_MATCH(DMI_PRODUCT_SKU, "233B")
-		},
-		.driver_data = (void *)(SOC_SDW_SIDECAR_AMPS),
-=======
 			DMI_MATCH(DMI_PRODUCT_NAME, "21QA")
 		},
 		/* Note this quirk excludes the CODEC mic */
@@ -670,7 +661,6 @@
 			DMI_MATCH(DMI_PRODUCT_NAME, "21Q7")
 		},
 		.driver_data = (void *)(SOC_SDW_SIDECAR_AMPS | SOC_SDW_CODEC_MIC),
->>>>>>> ae66f271
 	},
 
 	/* ArrowLake devices */
