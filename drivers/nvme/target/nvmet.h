--- conflicted
+++ resolved
@@ -33,15 +33,12 @@
 #define NVMET_SN_MAX_SIZE		20
 #define NVMET_FR_MAX_SIZE		8
 #define NVMET_PR_LOG_QUEUE_SIZE		64
-<<<<<<< HEAD
-=======
 
 #define nvmet_for_each_ns(xa, index, entry) \
 	xa_for_each(xa, index, entry)
 
 #define nvmet_for_each_enabled_ns(xa, index, entry) \
 	xa_for_each_marked(xa, index, entry, NVMET_NS_ENABLED)
->>>>>>> ae66f271
 
 /*
  * Supported optional AENs:
