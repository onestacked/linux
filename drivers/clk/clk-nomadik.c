// SPDX-License-Identifier: GPL-2.0-only
/*
 * Nomadik clock implementation
 * Copyright (C) 2013 ST-Ericsson AB
 * Author: Linus Walleij <linus.walleij@linaro.org>
 */

#define pr_fmt(fmt) "Nomadik SRC clocks: " fmt

#include <linux/bitops.h>
#include <linux/slab.h>
#include <linux/err.h>
#include <linux/io.h>
#include <linux/clk-provider.h>
#include <linux/of.h>
#include <linux/of_address.h>
#include <linux/debugfs.h>
#include <linux/seq_file.h>
#include <linux/spinlock.h>
#include <linux/string_choices.h>
#include <linux/reboot.h>

/*
 * The Nomadik clock tree is described in the STN8815A12 DB V4.2
 * reference manual for the chip, page 94 ff.
 * Clock IDs are in the STn8815 Reference Manual table 3, page 27.
 */

#define SRC_CR			0x00U
#define SRC_CR_T0_ENSEL		BIT(15)
#define SRC_CR_T1_ENSEL		BIT(17)
#define SRC_CR_T2_ENSEL		BIT(19)
#define SRC_CR_T3_ENSEL		BIT(21)
#define SRC_CR_T4_ENSEL		BIT(23)
#define SRC_CR_T5_ENSEL		BIT(25)
#define SRC_CR_T6_ENSEL		BIT(27)
#define SRC_CR_T7_ENSEL		BIT(29)
#define SRC_XTALCR		0x0CU
#define SRC_XTALCR_XTALTIMEN	BIT(20)
#define SRC_XTALCR_SXTALDIS	BIT(19)
#define SRC_XTALCR_MXTALSTAT	BIT(2)
#define SRC_XTALCR_MXTALEN	BIT(1)
#define SRC_XTALCR_MXTALOVER	BIT(0)
#define SRC_PLLCR		0x10U
#define SRC_PLLCR_PLLTIMEN	BIT(29)
#define SRC_PLLCR_PLL2EN	BIT(28)
#define SRC_PLLCR_PLL1STAT	BIT(2)
#define SRC_PLLCR_PLL1EN	BIT(1)
#define SRC_PLLCR_PLL1OVER	BIT(0)
#define SRC_PLLFR		0x14U
#define SRC_PCKEN0		0x24U
#define SRC_PCKDIS0		0x28U
#define SRC_PCKENSR0		0x2CU
#define SRC_PCKSR0		0x30U
#define SRC_PCKEN1		0x34U
#define SRC_PCKDIS1		0x38U
#define SRC_PCKENSR1		0x3CU
#define SRC_PCKSR1		0x40U

/* Lock protecting the SRC_CR register */
static DEFINE_SPINLOCK(src_lock);
/* Base address of the SRC */
static void __iomem *src_base;

static int nomadik_clk_reboot_handler(struct notifier_block *this,
				unsigned long code,
				void *unused)
{
	u32 val;

	/* The main chrystal need to be enabled for reboot to work */
	val = readl(src_base + SRC_XTALCR);
	val &= ~SRC_XTALCR_MXTALOVER;
	val |= SRC_XTALCR_MXTALEN;
	pr_crit("force-enabling MXTALO\n");
	writel(val, src_base + SRC_XTALCR);
	return NOTIFY_OK;
}

static struct notifier_block nomadik_clk_reboot_notifier = {
	.notifier_call = nomadik_clk_reboot_handler,
};

static const struct of_device_id nomadik_src_match[] __initconst = {
	{ .compatible = "stericsson,nomadik-src" },
	{ /* sentinel */ }
};

static void __init nomadik_src_init(void)
{
	struct device_node *np;
	u32 val;

	np = of_find_matching_node(NULL, nomadik_src_match);
	if (!np) {
		pr_crit("no matching node for SRC, aborting clock init\n");
		return;
	}
	src_base = of_iomap(np, 0);
	if (!src_base) {
		pr_err("%s: must have src parent node with REGS (%pOFn)\n",
		       __func__, np);
		goto out_put;
	}

	/* Set all timers to use the 2.4 MHz TIMCLK */
	val = readl(src_base + SRC_CR);
	val |= SRC_CR_T0_ENSEL;
	val |= SRC_CR_T1_ENSEL;
	val |= SRC_CR_T2_ENSEL;
	val |= SRC_CR_T3_ENSEL;
	val |= SRC_CR_T4_ENSEL;
	val |= SRC_CR_T5_ENSEL;
	val |= SRC_CR_T6_ENSEL;
	val |= SRC_CR_T7_ENSEL;
	writel(val, src_base + SRC_CR);

	val = readl(src_base + SRC_XTALCR);
	pr_info("SXTALO is %s\n",
<<<<<<< HEAD
		str_enabled_disabled(val & SRC_XTALCR_SXTALDIS));
=======
		str_disabled_enabled(val & SRC_XTALCR_SXTALDIS));
>>>>>>> ab9f0d04
	pr_info("MXTAL is %s\n",
		str_enabled_disabled(val & SRC_XTALCR_MXTALSTAT));
	if (of_property_read_bool(np, "disable-sxtalo")) {
		/* The machine uses an external oscillator circuit */
		val |= SRC_XTALCR_SXTALDIS;
		pr_info("disabling SXTALO\n");
	}
	if (of_property_read_bool(np, "disable-mxtalo")) {
		/* Disable this too: also run by external oscillator */
		val |= SRC_XTALCR_MXTALOVER;
		val &= ~SRC_XTALCR_MXTALEN;
		pr_info("disabling MXTALO\n");
	}
	writel(val, src_base + SRC_XTALCR);
	register_reboot_notifier(&nomadik_clk_reboot_notifier);

out_put:
	of_node_put(np);
}

/**
 * struct clk_pll - Nomadik PLL clock
 * @hw: corresponding clock hardware entry
 * @id: PLL instance: 1 or 2
 */
struct clk_pll {
	struct clk_hw hw;
	int id;
};

/**
 * struct clk_src - Nomadik src clock
 * @hw: corresponding clock hardware entry
 * @id: the clock ID
 * @group1: true if the clock is in group1, else it is in group0
 * @clkbit: bit 0...31 corresponding to the clock in each clock register
 */
struct clk_src {
	struct clk_hw hw;
	int id;
	bool group1;
	u32 clkbit;
};

#define to_pll(_hw) container_of(_hw, struct clk_pll, hw)
#define to_src(_hw) container_of(_hw, struct clk_src, hw)

static int pll_clk_enable(struct clk_hw *hw)
{
	struct clk_pll *pll = to_pll(hw);
	u32 val;

	spin_lock(&src_lock);
	val = readl(src_base + SRC_PLLCR);
	if (pll->id == 1) {
		if (val & SRC_PLLCR_PLL1OVER) {
			val |= SRC_PLLCR_PLL1EN;
			writel(val, src_base + SRC_PLLCR);
		}
	} else if (pll->id == 2) {
		val |= SRC_PLLCR_PLL2EN;
		writel(val, src_base + SRC_PLLCR);
	}
	spin_unlock(&src_lock);
	return 0;
}

static void pll_clk_disable(struct clk_hw *hw)
{
	struct clk_pll *pll = to_pll(hw);
	u32 val;

	spin_lock(&src_lock);
	val = readl(src_base + SRC_PLLCR);
	if (pll->id == 1) {
		if (val & SRC_PLLCR_PLL1OVER) {
			val &= ~SRC_PLLCR_PLL1EN;
			writel(val, src_base + SRC_PLLCR);
		}
	} else if (pll->id == 2) {
		val &= ~SRC_PLLCR_PLL2EN;
		writel(val, src_base + SRC_PLLCR);
	}
	spin_unlock(&src_lock);
}

static int pll_clk_is_enabled(struct clk_hw *hw)
{
	struct clk_pll *pll = to_pll(hw);
	u32 val;

	val = readl(src_base + SRC_PLLCR);
	if (pll->id == 1) {
		if (val & SRC_PLLCR_PLL1OVER)
			return !!(val & SRC_PLLCR_PLL1EN);
	} else if (pll->id == 2) {
		return !!(val & SRC_PLLCR_PLL2EN);
	}
	return 1;
}

static unsigned long pll_clk_recalc_rate(struct clk_hw *hw,
					  unsigned long parent_rate)
{
	struct clk_pll *pll = to_pll(hw);
	u32 val;

	val = readl(src_base + SRC_PLLFR);

	if (pll->id == 1) {
		u8 mul;
		u8 div;

		mul = (val >> 8) & 0x3FU;
		mul += 2;
		div = val & 0x07U;
		return (parent_rate * mul) >> div;
	}

	if (pll->id == 2) {
		u8 mul;

		mul = (val >> 24) & 0x3FU;
		mul += 2;
		return (parent_rate * mul);
	}

	/* Unknown PLL */
	return 0;
}


static const struct clk_ops pll_clk_ops = {
	.enable = pll_clk_enable,
	.disable = pll_clk_disable,
	.is_enabled = pll_clk_is_enabled,
	.recalc_rate = pll_clk_recalc_rate,
};

static struct clk_hw * __init
pll_clk_register(struct device *dev, const char *name,
		 const char *parent_name, u32 id)
{
	int ret;
	struct clk_pll *pll;
	struct clk_init_data init;

	if (id != 1 && id != 2) {
		pr_err("%s: the Nomadik has only PLL 1 & 2\n", __func__);
		return ERR_PTR(-EINVAL);
	}

	pll = kzalloc(sizeof(*pll), GFP_KERNEL);
	if (!pll)
		return ERR_PTR(-ENOMEM);

	init.name = name;
	init.ops = &pll_clk_ops;
	init.parent_names = (parent_name ? &parent_name : NULL);
	init.num_parents = (parent_name ? 1 : 0);
	pll->hw.init = &init;
	pll->id = id;

	pr_debug("register PLL1 clock \"%s\"\n", name);

	ret = clk_hw_register(dev, &pll->hw);
	if (ret) {
		kfree(pll);
		return ERR_PTR(ret);
	}

	return &pll->hw;
}

/*
 * The Nomadik SRC clocks are gated, but not in the sense that
 * you read-modify-write a register. Instead there are separate
 * clock enable and clock disable registers. Writing a '1' bit in
 * the enable register for a certain clock ungates that clock without
 * affecting the other clocks. The disable register works the opposite
 * way.
 */

static int src_clk_enable(struct clk_hw *hw)
{
	struct clk_src *sclk = to_src(hw);
	u32 enreg = sclk->group1 ? SRC_PCKEN1 : SRC_PCKEN0;
	u32 sreg = sclk->group1 ? SRC_PCKSR1 : SRC_PCKSR0;

	writel(sclk->clkbit, src_base + enreg);
	/* spin until enabled */
	while (!(readl(src_base + sreg) & sclk->clkbit))
		cpu_relax();
	return 0;
}

static void src_clk_disable(struct clk_hw *hw)
{
	struct clk_src *sclk = to_src(hw);
	u32 disreg = sclk->group1 ? SRC_PCKDIS1 : SRC_PCKDIS0;
	u32 sreg = sclk->group1 ? SRC_PCKSR1 : SRC_PCKSR0;

	writel(sclk->clkbit, src_base + disreg);
	/* spin until disabled */
	while (readl(src_base + sreg) & sclk->clkbit)
		cpu_relax();
}

static int src_clk_is_enabled(struct clk_hw *hw)
{
	struct clk_src *sclk = to_src(hw);
	u32 sreg = sclk->group1 ? SRC_PCKSR1 : SRC_PCKSR0;
	u32 val = readl(src_base + sreg);

	return !!(val & sclk->clkbit);
}

static unsigned long
src_clk_recalc_rate(struct clk_hw *hw,
		    unsigned long parent_rate)
{
	return parent_rate;
}

static const struct clk_ops src_clk_ops = {
	.enable = src_clk_enable,
	.disable = src_clk_disable,
	.is_enabled = src_clk_is_enabled,
	.recalc_rate = src_clk_recalc_rate,
};

static struct clk_hw * __init
src_clk_register(struct device *dev, const char *name,
		 const char *parent_name, u8 id)
{
	int ret;
	struct clk_src *sclk;
	struct clk_init_data init;

	sclk = kzalloc(sizeof(*sclk), GFP_KERNEL);
	if (!sclk)
		return ERR_PTR(-ENOMEM);

	init.name = name;
	init.ops = &src_clk_ops;
	/* Do not force-disable the static SDRAM controller */
	if (id == 2)
		init.flags = CLK_IGNORE_UNUSED;
	else
		init.flags = 0;
	init.parent_names = (parent_name ? &parent_name : NULL);
	init.num_parents = (parent_name ? 1 : 0);
	sclk->hw.init = &init;
	sclk->id = id;
	sclk->group1 = (id > 31);
	sclk->clkbit = BIT(id & 0x1f);

	pr_debug("register clock \"%s\" ID: %d group: %d bits: %08x\n",
		 name, id, sclk->group1, sclk->clkbit);

	ret = clk_hw_register(dev, &sclk->hw);
	if (ret) {
		kfree(sclk);
		return ERR_PTR(ret);
	}

	return &sclk->hw;
}

#ifdef CONFIG_DEBUG_FS

static u32 src_pcksr0_boot;
static u32 src_pcksr1_boot;

static const char * const src_clk_names[] = {
	"HCLKDMA0  ",
	"HCLKSMC   ",
	"HCLKSDRAM ",
	"HCLKDMA1  ",
	"HCLKCLCD  ",
	"PCLKIRDA  ",
	"PCLKSSP   ",
	"PCLKUART0 ",
	"PCLKSDI   ",
	"PCLKI2C0  ",
	"PCLKI2C1  ",
	"PCLKUART1 ",
	"PCLMSP0   ",
	"HCLKUSB   ",
	"HCLKDIF   ",
	"HCLKSAA   ",
	"HCLKSVA   ",
	"PCLKHSI   ",
	"PCLKXTI   ",
	"PCLKUART2 ",
	"PCLKMSP1  ",
	"PCLKMSP2  ",
	"PCLKOWM   ",
	"HCLKHPI   ",
	"PCLKSKE   ",
	"PCLKHSEM  ",
	"HCLK3D    ",
	"HCLKHASH  ",
	"HCLKCRYP  ",
	"PCLKMSHC  ",
	"HCLKUSBM  ",
	"HCLKRNG   ",
	"RESERVED  ",
	"RESERVED  ",
	"RESERVED  ",
	"RESERVED  ",
	"CLDCLK    ",
	"IRDACLK   ",
	"SSPICLK   ",
	"UART0CLK  ",
	"SDICLK    ",
	"I2C0CLK   ",
	"I2C1CLK   ",
	"UART1CLK  ",
	"MSPCLK0   ",
	"USBCLK    ",
	"DIFCLK    ",
	"IPI2CCLK  ",
	"IPBMCCLK  ",
	"HSICLKRX  ",
	"HSICLKTX  ",
	"UART2CLK  ",
	"MSPCLK1   ",
	"MSPCLK2   ",
	"OWMCLK    ",
	"RESERVED  ",
	"SKECLK    ",
	"RESERVED  ",
	"3DCLK     ",
	"PCLKMSP3  ",
	"MSPCLK3   ",
	"MSHCCLK   ",
	"USBMCLK   ",
	"RNGCCLK   ",
};

static int nomadik_src_clk_debugfs_show(struct seq_file *s, void *what)
{
	int i;
	u32 src_pcksr0 = readl(src_base + SRC_PCKSR0);
	u32 src_pcksr1 = readl(src_base + SRC_PCKSR1);
	u32 src_pckensr0 = readl(src_base + SRC_PCKENSR0);
	u32 src_pckensr1 = readl(src_base + SRC_PCKENSR1);

	seq_puts(s, "Clock:      Boot:   Now:    Request: ASKED:\n");
	for (i = 0; i < ARRAY_SIZE(src_clk_names); i++) {
		u32 pcksrb = (i < 0x20) ? src_pcksr0_boot : src_pcksr1_boot;
		u32 pcksr = (i < 0x20) ? src_pcksr0 : src_pcksr1;
		u32 pckreq = (i < 0x20) ? src_pckensr0 : src_pckensr1;
		u32 mask = BIT(i & 0x1f);

		seq_printf(s, "%s  %s     %s     %s\n",
			   src_clk_names[i],
			   (pcksrb & mask) ? "on " : "off",
			   (pcksr & mask) ? "on " : "off",
			   (pckreq & mask) ? "on " : "off");
	}
	return 0;
}

DEFINE_SHOW_ATTRIBUTE(nomadik_src_clk_debugfs);

static int __init nomadik_src_clk_init_debugfs(void)
{
	/* Vital for multiplatform */
	if (!src_base)
		return -ENODEV;
	src_pcksr0_boot = readl(src_base + SRC_PCKSR0);
	src_pcksr1_boot = readl(src_base + SRC_PCKSR1);
	debugfs_create_file("nomadik-src-clk", S_IFREG | S_IRUGO,
			    NULL, NULL, &nomadik_src_clk_debugfs_fops);
	return 0;
}
device_initcall(nomadik_src_clk_init_debugfs);

#endif

static void __init of_nomadik_pll_setup(struct device_node *np)
{
	struct clk_hw *hw;
	const char *clk_name = np->name;
	const char *parent_name;
	u32 pll_id;

	if (!src_base)
		nomadik_src_init();

	if (of_property_read_u32(np, "pll-id", &pll_id)) {
		pr_err("%s: PLL \"%s\" missing pll-id property\n",
			__func__, clk_name);
		return;
	}
	parent_name = of_clk_get_parent_name(np, 0);
	hw = pll_clk_register(NULL, clk_name, parent_name, pll_id);
	if (!IS_ERR(hw))
		of_clk_add_hw_provider(np, of_clk_hw_simple_get, hw);
}
CLK_OF_DECLARE(nomadik_pll_clk,
	"st,nomadik-pll-clock", of_nomadik_pll_setup);

static void __init of_nomadik_hclk_setup(struct device_node *np)
{
	struct clk_hw *hw;
	const char *clk_name = np->name;
	const char *parent_name;

	if (!src_base)
		nomadik_src_init();

	parent_name = of_clk_get_parent_name(np, 0);
	/*
	 * The HCLK divides PLL1 with 1 (passthru), 2, 3 or 4.
	 */
	hw = clk_hw_register_divider(NULL, clk_name, parent_name,
			   0, src_base + SRC_CR,
			   13, 2,
			   CLK_DIVIDER_ONE_BASED | CLK_DIVIDER_ALLOW_ZERO,
			   &src_lock);
	if (!IS_ERR(hw))
		of_clk_add_hw_provider(np, of_clk_hw_simple_get, hw);
}
CLK_OF_DECLARE(nomadik_hclk_clk,
	"st,nomadik-hclk-clock", of_nomadik_hclk_setup);

static void __init of_nomadik_src_clk_setup(struct device_node *np)
{
	struct clk_hw *hw;
	const char *clk_name = np->name;
	const char *parent_name;
	u32 clk_id;

	if (!src_base)
		nomadik_src_init();

	if (of_property_read_u32(np, "clock-id", &clk_id)) {
		pr_err("%s: SRC clock \"%s\" missing clock-id property\n",
			__func__, clk_name);
		return;
	}
	parent_name = of_clk_get_parent_name(np, 0);
	hw = src_clk_register(NULL, clk_name, parent_name, clk_id);
	if (!IS_ERR(hw))
		of_clk_add_hw_provider(np, of_clk_hw_simple_get, hw);
}
CLK_OF_DECLARE(nomadik_src_clk,
	"st,nomadik-src-clock", of_nomadik_src_clk_setup);<|MERGE_RESOLUTION|>--- conflicted
+++ resolved
@@ -117,11 +117,7 @@
 
 	val = readl(src_base + SRC_XTALCR);
 	pr_info("SXTALO is %s\n",
-<<<<<<< HEAD
-		str_enabled_disabled(val & SRC_XTALCR_SXTALDIS));
-=======
 		str_disabled_enabled(val & SRC_XTALCR_SXTALDIS));
->>>>>>> ab9f0d04
 	pr_info("MXTAL is %s\n",
 		str_enabled_disabled(val & SRC_XTALCR_MXTALSTAT));
 	if (of_property_read_bool(np, "disable-sxtalo")) {
