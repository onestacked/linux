// SPDX-License-Identifier: GPL-2.0-or-later
/*
 * Userspace block device - block device which IO is handled from userspace
 *
 * Take full use of io_uring passthrough command for communicating with
 * ublk userspace daemon(ublksrvd) for handling basic IO request.
 *
 * Copyright 2022 Ming Lei <ming.lei@redhat.com>
 *
 * (part of code stolen from loop.c)
 */
#include <linux/module.h>
#include <linux/moduleparam.h>
#include <linux/sched.h>
#include <linux/fs.h>
#include <linux/pagemap.h>
#include <linux/file.h>
#include <linux/stat.h>
#include <linux/errno.h>
#include <linux/major.h>
#include <linux/wait.h>
#include <linux/blkdev.h>
#include <linux/init.h>
#include <linux/swap.h>
#include <linux/slab.h>
#include <linux/compat.h>
#include <linux/mutex.h>
#include <linux/writeback.h>
#include <linux/completion.h>
#include <linux/highmem.h>
#include <linux/sysfs.h>
#include <linux/miscdevice.h>
#include <linux/falloc.h>
#include <linux/uio.h>
#include <linux/ioprio.h>
#include <linux/sched/mm.h>
#include <linux/uaccess.h>
#include <linux/cdev.h>
#include <linux/io_uring/cmd.h>
#include <linux/blk-mq.h>
#include <linux/delay.h>
#include <linux/mm.h>
#include <asm/page.h>
#include <linux/task_work.h>
#include <linux/namei.h>
#include <linux/kref.h>
#include <uapi/linux/ublk_cmd.h>

#define UBLK_MINORS		(1U << MINORBITS)

/* private ioctl command mirror */
#define UBLK_CMD_DEL_DEV_ASYNC	_IOC_NR(UBLK_U_CMD_DEL_DEV_ASYNC)

/* All UBLK_F_* have to be included into UBLK_F_ALL */
#define UBLK_F_ALL (UBLK_F_SUPPORT_ZERO_COPY \
		| UBLK_F_URING_CMD_COMP_IN_TASK \
		| UBLK_F_NEED_GET_DATA \
		| UBLK_F_USER_RECOVERY \
		| UBLK_F_USER_RECOVERY_REISSUE \
		| UBLK_F_UNPRIVILEGED_DEV \
		| UBLK_F_CMD_IOCTL_ENCODE \
		| UBLK_F_USER_COPY \
		| UBLK_F_ZONED \
		| UBLK_F_USER_RECOVERY_FAIL_IO)

#define UBLK_F_ALL_RECOVERY_FLAGS (UBLK_F_USER_RECOVERY \
		| UBLK_F_USER_RECOVERY_REISSUE \
		| UBLK_F_USER_RECOVERY_FAIL_IO)

/* All UBLK_PARAM_TYPE_* should be included here */
#define UBLK_PARAM_TYPE_ALL                                \
	(UBLK_PARAM_TYPE_BASIC | UBLK_PARAM_TYPE_DISCARD | \
	 UBLK_PARAM_TYPE_DEVT | UBLK_PARAM_TYPE_ZONED)

struct ublk_rq_data {
	struct llist_node node;

	struct kref ref;
};

struct ublk_uring_cmd_pdu {
	struct ublk_queue *ubq;
	u16 tag;
};

/*
 * io command is active: sqe cmd is received, and its cqe isn't done
 *
 * If the flag is set, the io command is owned by ublk driver, and waited
 * for incoming blk-mq request from the ublk block device.
 *
 * If the flag is cleared, the io command will be completed, and owned by
 * ublk server.
 */
#define UBLK_IO_FLAG_ACTIVE	0x01

/*
 * IO command is completed via cqe, and it is being handled by ublksrv, and
 * not committed yet
 *
 * Basically exclusively with UBLK_IO_FLAG_ACTIVE, so can be served for
 * cross verification
 */
#define UBLK_IO_FLAG_OWNED_BY_SRV 0x02

/*
 * IO command is aborted, so this flag is set in case of
 * !UBLK_IO_FLAG_ACTIVE.
 *
 * After this flag is observed, any pending or new incoming request
 * associated with this io command will be failed immediately
 */
#define UBLK_IO_FLAG_ABORTED 0x04

/*
 * UBLK_IO_FLAG_NEED_GET_DATA is set because IO command requires
 * get data buffer address from ublksrv.
 *
 * Then, bio data could be copied into this data buffer for a WRITE request
 * after the IO command is issued again and UBLK_IO_FLAG_NEED_GET_DATA is unset.
 */
#define UBLK_IO_FLAG_NEED_GET_DATA 0x08

/* atomic RW with ubq->cancel_lock */
#define UBLK_IO_FLAG_CANCELED	0x80000000

struct ublk_io {
	/* userspace buffer address from io cmd */
	__u64	addr;
	unsigned int flags;
	int res;

	struct io_uring_cmd *cmd;
};

struct ublk_queue {
	int q_id;
	int q_depth;

	unsigned long flags;
	struct task_struct	*ubq_daemon;
	char *io_cmd_buf;

	struct llist_head	io_cmds;

	unsigned long io_addr;	/* mapped vm address */
	unsigned int max_io_sz;
	bool force_abort;
	bool timeout;
	bool canceling;
	bool fail_io; /* copy of dev->state == UBLK_S_DEV_FAIL_IO */
	unsigned short nr_io_ready;	/* how many ios setup */
	spinlock_t		cancel_lock;
	struct ublk_device *dev;
	struct ublk_io ios[];
};

struct ublk_device {
	struct gendisk		*ub_disk;

	char	*__queues;

	unsigned int	queue_size;
	struct ublksrv_ctrl_dev_info	dev_info;

	struct blk_mq_tag_set	tag_set;

	struct cdev		cdev;
	struct device		cdev_dev;

#define UB_STATE_OPEN		0
#define UB_STATE_USED		1
#define UB_STATE_DELETED	2
	unsigned long		state;
	int			ub_number;

	struct mutex		mutex;

	spinlock_t		lock;
	struct mm_struct	*mm;

	struct ublk_params	params;

	struct completion	completion;
	unsigned int		nr_queues_ready;
	unsigned int		nr_privileged_daemon;

	struct work_struct	nosrv_work;
};

/* header of ublk_params */
struct ublk_params_header {
	__u32	len;
	__u32	types;
};

static bool ublk_abort_requests(struct ublk_device *ub, struct ublk_queue *ubq);

static inline unsigned int ublk_req_build_flags(struct request *req);
static inline struct ublksrv_io_desc *ublk_get_iod(struct ublk_queue *ubq,
						   int tag);
static inline bool ublk_dev_is_user_copy(const struct ublk_device *ub)
{
	return ub->dev_info.flags & UBLK_F_USER_COPY;
}

static inline bool ublk_dev_is_zoned(const struct ublk_device *ub)
{
	return ub->dev_info.flags & UBLK_F_ZONED;
}

static inline bool ublk_queue_is_zoned(struct ublk_queue *ubq)
{
	return ubq->flags & UBLK_F_ZONED;
}

#ifdef CONFIG_BLK_DEV_ZONED

struct ublk_zoned_report_desc {
	__u64 sector;
	__u32 operation;
	__u32 nr_zones;
};

static DEFINE_XARRAY(ublk_zoned_report_descs);

static int ublk_zoned_insert_report_desc(const struct request *req,
		struct ublk_zoned_report_desc *desc)
{
	return xa_insert(&ublk_zoned_report_descs, (unsigned long)req,
			    desc, GFP_KERNEL);
}

static struct ublk_zoned_report_desc *ublk_zoned_erase_report_desc(
		const struct request *req)
{
	return xa_erase(&ublk_zoned_report_descs, (unsigned long)req);
}

static struct ublk_zoned_report_desc *ublk_zoned_get_report_desc(
		const struct request *req)
{
	return xa_load(&ublk_zoned_report_descs, (unsigned long)req);
}

static int ublk_get_nr_zones(const struct ublk_device *ub)
{
	const struct ublk_param_basic *p = &ub->params.basic;

	/* Zone size is a power of 2 */
	return p->dev_sectors >> ilog2(p->chunk_sectors);
}

static int ublk_revalidate_disk_zones(struct ublk_device *ub)
{
	return blk_revalidate_disk_zones(ub->ub_disk);
}

static int ublk_dev_param_zoned_validate(const struct ublk_device *ub)
{
	const struct ublk_param_zoned *p = &ub->params.zoned;
	int nr_zones;

	if (!ublk_dev_is_zoned(ub))
		return -EINVAL;

	if (!p->max_zone_append_sectors)
		return -EINVAL;

	nr_zones = ublk_get_nr_zones(ub);

	if (p->max_active_zones > nr_zones)
		return -EINVAL;

	if (p->max_open_zones > nr_zones)
		return -EINVAL;

	return 0;
}

static void ublk_dev_param_zoned_apply(struct ublk_device *ub)
{
	ub->ub_disk->nr_zones = ublk_get_nr_zones(ub);
}

/* Based on virtblk_alloc_report_buffer */
static void *ublk_alloc_report_buffer(struct ublk_device *ublk,
				      unsigned int nr_zones, size_t *buflen)
{
	struct request_queue *q = ublk->ub_disk->queue;
	size_t bufsize;
	void *buf;

	nr_zones = min_t(unsigned int, nr_zones,
			 ublk->ub_disk->nr_zones);

	bufsize = nr_zones * sizeof(struct blk_zone);
	bufsize =
		min_t(size_t, bufsize, queue_max_hw_sectors(q) << SECTOR_SHIFT);

	while (bufsize >= sizeof(struct blk_zone)) {
		buf = kvmalloc(bufsize, GFP_KERNEL | __GFP_NORETRY);
		if (buf) {
			*buflen = bufsize;
			return buf;
		}
		bufsize >>= 1;
	}

	*buflen = 0;
	return NULL;
}

static int ublk_report_zones(struct gendisk *disk, sector_t sector,
		      unsigned int nr_zones, report_zones_cb cb, void *data)
{
	struct ublk_device *ub = disk->private_data;
	unsigned int zone_size_sectors = disk->queue->limits.chunk_sectors;
	unsigned int first_zone = sector >> ilog2(zone_size_sectors);
	unsigned int done_zones = 0;
	unsigned int max_zones_per_request;
	int ret;
	struct blk_zone *buffer;
	size_t buffer_length;

	nr_zones = min_t(unsigned int, ub->ub_disk->nr_zones - first_zone,
			 nr_zones);

	buffer = ublk_alloc_report_buffer(ub, nr_zones, &buffer_length);
	if (!buffer)
		return -ENOMEM;

	max_zones_per_request = buffer_length / sizeof(struct blk_zone);

	while (done_zones < nr_zones) {
		unsigned int remaining_zones = nr_zones - done_zones;
		unsigned int zones_in_request =
			min_t(unsigned int, remaining_zones, max_zones_per_request);
		struct request *req;
		struct ublk_zoned_report_desc desc;
		blk_status_t status;

		memset(buffer, 0, buffer_length);

		req = blk_mq_alloc_request(disk->queue, REQ_OP_DRV_IN, 0);
		if (IS_ERR(req)) {
			ret = PTR_ERR(req);
			goto out;
		}

		desc.operation = UBLK_IO_OP_REPORT_ZONES;
		desc.sector = sector;
		desc.nr_zones = zones_in_request;
		ret = ublk_zoned_insert_report_desc(req, &desc);
		if (ret)
			goto free_req;

		ret = blk_rq_map_kern(disk->queue, req, buffer, buffer_length,
					GFP_KERNEL);
		if (ret)
			goto erase_desc;

		status = blk_execute_rq(req, 0);
		ret = blk_status_to_errno(status);
erase_desc:
		ublk_zoned_erase_report_desc(req);
free_req:
		blk_mq_free_request(req);
		if (ret)
			goto out;

		for (unsigned int i = 0; i < zones_in_request; i++) {
			struct blk_zone *zone = buffer + i;

			/* A zero length zone means no more zones in this response */
			if (!zone->len)
				break;

			ret = cb(zone, i, data);
			if (ret)
				goto out;

			done_zones++;
			sector += zone_size_sectors;

		}
	}

	ret = done_zones;

out:
	kvfree(buffer);
	return ret;
}

static blk_status_t ublk_setup_iod_zoned(struct ublk_queue *ubq,
					 struct request *req)
{
	struct ublksrv_io_desc *iod = ublk_get_iod(ubq, req->tag);
	struct ublk_io *io = &ubq->ios[req->tag];
	struct ublk_zoned_report_desc *desc;
	u32 ublk_op;

	switch (req_op(req)) {
	case REQ_OP_ZONE_OPEN:
		ublk_op = UBLK_IO_OP_ZONE_OPEN;
		break;
	case REQ_OP_ZONE_CLOSE:
		ublk_op = UBLK_IO_OP_ZONE_CLOSE;
		break;
	case REQ_OP_ZONE_FINISH:
		ublk_op = UBLK_IO_OP_ZONE_FINISH;
		break;
	case REQ_OP_ZONE_RESET:
		ublk_op = UBLK_IO_OP_ZONE_RESET;
		break;
	case REQ_OP_ZONE_APPEND:
		ublk_op = UBLK_IO_OP_ZONE_APPEND;
		break;
	case REQ_OP_ZONE_RESET_ALL:
		ublk_op = UBLK_IO_OP_ZONE_RESET_ALL;
		break;
	case REQ_OP_DRV_IN:
		desc = ublk_zoned_get_report_desc(req);
		if (!desc)
			return BLK_STS_IOERR;
		ublk_op = desc->operation;
		switch (ublk_op) {
		case UBLK_IO_OP_REPORT_ZONES:
			iod->op_flags = ublk_op | ublk_req_build_flags(req);
			iod->nr_zones = desc->nr_zones;
			iod->start_sector = desc->sector;
			return BLK_STS_OK;
		default:
			return BLK_STS_IOERR;
		}
	case REQ_OP_DRV_OUT:
		/* We do not support drv_out */
		return BLK_STS_NOTSUPP;
	default:
		return BLK_STS_IOERR;
	}

	iod->op_flags = ublk_op | ublk_req_build_flags(req);
	iod->nr_sectors = blk_rq_sectors(req);
	iod->start_sector = blk_rq_pos(req);
	iod->addr = io->addr;

	return BLK_STS_OK;
}

#else

#define ublk_report_zones (NULL)

static int ublk_dev_param_zoned_validate(const struct ublk_device *ub)
{
	return -EOPNOTSUPP;
}

static void ublk_dev_param_zoned_apply(struct ublk_device *ub)
{
}

static int ublk_revalidate_disk_zones(struct ublk_device *ub)
{
	return 0;
}

static blk_status_t ublk_setup_iod_zoned(struct ublk_queue *ubq,
					 struct request *req)
{
	return BLK_STS_NOTSUPP;
}

#endif

static inline void __ublk_complete_rq(struct request *req);
static void ublk_complete_rq(struct kref *ref);

static dev_t ublk_chr_devt;
static const struct class ublk_chr_class = {
	.name = "ublk-char",
};

static DEFINE_IDR(ublk_index_idr);
static DEFINE_SPINLOCK(ublk_idr_lock);
static wait_queue_head_t ublk_idr_wq;	/* wait until one idr is freed */

static DEFINE_MUTEX(ublk_ctl_mutex);

/*
 * Max ublk devices allowed to add
 *
 * It can be extended to one per-user limit in future or even controlled
 * by cgroup.
 */
#define UBLK_MAX_UBLKS UBLK_MINORS
static unsigned int ublks_max = 64;
static unsigned int ublks_added;	/* protected by ublk_ctl_mutex */

static struct miscdevice ublk_misc;

static inline unsigned ublk_pos_to_hwq(loff_t pos)
{
	return ((pos - UBLKSRV_IO_BUF_OFFSET) >> UBLK_QID_OFF) &
		UBLK_QID_BITS_MASK;
}

static inline unsigned ublk_pos_to_buf_off(loff_t pos)
{
	return (pos - UBLKSRV_IO_BUF_OFFSET) & UBLK_IO_BUF_BITS_MASK;
}

static inline unsigned ublk_pos_to_tag(loff_t pos)
{
	return ((pos - UBLKSRV_IO_BUF_OFFSET) >> UBLK_TAG_OFF) &
		UBLK_TAG_BITS_MASK;
}

static void ublk_dev_param_basic_apply(struct ublk_device *ub)
{
	const struct ublk_param_basic *p = &ub->params.basic;

	if (p->attrs & UBLK_ATTR_READ_ONLY)
		set_disk_ro(ub->ub_disk, true);

	set_capacity(ub->ub_disk, p->dev_sectors);
}

static int ublk_validate_params(const struct ublk_device *ub)
{
	/* basic param is the only one which must be set */
	if (ub->params.types & UBLK_PARAM_TYPE_BASIC) {
		const struct ublk_param_basic *p = &ub->params.basic;

		if (p->logical_bs_shift > PAGE_SHIFT || p->logical_bs_shift < 9)
			return -EINVAL;

		if (p->logical_bs_shift > p->physical_bs_shift)
			return -EINVAL;

		if (p->max_sectors > (ub->dev_info.max_io_buf_bytes >> 9))
			return -EINVAL;

		if (ublk_dev_is_zoned(ub) && !p->chunk_sectors)
			return -EINVAL;
	} else
		return -EINVAL;

	if (ub->params.types & UBLK_PARAM_TYPE_DISCARD) {
		const struct ublk_param_discard *p = &ub->params.discard;

		/* So far, only support single segment discard */
		if (p->max_discard_sectors && p->max_discard_segments != 1)
			return -EINVAL;

		if (!p->discard_granularity)
			return -EINVAL;
	}

	/* dev_t is read-only */
	if (ub->params.types & UBLK_PARAM_TYPE_DEVT)
		return -EINVAL;

	if (ub->params.types & UBLK_PARAM_TYPE_ZONED)
		return ublk_dev_param_zoned_validate(ub);
	else if (ublk_dev_is_zoned(ub))
		return -EINVAL;

	return 0;
}

static void ublk_apply_params(struct ublk_device *ub)
{
	ublk_dev_param_basic_apply(ub);

	if (ub->params.types & UBLK_PARAM_TYPE_ZONED)
		ublk_dev_param_zoned_apply(ub);
}

static inline bool ublk_support_user_copy(const struct ublk_queue *ubq)
{
	return ubq->flags & UBLK_F_USER_COPY;
}

static inline bool ublk_need_req_ref(const struct ublk_queue *ubq)
{
	/*
	 * read()/write() is involved in user copy, so request reference
	 * has to be grabbed
	 */
	return ublk_support_user_copy(ubq);
}

static inline void ublk_init_req_ref(const struct ublk_queue *ubq,
		struct request *req)
{
	if (ublk_need_req_ref(ubq)) {
		struct ublk_rq_data *data = blk_mq_rq_to_pdu(req);

		kref_init(&data->ref);
	}
}

static inline bool ublk_get_req_ref(const struct ublk_queue *ubq,
		struct request *req)
{
	if (ublk_need_req_ref(ubq)) {
		struct ublk_rq_data *data = blk_mq_rq_to_pdu(req);

		return kref_get_unless_zero(&data->ref);
	}

	return true;
}

static inline void ublk_put_req_ref(const struct ublk_queue *ubq,
		struct request *req)
{
	if (ublk_need_req_ref(ubq)) {
		struct ublk_rq_data *data = blk_mq_rq_to_pdu(req);

		kref_put(&data->ref, ublk_complete_rq);
	} else {
		__ublk_complete_rq(req);
	}
}

static inline bool ublk_need_get_data(const struct ublk_queue *ubq)
{
	return ubq->flags & UBLK_F_NEED_GET_DATA;
}

/* Called in slow path only, keep it noinline for trace purpose */
static noinline struct ublk_device *ublk_get_device(struct ublk_device *ub)
{
	if (kobject_get_unless_zero(&ub->cdev_dev.kobj))
		return ub;
	return NULL;
}

/* Called in slow path only, keep it noinline for trace purpose */
static noinline void ublk_put_device(struct ublk_device *ub)
{
	put_device(&ub->cdev_dev);
}

static inline struct ublk_queue *ublk_get_queue(struct ublk_device *dev,
		int qid)
{
       return (struct ublk_queue *)&(dev->__queues[qid * dev->queue_size]);
}

static inline bool ublk_rq_has_data(const struct request *rq)
{
	return bio_has_data(rq->bio);
}

static inline struct ublksrv_io_desc *ublk_get_iod(struct ublk_queue *ubq,
		int tag)
{
	return (struct ublksrv_io_desc *)
		&(ubq->io_cmd_buf[tag * sizeof(struct ublksrv_io_desc)]);
}

static inline char *ublk_queue_cmd_buf(struct ublk_device *ub, int q_id)
{
	return ublk_get_queue(ub, q_id)->io_cmd_buf;
}

static inline int __ublk_queue_cmd_buf_size(int depth)
{
	return round_up(depth * sizeof(struct ublksrv_io_desc), PAGE_SIZE);
}

static inline int ublk_queue_cmd_buf_size(struct ublk_device *ub, int q_id)
{
	struct ublk_queue *ubq = ublk_get_queue(ub, q_id);

	return __ublk_queue_cmd_buf_size(ubq->q_depth);
<<<<<<< HEAD
}

static int ublk_max_cmd_buf_size(void)
{
	return __ublk_queue_cmd_buf_size(UBLK_MAX_QUEUE_DEPTH);
}

/*
 * Should I/O outstanding to the ublk server when it exits be reissued?
 * If not, outstanding I/O will get errors.
 */
static inline bool ublk_nosrv_should_reissue_outstanding(struct ublk_device *ub)
{
	return (ub->dev_info.flags & UBLK_F_USER_RECOVERY) &&
	       (ub->dev_info.flags & UBLK_F_USER_RECOVERY_REISSUE);
}

/*
 * Should I/O issued while there is no ublk server queue? If not, I/O
 * issued while there is no ublk server will get errors.
 */
static inline bool ublk_nosrv_dev_should_queue_io(struct ublk_device *ub)
{
	return (ub->dev_info.flags & UBLK_F_USER_RECOVERY) &&
	       !(ub->dev_info.flags & UBLK_F_USER_RECOVERY_FAIL_IO);
}

=======
}

static int ublk_max_cmd_buf_size(void)
{
	return __ublk_queue_cmd_buf_size(UBLK_MAX_QUEUE_DEPTH);
}

/*
 * Should I/O outstanding to the ublk server when it exits be reissued?
 * If not, outstanding I/O will get errors.
 */
static inline bool ublk_nosrv_should_reissue_outstanding(struct ublk_device *ub)
{
	return (ub->dev_info.flags & UBLK_F_USER_RECOVERY) &&
	       (ub->dev_info.flags & UBLK_F_USER_RECOVERY_REISSUE);
}

/*
 * Should I/O issued while there is no ublk server queue? If not, I/O
 * issued while there is no ublk server will get errors.
 */
static inline bool ublk_nosrv_dev_should_queue_io(struct ublk_device *ub)
{
	return (ub->dev_info.flags & UBLK_F_USER_RECOVERY) &&
	       !(ub->dev_info.flags & UBLK_F_USER_RECOVERY_FAIL_IO);
}

>>>>>>> f7da8f3a
/*
 * Same as ublk_nosrv_dev_should_queue_io, but uses a queue-local copy
 * of the device flags for smaller cache footprint - better for fast
 * paths.
 */
static inline bool ublk_nosrv_should_queue_io(struct ublk_queue *ubq)
{
	return (ubq->flags & UBLK_F_USER_RECOVERY) &&
	       !(ubq->flags & UBLK_F_USER_RECOVERY_FAIL_IO);
}

/*
 * Should ublk devices be stopped (i.e. no recovery possible) when the
 * ublk server exits? If not, devices can be used again by a future
 * incarnation of a ublk server via the start_recovery/end_recovery
 * commands.
 */
static inline bool ublk_nosrv_should_stop_dev(struct ublk_device *ub)
{
	return !(ub->dev_info.flags & UBLK_F_USER_RECOVERY);
}

static inline bool ublk_dev_in_recoverable_state(struct ublk_device *ub)
{
	return ub->dev_info.state == UBLK_S_DEV_QUIESCED ||
	       ub->dev_info.state == UBLK_S_DEV_FAIL_IO;
}

static void ublk_free_disk(struct gendisk *disk)
{
	struct ublk_device *ub = disk->private_data;

	clear_bit(UB_STATE_USED, &ub->state);
	ublk_put_device(ub);
}

static void ublk_store_owner_uid_gid(unsigned int *owner_uid,
		unsigned int *owner_gid)
{
	kuid_t uid;
	kgid_t gid;

	current_uid_gid(&uid, &gid);

	*owner_uid = from_kuid(&init_user_ns, uid);
	*owner_gid = from_kgid(&init_user_ns, gid);
}

static int ublk_open(struct gendisk *disk, blk_mode_t mode)
{
	struct ublk_device *ub = disk->private_data;

	if (capable(CAP_SYS_ADMIN))
		return 0;

	/*
	 * If it is one unprivileged device, only owner can open
	 * the disk. Otherwise it could be one trap made by one
	 * evil user who grants this disk's privileges to other
	 * users deliberately.
	 *
	 * This way is reasonable too given anyone can create
	 * unprivileged device, and no need other's grant.
	 */
	if (ub->dev_info.flags & UBLK_F_UNPRIVILEGED_DEV) {
		unsigned int curr_uid, curr_gid;

		ublk_store_owner_uid_gid(&curr_uid, &curr_gid);

		if (curr_uid != ub->dev_info.owner_uid || curr_gid !=
				ub->dev_info.owner_gid)
			return -EPERM;
	}

	return 0;
}

static const struct block_device_operations ub_fops = {
	.owner =	THIS_MODULE,
	.open =		ublk_open,
	.free_disk =	ublk_free_disk,
	.report_zones =	ublk_report_zones,
};

#define UBLK_MAX_PIN_PAGES	32

struct ublk_io_iter {
	struct page *pages[UBLK_MAX_PIN_PAGES];
	struct bio *bio;
	struct bvec_iter iter;
};

/* return how many pages are copied */
static void ublk_copy_io_pages(struct ublk_io_iter *data,
		size_t total, size_t pg_off, int dir)
{
	unsigned done = 0;
	unsigned pg_idx = 0;

	while (done < total) {
		struct bio_vec bv = bio_iter_iovec(data->bio, data->iter);
		unsigned int bytes = min3(bv.bv_len, (unsigned)total - done,
				(unsigned)(PAGE_SIZE - pg_off));
		void *bv_buf = bvec_kmap_local(&bv);
		void *pg_buf = kmap_local_page(data->pages[pg_idx]);

		if (dir == ITER_DEST)
			memcpy(pg_buf + pg_off, bv_buf, bytes);
		else
			memcpy(bv_buf, pg_buf + pg_off, bytes);

		kunmap_local(pg_buf);
		kunmap_local(bv_buf);

		/* advance page array */
		pg_off += bytes;
		if (pg_off == PAGE_SIZE) {
			pg_idx += 1;
			pg_off = 0;
		}

		done += bytes;

		/* advance bio */
		bio_advance_iter_single(data->bio, &data->iter, bytes);
		if (!data->iter.bi_size) {
			data->bio = data->bio->bi_next;
			if (data->bio == NULL)
				break;
			data->iter = data->bio->bi_iter;
		}
	}
}

static bool ublk_advance_io_iter(const struct request *req,
		struct ublk_io_iter *iter, unsigned int offset)
{
	struct bio *bio = req->bio;

	for_each_bio(bio) {
		if (bio->bi_iter.bi_size > offset) {
			iter->bio = bio;
			iter->iter = bio->bi_iter;
			bio_advance_iter(iter->bio, &iter->iter, offset);
			return true;
		}
		offset -= bio->bi_iter.bi_size;
	}
	return false;
}

/*
 * Copy data between request pages and io_iter, and 'offset'
 * is the start point of linear offset of request.
 */
static size_t ublk_copy_user_pages(const struct request *req,
		unsigned offset, struct iov_iter *uiter, int dir)
{
	struct ublk_io_iter iter;
	size_t done = 0;

	if (!ublk_advance_io_iter(req, &iter, offset))
		return 0;

	while (iov_iter_count(uiter) && iter.bio) {
		unsigned nr_pages;
		ssize_t len;
		size_t off;
		int i;

		len = iov_iter_get_pages2(uiter, iter.pages,
				iov_iter_count(uiter),
				UBLK_MAX_PIN_PAGES, &off);
		if (len <= 0)
			return done;

		ublk_copy_io_pages(&iter, len, off, dir);
		nr_pages = DIV_ROUND_UP(len + off, PAGE_SIZE);
		for (i = 0; i < nr_pages; i++) {
			if (dir == ITER_DEST)
				set_page_dirty(iter.pages[i]);
			put_page(iter.pages[i]);
		}
		done += len;
	}

	return done;
}

static inline bool ublk_need_map_req(const struct request *req)
{
	return ublk_rq_has_data(req) && req_op(req) == REQ_OP_WRITE;
}

static inline bool ublk_need_unmap_req(const struct request *req)
{
	return ublk_rq_has_data(req) &&
	       (req_op(req) == REQ_OP_READ || req_op(req) == REQ_OP_DRV_IN);
}

static int ublk_map_io(const struct ublk_queue *ubq, const struct request *req,
		struct ublk_io *io)
{
	const unsigned int rq_bytes = blk_rq_bytes(req);

	if (ublk_support_user_copy(ubq))
		return rq_bytes;

	/*
	 * no zero copy, we delay copy WRITE request data into ublksrv
	 * context and the big benefit is that pinning pages in current
	 * context is pretty fast, see ublk_pin_user_pages
	 */
	if (ublk_need_map_req(req)) {
		struct iov_iter iter;
		const int dir = ITER_DEST;

		import_ubuf(dir, u64_to_user_ptr(io->addr), rq_bytes, &iter);
		return ublk_copy_user_pages(req, 0, &iter, dir);
	}
	return rq_bytes;
}

static int ublk_unmap_io(const struct ublk_queue *ubq,
		const struct request *req,
		struct ublk_io *io)
{
	const unsigned int rq_bytes = blk_rq_bytes(req);

	if (ublk_support_user_copy(ubq))
		return rq_bytes;

	if (ublk_need_unmap_req(req)) {
		struct iov_iter iter;
		const int dir = ITER_SOURCE;

		WARN_ON_ONCE(io->res > rq_bytes);

		import_ubuf(dir, u64_to_user_ptr(io->addr), io->res, &iter);
		return ublk_copy_user_pages(req, 0, &iter, dir);
	}
	return rq_bytes;
}

static inline unsigned int ublk_req_build_flags(struct request *req)
{
	unsigned flags = 0;

	if (req->cmd_flags & REQ_FAILFAST_DEV)
		flags |= UBLK_IO_F_FAILFAST_DEV;

	if (req->cmd_flags & REQ_FAILFAST_TRANSPORT)
		flags |= UBLK_IO_F_FAILFAST_TRANSPORT;

	if (req->cmd_flags & REQ_FAILFAST_DRIVER)
		flags |= UBLK_IO_F_FAILFAST_DRIVER;

	if (req->cmd_flags & REQ_META)
		flags |= UBLK_IO_F_META;

	if (req->cmd_flags & REQ_FUA)
		flags |= UBLK_IO_F_FUA;

	if (req->cmd_flags & REQ_NOUNMAP)
		flags |= UBLK_IO_F_NOUNMAP;

	if (req->cmd_flags & REQ_SWAP)
		flags |= UBLK_IO_F_SWAP;

	return flags;
}

static blk_status_t ublk_setup_iod(struct ublk_queue *ubq, struct request *req)
{
	struct ublksrv_io_desc *iod = ublk_get_iod(ubq, req->tag);
	struct ublk_io *io = &ubq->ios[req->tag];
	enum req_op op = req_op(req);
	u32 ublk_op;

	if (!ublk_queue_is_zoned(ubq) &&
	    (op_is_zone_mgmt(op) || op == REQ_OP_ZONE_APPEND))
		return BLK_STS_IOERR;

	switch (req_op(req)) {
	case REQ_OP_READ:
		ublk_op = UBLK_IO_OP_READ;
		break;
	case REQ_OP_WRITE:
		ublk_op = UBLK_IO_OP_WRITE;
		break;
	case REQ_OP_FLUSH:
		ublk_op = UBLK_IO_OP_FLUSH;
		break;
	case REQ_OP_DISCARD:
		ublk_op = UBLK_IO_OP_DISCARD;
		break;
	case REQ_OP_WRITE_ZEROES:
		ublk_op = UBLK_IO_OP_WRITE_ZEROES;
		break;
	default:
		if (ublk_queue_is_zoned(ubq))
			return ublk_setup_iod_zoned(ubq, req);
		return BLK_STS_IOERR;
	}

	/* need to translate since kernel may change */
	iod->op_flags = ublk_op | ublk_req_build_flags(req);
	iod->nr_sectors = blk_rq_sectors(req);
	iod->start_sector = blk_rq_pos(req);
	iod->addr = io->addr;

	return BLK_STS_OK;
}

static inline struct ublk_uring_cmd_pdu *ublk_get_uring_cmd_pdu(
		struct io_uring_cmd *ioucmd)
{
	return (struct ublk_uring_cmd_pdu *)&ioucmd->pdu;
}

static inline bool ubq_daemon_is_dying(struct ublk_queue *ubq)
{
	return ubq->ubq_daemon->flags & PF_EXITING;
}

/* todo: handle partial completion */
static inline void __ublk_complete_rq(struct request *req)
{
	struct ublk_queue *ubq = req->mq_hctx->driver_data;
	struct ublk_io *io = &ubq->ios[req->tag];
	unsigned int unmapped_bytes;
	blk_status_t res = BLK_STS_OK;

	/* called from ublk_abort_queue() code path */
	if (io->flags & UBLK_IO_FLAG_ABORTED) {
		res = BLK_STS_IOERR;
		goto exit;
	}

	/* failed read IO if nothing is read */
	if (!io->res && req_op(req) == REQ_OP_READ)
		io->res = -EIO;

	if (io->res < 0) {
		res = errno_to_blk_status(io->res);
		goto exit;
	}

	/*
	 * FLUSH, DISCARD or WRITE_ZEROES usually won't return bytes returned, so end them
	 * directly.
	 *
	 * Both the two needn't unmap.
	 */
	if (req_op(req) != REQ_OP_READ && req_op(req) != REQ_OP_WRITE &&
	    req_op(req) != REQ_OP_DRV_IN)
		goto exit;

	/* for READ request, writing data in iod->addr to rq buffers */
	unmapped_bytes = ublk_unmap_io(ubq, req, io);

	/*
	 * Extremely impossible since we got data filled in just before
	 *
	 * Re-read simply for this unlikely case.
	 */
	if (unlikely(unmapped_bytes < io->res))
		io->res = unmapped_bytes;

	if (blk_update_request(req, BLK_STS_OK, io->res))
		blk_mq_requeue_request(req, true);
	else
		__blk_mq_end_request(req, BLK_STS_OK);

	return;
exit:
	blk_mq_end_request(req, res);
}

static void ublk_complete_rq(struct kref *ref)
{
	struct ublk_rq_data *data = container_of(ref, struct ublk_rq_data,
			ref);
	struct request *req = blk_mq_rq_from_pdu(data);

	__ublk_complete_rq(req);
}

/*
 * Since __ublk_rq_task_work always fails requests immediately during
 * exiting, __ublk_fail_req() is only called from abort context during
 * exiting. So lock is unnecessary.
 *
 * Also aborting may not be started yet, keep in mind that one failed
 * request may be issued by block layer again.
 */
static void __ublk_fail_req(struct ublk_queue *ubq, struct ublk_io *io,
		struct request *req)
{
	WARN_ON_ONCE(io->flags & UBLK_IO_FLAG_ACTIVE);

	if (ublk_nosrv_should_reissue_outstanding(ubq->dev))
		blk_mq_requeue_request(req, false);
	else
		ublk_put_req_ref(ubq, req);
}

static void ubq_complete_io_cmd(struct ublk_io *io, int res,
				unsigned issue_flags)
{
	/* mark this cmd owned by ublksrv */
	io->flags |= UBLK_IO_FLAG_OWNED_BY_SRV;

	/*
	 * clear ACTIVE since we are done with this sqe/cmd slot
	 * We can only accept io cmd in case of being not active.
	 */
	io->flags &= ~UBLK_IO_FLAG_ACTIVE;

	/* tell ublksrv one io request is coming */
	io_uring_cmd_done(io->cmd, res, 0, issue_flags);
}

#define UBLK_REQUEUE_DELAY_MS	3

static inline void __ublk_abort_rq(struct ublk_queue *ubq,
		struct request *rq)
{
	/* We cannot process this rq so just requeue it. */
	if (ublk_nosrv_dev_should_queue_io(ubq->dev))
		blk_mq_requeue_request(rq, false);
	else
		blk_mq_end_request(rq, BLK_STS_IOERR);
}

static inline void __ublk_rq_task_work(struct request *req,
				       unsigned issue_flags)
{
	struct ublk_queue *ubq = req->mq_hctx->driver_data;
	int tag = req->tag;
	struct ublk_io *io = &ubq->ios[tag];
	unsigned int mapped_bytes;

	pr_devel("%s: complete: op %d, qid %d tag %d io_flags %x addr %llx\n",
			__func__, io->cmd->cmd_op, ubq->q_id, req->tag, io->flags,
			ublk_get_iod(ubq, req->tag)->addr);

	/*
	 * Task is exiting if either:
	 *
	 * (1) current != ubq_daemon.
	 * io_uring_cmd_complete_in_task() tries to run task_work
	 * in a workqueue if ubq_daemon(cmd's task) is PF_EXITING.
	 *
	 * (2) current->flags & PF_EXITING.
	 */
	if (unlikely(current != ubq->ubq_daemon || current->flags & PF_EXITING)) {
		__ublk_abort_rq(ubq, req);
		return;
	}

	if (ublk_need_get_data(ubq) && ublk_need_map_req(req)) {
		/*
		 * We have not handled UBLK_IO_NEED_GET_DATA command yet,
		 * so immepdately pass UBLK_IO_RES_NEED_GET_DATA to ublksrv
		 * and notify it.
		 */
		if (!(io->flags & UBLK_IO_FLAG_NEED_GET_DATA)) {
			io->flags |= UBLK_IO_FLAG_NEED_GET_DATA;
			pr_devel("%s: need get data. op %d, qid %d tag %d io_flags %x\n",
					__func__, io->cmd->cmd_op, ubq->q_id,
					req->tag, io->flags);
			ubq_complete_io_cmd(io, UBLK_IO_RES_NEED_GET_DATA, issue_flags);
			return;
		}
		/*
		 * We have handled UBLK_IO_NEED_GET_DATA command,
		 * so clear UBLK_IO_FLAG_NEED_GET_DATA now and just
		 * do the copy work.
		 */
		io->flags &= ~UBLK_IO_FLAG_NEED_GET_DATA;
		/* update iod->addr because ublksrv may have passed a new io buffer */
		ublk_get_iod(ubq, req->tag)->addr = io->addr;
		pr_devel("%s: update iod->addr: op %d, qid %d tag %d io_flags %x addr %llx\n",
				__func__, io->cmd->cmd_op, ubq->q_id, req->tag, io->flags,
				ublk_get_iod(ubq, req->tag)->addr);
	}

	mapped_bytes = ublk_map_io(ubq, req, io);

	/* partially mapped, update io descriptor */
	if (unlikely(mapped_bytes != blk_rq_bytes(req))) {
		/*
		 * Nothing mapped, retry until we succeed.
		 *
		 * We may never succeed in mapping any bytes here because
		 * of OOM. TODO: reserve one buffer with single page pinned
		 * for providing forward progress guarantee.
		 */
		if (unlikely(!mapped_bytes)) {
			blk_mq_requeue_request(req, false);
			blk_mq_delay_kick_requeue_list(req->q,
					UBLK_REQUEUE_DELAY_MS);
			return;
		}

		ublk_get_iod(ubq, req->tag)->nr_sectors =
			mapped_bytes >> 9;
	}

	ublk_init_req_ref(ubq, req);
	ubq_complete_io_cmd(io, UBLK_IO_RES_OK, issue_flags);
}

static inline void ublk_forward_io_cmds(struct ublk_queue *ubq,
					unsigned issue_flags)
{
	struct llist_node *io_cmds = llist_del_all(&ubq->io_cmds);
	struct ublk_rq_data *data, *tmp;

	io_cmds = llist_reverse_order(io_cmds);
	llist_for_each_entry_safe(data, tmp, io_cmds, node)
		__ublk_rq_task_work(blk_mq_rq_from_pdu(data), issue_flags);
}

static void ublk_rq_task_work_cb(struct io_uring_cmd *cmd, unsigned issue_flags)
{
	struct ublk_uring_cmd_pdu *pdu = ublk_get_uring_cmd_pdu(cmd);
	struct ublk_queue *ubq = pdu->ubq;

	ublk_forward_io_cmds(ubq, issue_flags);
}

static void ublk_queue_cmd(struct ublk_queue *ubq, struct request *rq)
{
	struct ublk_rq_data *data = blk_mq_rq_to_pdu(rq);

	if (llist_add(&data->node, &ubq->io_cmds)) {
		struct ublk_io *io = &ubq->ios[rq->tag];

		io_uring_cmd_complete_in_task(io->cmd, ublk_rq_task_work_cb);
	}
}

static enum blk_eh_timer_return ublk_timeout(struct request *rq)
{
	struct ublk_queue *ubq = rq->mq_hctx->driver_data;
	unsigned int nr_inflight = 0;
	int i;

	if (ubq->flags & UBLK_F_UNPRIVILEGED_DEV) {
		if (!ubq->timeout) {
			send_sig(SIGKILL, ubq->ubq_daemon, 0);
			ubq->timeout = true;
		}

		return BLK_EH_DONE;
	}

	if (!ubq_daemon_is_dying(ubq))
		return BLK_EH_RESET_TIMER;

	for (i = 0; i < ubq->q_depth; i++) {
		struct ublk_io *io = &ubq->ios[i];

		if (!(io->flags & UBLK_IO_FLAG_ACTIVE))
			nr_inflight++;
	}

	/* cancelable uring_cmd can't help us if all commands are in-flight */
	if (nr_inflight == ubq->q_depth) {
		struct ublk_device *ub = ubq->dev;

		if (ublk_abort_requests(ub, ubq)) {
			schedule_work(&ub->nosrv_work);
		}
		return BLK_EH_DONE;
	}

	return BLK_EH_RESET_TIMER;
}

static blk_status_t ublk_queue_rq(struct blk_mq_hw_ctx *hctx,
		const struct blk_mq_queue_data *bd)
{
	struct ublk_queue *ubq = hctx->driver_data;
	struct request *rq = bd->rq;
	blk_status_t res;

	if (unlikely(ubq->fail_io)) {
		return BLK_STS_TARGET;
	}

	/* fill iod to slot in io cmd buffer */
	res = ublk_setup_iod(ubq, rq);
	if (unlikely(res != BLK_STS_OK))
		return BLK_STS_IOERR;

	/* With recovery feature enabled, force_abort is set in
	 * ublk_stop_dev() before calling del_gendisk(). We have to
	 * abort all requeued and new rqs here to let del_gendisk()
	 * move on. Besides, we cannot not call io_uring_cmd_complete_in_task()
	 * to avoid UAF on io_uring ctx.
	 *
	 * Note: force_abort is guaranteed to be seen because it is set
	 * before request queue is unqiuesced.
	 */
	if (ublk_nosrv_should_queue_io(ubq) && unlikely(ubq->force_abort))
		return BLK_STS_IOERR;

	if (unlikely(ubq->canceling)) {
		__ublk_abort_rq(ubq, rq);
		return BLK_STS_OK;
	}

	blk_mq_start_request(bd->rq);
	ublk_queue_cmd(ubq, rq);

	return BLK_STS_OK;
}

static int ublk_init_hctx(struct blk_mq_hw_ctx *hctx, void *driver_data,
		unsigned int hctx_idx)
{
	struct ublk_device *ub = driver_data;
	struct ublk_queue *ubq = ublk_get_queue(ub, hctx->queue_num);

	hctx->driver_data = ubq;
	return 0;
}

static const struct blk_mq_ops ublk_mq_ops = {
	.queue_rq       = ublk_queue_rq,
	.init_hctx	= ublk_init_hctx,
	.timeout	= ublk_timeout,
};

static int ublk_ch_open(struct inode *inode, struct file *filp)
{
	struct ublk_device *ub = container_of(inode->i_cdev,
			struct ublk_device, cdev);

	if (test_and_set_bit(UB_STATE_OPEN, &ub->state))
		return -EBUSY;
	filp->private_data = ub;
	return 0;
}

static int ublk_ch_release(struct inode *inode, struct file *filp)
{
	struct ublk_device *ub = filp->private_data;

	clear_bit(UB_STATE_OPEN, &ub->state);
	return 0;
}

/* map pre-allocated per-queue cmd buffer to ublksrv daemon */
static int ublk_ch_mmap(struct file *filp, struct vm_area_struct *vma)
{
	struct ublk_device *ub = filp->private_data;
	size_t sz = vma->vm_end - vma->vm_start;
	unsigned max_sz = ublk_max_cmd_buf_size();
	unsigned long pfn, end, phys_off = vma->vm_pgoff << PAGE_SHIFT;
	int q_id, ret = 0;

	spin_lock(&ub->lock);
	if (!ub->mm)
		ub->mm = current->mm;
	if (current->mm != ub->mm)
		ret = -EINVAL;
	spin_unlock(&ub->lock);

	if (ret)
		return ret;

	if (vma->vm_flags & VM_WRITE)
		return -EPERM;

	end = UBLKSRV_CMD_BUF_OFFSET + ub->dev_info.nr_hw_queues * max_sz;
	if (phys_off < UBLKSRV_CMD_BUF_OFFSET || phys_off >= end)
		return -EINVAL;

	q_id = (phys_off - UBLKSRV_CMD_BUF_OFFSET) / max_sz;
	pr_devel("%s: qid %d, pid %d, addr %lx pg_off %lx sz %lu\n",
			__func__, q_id, current->pid, vma->vm_start,
			phys_off, (unsigned long)sz);

	if (sz != ublk_queue_cmd_buf_size(ub, q_id))
		return -EINVAL;

	pfn = virt_to_phys(ublk_queue_cmd_buf(ub, q_id)) >> PAGE_SHIFT;
	return remap_pfn_range(vma, vma->vm_start, pfn, sz, vma->vm_page_prot);
}

static void ublk_commit_completion(struct ublk_device *ub,
		const struct ublksrv_io_cmd *ub_cmd)
{
	u32 qid = ub_cmd->q_id, tag = ub_cmd->tag;
	struct ublk_queue *ubq = ublk_get_queue(ub, qid);
	struct ublk_io *io = &ubq->ios[tag];
	struct request *req;

	/* now this cmd slot is owned by nbd driver */
	io->flags &= ~UBLK_IO_FLAG_OWNED_BY_SRV;
	io->res = ub_cmd->result;

	/* find the io request and complete */
	req = blk_mq_tag_to_rq(ub->tag_set.tags[qid], tag);
	if (WARN_ON_ONCE(unlikely(!req)))
		return;

	if (req_op(req) == REQ_OP_ZONE_APPEND)
		req->__sector = ub_cmd->zone_append_lba;

	if (likely(!blk_should_fake_timeout(req->q)))
		ublk_put_req_ref(ubq, req);
}

/*
 * Called from ubq_daemon context via cancel fn, meantime quiesce ublk
 * blk-mq queue, so we are called exclusively with blk-mq and ubq_daemon
 * context, so everything is serialized.
 */
static void ublk_abort_queue(struct ublk_device *ub, struct ublk_queue *ubq)
{
	int i;

	for (i = 0; i < ubq->q_depth; i++) {
		struct ublk_io *io = &ubq->ios[i];

		if (!(io->flags & UBLK_IO_FLAG_ACTIVE)) {
			struct request *rq;

			/*
			 * Either we fail the request or ublk_rq_task_work_fn
			 * will do it
			 */
			rq = blk_mq_tag_to_rq(ub->tag_set.tags[ubq->q_id], i);
			if (rq && blk_mq_request_started(rq)) {
				io->flags |= UBLK_IO_FLAG_ABORTED;
				__ublk_fail_req(ubq, io, rq);
			}
		}
	}
}

static bool ublk_abort_requests(struct ublk_device *ub, struct ublk_queue *ubq)
{
	struct gendisk *disk;

	spin_lock(&ubq->cancel_lock);
	if (ubq->canceling) {
		spin_unlock(&ubq->cancel_lock);
		return false;
	}
	ubq->canceling = true;
	spin_unlock(&ubq->cancel_lock);

	spin_lock(&ub->lock);
	disk = ub->ub_disk;
	if (disk)
		get_device(disk_to_dev(disk));
	spin_unlock(&ub->lock);

	/* Our disk has been dead */
	if (!disk)
		return false;

	/* Now we are serialized with ublk_queue_rq() */
	blk_mq_quiesce_queue(disk->queue);
	/* abort queue is for making forward progress */
	ublk_abort_queue(ub, ubq);
	blk_mq_unquiesce_queue(disk->queue);
	put_device(disk_to_dev(disk));

	return true;
}

static void ublk_cancel_cmd(struct ublk_queue *ubq, struct ublk_io *io,
		unsigned int issue_flags)
{
	bool done;

	if (!(io->flags & UBLK_IO_FLAG_ACTIVE))
		return;

	spin_lock(&ubq->cancel_lock);
	done = !!(io->flags & UBLK_IO_FLAG_CANCELED);
	if (!done)
		io->flags |= UBLK_IO_FLAG_CANCELED;
	spin_unlock(&ubq->cancel_lock);

	if (!done)
		io_uring_cmd_done(io->cmd, UBLK_IO_RES_ABORT, 0, issue_flags);
}

/*
 * The ublk char device won't be closed when calling cancel fn, so both
 * ublk device and queue are guaranteed to be live
 */
static void ublk_uring_cmd_cancel_fn(struct io_uring_cmd *cmd,
		unsigned int issue_flags)
{
	struct ublk_uring_cmd_pdu *pdu = ublk_get_uring_cmd_pdu(cmd);
	struct ublk_queue *ubq = pdu->ubq;
	struct task_struct *task;
	struct ublk_device *ub;
	bool need_schedule;
	struct ublk_io *io;

	if (WARN_ON_ONCE(!ubq))
		return;

	if (WARN_ON_ONCE(pdu->tag >= ubq->q_depth))
		return;

	task = io_uring_cmd_get_task(cmd);
	if (WARN_ON_ONCE(task && task != ubq->ubq_daemon))
		return;

	ub = ubq->dev;
	need_schedule = ublk_abort_requests(ub, ubq);

	io = &ubq->ios[pdu->tag];
	WARN_ON_ONCE(io->cmd != cmd);
	ublk_cancel_cmd(ubq, io, issue_flags);

	if (need_schedule) {
		schedule_work(&ub->nosrv_work);
	}
}

static inline bool ublk_queue_ready(struct ublk_queue *ubq)
{
	return ubq->nr_io_ready == ubq->q_depth;
}

static void ublk_cancel_queue(struct ublk_queue *ubq)
{
	int i;

	for (i = 0; i < ubq->q_depth; i++)
		ublk_cancel_cmd(ubq, &ubq->ios[i], IO_URING_F_UNLOCKED);
}

/* Cancel all pending commands, must be called after del_gendisk() returns */
static void ublk_cancel_dev(struct ublk_device *ub)
{
	int i;

	for (i = 0; i < ub->dev_info.nr_hw_queues; i++)
		ublk_cancel_queue(ublk_get_queue(ub, i));
}

static bool ublk_check_inflight_rq(struct request *rq, void *data)
{
	bool *idle = data;

	if (blk_mq_request_started(rq)) {
		*idle = false;
		return false;
	}
	return true;
}

static void ublk_wait_tagset_rqs_idle(struct ublk_device *ub)
{
	bool idle;

	WARN_ON_ONCE(!blk_queue_quiesced(ub->ub_disk->queue));
	while (true) {
		idle = true;
		blk_mq_tagset_busy_iter(&ub->tag_set,
				ublk_check_inflight_rq, &idle);
		if (idle)
			break;
		msleep(UBLK_REQUEUE_DELAY_MS);
	}
}

static void __ublk_quiesce_dev(struct ublk_device *ub)
{
	pr_devel("%s: quiesce ub: dev_id %d state %s\n",
			__func__, ub->dev_info.dev_id,
			ub->dev_info.state == UBLK_S_DEV_LIVE ?
			"LIVE" : "QUIESCED");
	blk_mq_quiesce_queue(ub->ub_disk->queue);
	ublk_wait_tagset_rqs_idle(ub);
	ub->dev_info.state = UBLK_S_DEV_QUIESCED;
}

static void ublk_unquiesce_dev(struct ublk_device *ub)
{
	int i;

	pr_devel("%s: unquiesce ub: dev_id %d state %s\n",
			__func__, ub->dev_info.dev_id,
			ub->dev_info.state == UBLK_S_DEV_LIVE ?
			"LIVE" : "QUIESCED");
	/* quiesce_work has run. We let requeued rqs be aborted
	 * before running fallback_wq. "force_abort" must be seen
	 * after request queue is unqiuesced. Then del_gendisk()
	 * can move on.
	 */
	for (i = 0; i < ub->dev_info.nr_hw_queues; i++)
		ublk_get_queue(ub, i)->force_abort = true;

	blk_mq_unquiesce_queue(ub->ub_disk->queue);
	/* We may have requeued some rqs in ublk_quiesce_queue() */
	blk_mq_kick_requeue_list(ub->ub_disk->queue);
}

static struct gendisk *ublk_detach_disk(struct ublk_device *ub)
{
	struct gendisk *disk;

	/* Sync with ublk_abort_queue() by holding the lock */
	spin_lock(&ub->lock);
	disk = ub->ub_disk;
	ub->dev_info.state = UBLK_S_DEV_DEAD;
	ub->dev_info.ublksrv_pid = -1;
	ub->ub_disk = NULL;
	spin_unlock(&ub->lock);

	return disk;
}

static void ublk_stop_dev(struct ublk_device *ub)
{
	struct gendisk *disk;

	mutex_lock(&ub->mutex);
	if (ub->dev_info.state == UBLK_S_DEV_DEAD)
		goto unlock;
	if (ublk_nosrv_dev_should_queue_io(ub)) {
		if (ub->dev_info.state == UBLK_S_DEV_LIVE)
			__ublk_quiesce_dev(ub);
		ublk_unquiesce_dev(ub);
	}
	del_gendisk(ub->ub_disk);
	disk = ublk_detach_disk(ub);
	put_disk(disk);
 unlock:
	mutex_unlock(&ub->mutex);
	ublk_cancel_dev(ub);
}

static void ublk_nosrv_work(struct work_struct *work)
{
	struct ublk_device *ub =
		container_of(work, struct ublk_device, nosrv_work);
	int i;

	if (ublk_nosrv_should_stop_dev(ub)) {
		ublk_stop_dev(ub);
		return;
	}

	mutex_lock(&ub->mutex);
	if (ub->dev_info.state != UBLK_S_DEV_LIVE)
		goto unlock;

	if (ublk_nosrv_dev_should_queue_io(ub)) {
		__ublk_quiesce_dev(ub);
	} else {
		blk_mq_quiesce_queue(ub->ub_disk->queue);
		ub->dev_info.state = UBLK_S_DEV_FAIL_IO;
		for (i = 0; i < ub->dev_info.nr_hw_queues; i++) {
			ublk_get_queue(ub, i)->fail_io = true;
		}
		blk_mq_unquiesce_queue(ub->ub_disk->queue);
	}

 unlock:
	mutex_unlock(&ub->mutex);
	ublk_cancel_dev(ub);
}

/* device can only be started after all IOs are ready */
static void ublk_mark_io_ready(struct ublk_device *ub, struct ublk_queue *ubq)
{
	mutex_lock(&ub->mutex);
	ubq->nr_io_ready++;
	if (ublk_queue_ready(ubq)) {
		ubq->ubq_daemon = current;
		get_task_struct(ubq->ubq_daemon);
		ub->nr_queues_ready++;

		if (capable(CAP_SYS_ADMIN))
			ub->nr_privileged_daemon++;
	}
	if (ub->nr_queues_ready == ub->dev_info.nr_hw_queues)
		complete_all(&ub->completion);
	mutex_unlock(&ub->mutex);
}

static void ublk_handle_need_get_data(struct ublk_device *ub, int q_id,
		int tag)
{
	struct ublk_queue *ubq = ublk_get_queue(ub, q_id);
	struct request *req = blk_mq_tag_to_rq(ub->tag_set.tags[q_id], tag);

	ublk_queue_cmd(ubq, req);
}

static inline int ublk_check_cmd_op(u32 cmd_op)
{
	u32 ioc_type = _IOC_TYPE(cmd_op);

	if (!IS_ENABLED(CONFIG_BLKDEV_UBLK_LEGACY_OPCODES) && ioc_type != 'u')
		return -EOPNOTSUPP;

	if (ioc_type != 'u' && ioc_type != 0)
		return -EOPNOTSUPP;

	return 0;
}

static inline void ublk_fill_io_cmd(struct ublk_io *io,
		struct io_uring_cmd *cmd, unsigned long buf_addr)
{
	io->cmd = cmd;
	io->flags |= UBLK_IO_FLAG_ACTIVE;
	io->addr = buf_addr;
}

static inline void ublk_prep_cancel(struct io_uring_cmd *cmd,
				    unsigned int issue_flags,
				    struct ublk_queue *ubq, unsigned int tag)
{
	struct ublk_uring_cmd_pdu *pdu = ublk_get_uring_cmd_pdu(cmd);

	/*
	 * Safe to refer to @ubq since ublk_queue won't be died until its
	 * commands are completed
	 */
	pdu->ubq = ubq;
	pdu->tag = tag;
	io_uring_cmd_mark_cancelable(cmd, issue_flags);
}

static int __ublk_ch_uring_cmd(struct io_uring_cmd *cmd,
			       unsigned int issue_flags,
			       const struct ublksrv_io_cmd *ub_cmd)
{
	struct ublk_device *ub = cmd->file->private_data;
	struct ublk_queue *ubq;
	struct ublk_io *io;
	u32 cmd_op = cmd->cmd_op;
	unsigned tag = ub_cmd->tag;
	int ret = -EINVAL;
	struct request *req;

	pr_devel("%s: received: cmd op %d queue %d tag %d result %d\n",
			__func__, cmd->cmd_op, ub_cmd->q_id, tag,
			ub_cmd->result);

	if (ub_cmd->q_id >= ub->dev_info.nr_hw_queues)
		goto out;

	ubq = ublk_get_queue(ub, ub_cmd->q_id);
	if (!ubq || ub_cmd->q_id != ubq->q_id)
		goto out;

	if (ubq->ubq_daemon && ubq->ubq_daemon != current)
		goto out;

	if (tag >= ubq->q_depth)
		goto out;

	io = &ubq->ios[tag];

	/* there is pending io cmd, something must be wrong */
	if (io->flags & UBLK_IO_FLAG_ACTIVE) {
		ret = -EBUSY;
		goto out;
	}

	/*
	 * ensure that the user issues UBLK_IO_NEED_GET_DATA
	 * iff the driver have set the UBLK_IO_FLAG_NEED_GET_DATA.
	 */
	if ((!!(io->flags & UBLK_IO_FLAG_NEED_GET_DATA))
			^ (_IOC_NR(cmd_op) == UBLK_IO_NEED_GET_DATA))
		goto out;

	ret = ublk_check_cmd_op(cmd_op);
	if (ret)
		goto out;

	ret = -EINVAL;
	switch (_IOC_NR(cmd_op)) {
	case UBLK_IO_FETCH_REQ:
		/* UBLK_IO_FETCH_REQ is only allowed before queue is setup */
		if (ublk_queue_ready(ubq)) {
			ret = -EBUSY;
			goto out;
		}
		/*
		 * The io is being handled by server, so COMMIT_RQ is expected
		 * instead of FETCH_REQ
		 */
		if (io->flags & UBLK_IO_FLAG_OWNED_BY_SRV)
			goto out;

		if (!ublk_support_user_copy(ubq)) {
			/*
			 * FETCH_RQ has to provide IO buffer if NEED GET
			 * DATA is not enabled
			 */
			if (!ub_cmd->addr && !ublk_need_get_data(ubq))
				goto out;
		} else if (ub_cmd->addr) {
			/* User copy requires addr to be unset */
			ret = -EINVAL;
			goto out;
		}

		ublk_fill_io_cmd(io, cmd, ub_cmd->addr);
		ublk_mark_io_ready(ub, ubq);
		break;
	case UBLK_IO_COMMIT_AND_FETCH_REQ:
		req = blk_mq_tag_to_rq(ub->tag_set.tags[ub_cmd->q_id], tag);

		if (!(io->flags & UBLK_IO_FLAG_OWNED_BY_SRV))
			goto out;

		if (!ublk_support_user_copy(ubq)) {
			/*
			 * COMMIT_AND_FETCH_REQ has to provide IO buffer if
			 * NEED GET DATA is not enabled or it is Read IO.
			 */
			if (!ub_cmd->addr && (!ublk_need_get_data(ubq) ||
						req_op(req) == REQ_OP_READ))
				goto out;
		} else if (req_op(req) != REQ_OP_ZONE_APPEND && ub_cmd->addr) {
			/*
			 * User copy requires addr to be unset when command is
			 * not zone append
			 */
			ret = -EINVAL;
			goto out;
		}

		ublk_fill_io_cmd(io, cmd, ub_cmd->addr);
		ublk_commit_completion(ub, ub_cmd);
		break;
	case UBLK_IO_NEED_GET_DATA:
		if (!(io->flags & UBLK_IO_FLAG_OWNED_BY_SRV))
			goto out;
		ublk_fill_io_cmd(io, cmd, ub_cmd->addr);
		ublk_handle_need_get_data(ub, ub_cmd->q_id, ub_cmd->tag);
		break;
	default:
		goto out;
	}
	ublk_prep_cancel(cmd, issue_flags, ubq, tag);
	return -EIOCBQUEUED;

 out:
	io_uring_cmd_done(cmd, ret, 0, issue_flags);
	pr_devel("%s: complete: cmd op %d, tag %d ret %x io_flags %x\n",
			__func__, cmd_op, tag, ret, io->flags);
	return -EIOCBQUEUED;
}

static inline struct request *__ublk_check_and_get_req(struct ublk_device *ub,
		struct ublk_queue *ubq, int tag, size_t offset)
{
	struct request *req;

	if (!ublk_need_req_ref(ubq))
		return NULL;

	req = blk_mq_tag_to_rq(ub->tag_set.tags[ubq->q_id], tag);
	if (!req)
		return NULL;

	if (!ublk_get_req_ref(ubq, req))
		return NULL;

	if (unlikely(!blk_mq_request_started(req) || req->tag != tag))
		goto fail_put;

	if (!ublk_rq_has_data(req))
		goto fail_put;

	if (offset > blk_rq_bytes(req))
		goto fail_put;

	return req;
fail_put:
	ublk_put_req_ref(ubq, req);
	return NULL;
}

static inline int ublk_ch_uring_cmd_local(struct io_uring_cmd *cmd,
		unsigned int issue_flags)
{
	/*
	 * Not necessary for async retry, but let's keep it simple and always
	 * copy the values to avoid any potential reuse.
	 */
	const struct ublksrv_io_cmd *ub_src = io_uring_sqe_cmd(cmd->sqe);
	const struct ublksrv_io_cmd ub_cmd = {
		.q_id = READ_ONCE(ub_src->q_id),
		.tag = READ_ONCE(ub_src->tag),
		.result = READ_ONCE(ub_src->result),
		.addr = READ_ONCE(ub_src->addr)
	};

	WARN_ON_ONCE(issue_flags & IO_URING_F_UNLOCKED);

	return __ublk_ch_uring_cmd(cmd, issue_flags, &ub_cmd);
}

static void ublk_ch_uring_cmd_cb(struct io_uring_cmd *cmd,
		unsigned int issue_flags)
{
	ublk_ch_uring_cmd_local(cmd, issue_flags);
}

static int ublk_ch_uring_cmd(struct io_uring_cmd *cmd, unsigned int issue_flags)
{
	if (unlikely(issue_flags & IO_URING_F_CANCEL)) {
		ublk_uring_cmd_cancel_fn(cmd, issue_flags);
		return 0;
	}

	/* well-implemented server won't run into unlocked */
	if (unlikely(issue_flags & IO_URING_F_UNLOCKED)) {
		io_uring_cmd_complete_in_task(cmd, ublk_ch_uring_cmd_cb);
		return -EIOCBQUEUED;
	}

	return ublk_ch_uring_cmd_local(cmd, issue_flags);
}

static inline bool ublk_check_ubuf_dir(const struct request *req,
		int ubuf_dir)
{
	/* copy ubuf to request pages */
	if ((req_op(req) == REQ_OP_READ || req_op(req) == REQ_OP_DRV_IN) &&
	    ubuf_dir == ITER_SOURCE)
		return true;

	/* copy request pages to ubuf */
	if ((req_op(req) == REQ_OP_WRITE ||
	     req_op(req) == REQ_OP_ZONE_APPEND) &&
	    ubuf_dir == ITER_DEST)
		return true;

	return false;
}

static struct request *ublk_check_and_get_req(struct kiocb *iocb,
		struct iov_iter *iter, size_t *off, int dir)
{
	struct ublk_device *ub = iocb->ki_filp->private_data;
	struct ublk_queue *ubq;
	struct request *req;
	size_t buf_off;
	u16 tag, q_id;

	if (!ub)
		return ERR_PTR(-EACCES);

	if (!user_backed_iter(iter))
		return ERR_PTR(-EACCES);

	if (ub->dev_info.state == UBLK_S_DEV_DEAD)
		return ERR_PTR(-EACCES);

	tag = ublk_pos_to_tag(iocb->ki_pos);
	q_id = ublk_pos_to_hwq(iocb->ki_pos);
	buf_off = ublk_pos_to_buf_off(iocb->ki_pos);

	if (q_id >= ub->dev_info.nr_hw_queues)
		return ERR_PTR(-EINVAL);

	ubq = ublk_get_queue(ub, q_id);
	if (!ubq)
		return ERR_PTR(-EINVAL);

	if (tag >= ubq->q_depth)
		return ERR_PTR(-EINVAL);

	req = __ublk_check_and_get_req(ub, ubq, tag, buf_off);
	if (!req)
		return ERR_PTR(-EINVAL);

	if (!req->mq_hctx || !req->mq_hctx->driver_data)
		goto fail;

	if (!ublk_check_ubuf_dir(req, dir))
		goto fail;

	*off = buf_off;
	return req;
fail:
	ublk_put_req_ref(ubq, req);
	return ERR_PTR(-EACCES);
}

static ssize_t ublk_ch_read_iter(struct kiocb *iocb, struct iov_iter *to)
{
	struct ublk_queue *ubq;
	struct request *req;
	size_t buf_off;
	size_t ret;

	req = ublk_check_and_get_req(iocb, to, &buf_off, ITER_DEST);
	if (IS_ERR(req))
		return PTR_ERR(req);

	ret = ublk_copy_user_pages(req, buf_off, to, ITER_DEST);
	ubq = req->mq_hctx->driver_data;
	ublk_put_req_ref(ubq, req);

	return ret;
}

static ssize_t ublk_ch_write_iter(struct kiocb *iocb, struct iov_iter *from)
{
	struct ublk_queue *ubq;
	struct request *req;
	size_t buf_off;
	size_t ret;

	req = ublk_check_and_get_req(iocb, from, &buf_off, ITER_SOURCE);
	if (IS_ERR(req))
		return PTR_ERR(req);

	ret = ublk_copy_user_pages(req, buf_off, from, ITER_SOURCE);
	ubq = req->mq_hctx->driver_data;
	ublk_put_req_ref(ubq, req);

	return ret;
}

static const struct file_operations ublk_ch_fops = {
	.owner = THIS_MODULE,
	.open = ublk_ch_open,
	.release = ublk_ch_release,
	.read_iter = ublk_ch_read_iter,
	.write_iter = ublk_ch_write_iter,
	.uring_cmd = ublk_ch_uring_cmd,
	.mmap = ublk_ch_mmap,
};

static void ublk_deinit_queue(struct ublk_device *ub, int q_id)
{
	int size = ublk_queue_cmd_buf_size(ub, q_id);
	struct ublk_queue *ubq = ublk_get_queue(ub, q_id);

	if (ubq->ubq_daemon)
		put_task_struct(ubq->ubq_daemon);
	if (ubq->io_cmd_buf)
		free_pages((unsigned long)ubq->io_cmd_buf, get_order(size));
}

static int ublk_init_queue(struct ublk_device *ub, int q_id)
{
	struct ublk_queue *ubq = ublk_get_queue(ub, q_id);
	gfp_t gfp_flags = GFP_KERNEL | __GFP_ZERO;
	void *ptr;
	int size;

	spin_lock_init(&ubq->cancel_lock);
	ubq->flags = ub->dev_info.flags;
	ubq->q_id = q_id;
	ubq->q_depth = ub->dev_info.queue_depth;
	size = ublk_queue_cmd_buf_size(ub, q_id);

	ptr = (void *) __get_free_pages(gfp_flags, get_order(size));
	if (!ptr)
		return -ENOMEM;

	ubq->io_cmd_buf = ptr;
	ubq->dev = ub;
	return 0;
}

static void ublk_deinit_queues(struct ublk_device *ub)
{
	int nr_queues = ub->dev_info.nr_hw_queues;
	int i;

	if (!ub->__queues)
		return;

	for (i = 0; i < nr_queues; i++)
		ublk_deinit_queue(ub, i);
	kfree(ub->__queues);
}

static int ublk_init_queues(struct ublk_device *ub)
{
	int nr_queues = ub->dev_info.nr_hw_queues;
	int depth = ub->dev_info.queue_depth;
	int ubq_size = sizeof(struct ublk_queue) + depth * sizeof(struct ublk_io);
	int i, ret = -ENOMEM;

	ub->queue_size = ubq_size;
	ub->__queues = kcalloc(nr_queues, ubq_size, GFP_KERNEL);
	if (!ub->__queues)
		return ret;

	for (i = 0; i < nr_queues; i++) {
		if (ublk_init_queue(ub, i))
			goto fail;
	}

	init_completion(&ub->completion);
	return 0;

 fail:
	ublk_deinit_queues(ub);
	return ret;
}

static int ublk_alloc_dev_number(struct ublk_device *ub, int idx)
{
	int i = idx;
	int err;

	spin_lock(&ublk_idr_lock);
	/* allocate id, if @id >= 0, we're requesting that specific id */
	if (i >= 0) {
		err = idr_alloc(&ublk_index_idr, ub, i, i + 1, GFP_NOWAIT);
		if (err == -ENOSPC)
			err = -EEXIST;
	} else {
		err = idr_alloc(&ublk_index_idr, ub, 0, UBLK_MAX_UBLKS,
				GFP_NOWAIT);
	}
	spin_unlock(&ublk_idr_lock);

	if (err >= 0)
		ub->ub_number = err;

	return err;
}

static void ublk_free_dev_number(struct ublk_device *ub)
{
	spin_lock(&ublk_idr_lock);
	idr_remove(&ublk_index_idr, ub->ub_number);
	wake_up_all(&ublk_idr_wq);
	spin_unlock(&ublk_idr_lock);
}

static void ublk_cdev_rel(struct device *dev)
{
	struct ublk_device *ub = container_of(dev, struct ublk_device, cdev_dev);

	blk_mq_free_tag_set(&ub->tag_set);
	ublk_deinit_queues(ub);
	ublk_free_dev_number(ub);
	mutex_destroy(&ub->mutex);
	kfree(ub);
}

static int ublk_add_chdev(struct ublk_device *ub)
{
	struct device *dev = &ub->cdev_dev;
	int minor = ub->ub_number;
	int ret;

	dev->parent = ublk_misc.this_device;
	dev->devt = MKDEV(MAJOR(ublk_chr_devt), minor);
	dev->class = &ublk_chr_class;
	dev->release = ublk_cdev_rel;
	device_initialize(dev);

	ret = dev_set_name(dev, "ublkc%d", minor);
	if (ret)
		goto fail;

	cdev_init(&ub->cdev, &ublk_ch_fops);
	ret = cdev_device_add(&ub->cdev, dev);
	if (ret)
		goto fail;

	ublks_added++;
	return 0;
 fail:
	put_device(dev);
	return ret;
}

/* align max io buffer size with PAGE_SIZE */
static void ublk_align_max_io_size(struct ublk_device *ub)
{
	unsigned int max_io_bytes = ub->dev_info.max_io_buf_bytes;

	ub->dev_info.max_io_buf_bytes =
		round_down(max_io_bytes, PAGE_SIZE);
}

static int ublk_add_tag_set(struct ublk_device *ub)
{
	ub->tag_set.ops = &ublk_mq_ops;
	ub->tag_set.nr_hw_queues = ub->dev_info.nr_hw_queues;
	ub->tag_set.queue_depth = ub->dev_info.queue_depth;
	ub->tag_set.numa_node = NUMA_NO_NODE;
	ub->tag_set.cmd_size = sizeof(struct ublk_rq_data);
	ub->tag_set.flags = BLK_MQ_F_SHOULD_MERGE;
	ub->tag_set.driver_data = ub;
	return blk_mq_alloc_tag_set(&ub->tag_set);
}

static void ublk_remove(struct ublk_device *ub)
{
	ublk_stop_dev(ub);
	cancel_work_sync(&ub->nosrv_work);
	cdev_device_del(&ub->cdev, &ub->cdev_dev);
	ublk_put_device(ub);
	ublks_added--;
}

static struct ublk_device *ublk_get_device_from_id(int idx)
{
	struct ublk_device *ub = NULL;

	if (idx < 0)
		return NULL;

	spin_lock(&ublk_idr_lock);
	ub = idr_find(&ublk_index_idr, idx);
	if (ub)
		ub = ublk_get_device(ub);
	spin_unlock(&ublk_idr_lock);

	return ub;
}

static int ublk_ctrl_start_dev(struct ublk_device *ub, struct io_uring_cmd *cmd)
{
	const struct ublksrv_ctrl_cmd *header = io_uring_sqe_cmd(cmd->sqe);
	const struct ublk_param_basic *p = &ub->params.basic;
	int ublksrv_pid = (int)header->data[0];
	struct queue_limits lim = {
		.logical_block_size	= 1 << p->logical_bs_shift,
		.physical_block_size	= 1 << p->physical_bs_shift,
		.io_min			= 1 << p->io_min_shift,
		.io_opt			= 1 << p->io_opt_shift,
		.max_hw_sectors		= p->max_sectors,
		.chunk_sectors		= p->chunk_sectors,
		.virt_boundary_mask	= p->virt_boundary_mask,
		.max_segments		= USHRT_MAX,
		.max_segment_size	= UINT_MAX,
		.dma_alignment		= 3,
	};
	struct gendisk *disk;
	int ret = -EINVAL;

	if (ublksrv_pid <= 0)
		return -EINVAL;
	if (!(ub->params.types & UBLK_PARAM_TYPE_BASIC))
		return -EINVAL;

	if (ub->params.types & UBLK_PARAM_TYPE_DISCARD) {
		const struct ublk_param_discard *pd = &ub->params.discard;

		lim.discard_alignment = pd->discard_alignment;
		lim.discard_granularity = pd->discard_granularity;
		lim.max_hw_discard_sectors = pd->max_discard_sectors;
		lim.max_write_zeroes_sectors = pd->max_write_zeroes_sectors;
		lim.max_discard_segments = pd->max_discard_segments;
	}

	if (ub->params.types & UBLK_PARAM_TYPE_ZONED) {
		const struct ublk_param_zoned *p = &ub->params.zoned;

		if (!IS_ENABLED(CONFIG_BLK_DEV_ZONED))
			return -EOPNOTSUPP;

		lim.features |= BLK_FEAT_ZONED;
		lim.max_active_zones = p->max_active_zones;
		lim.max_open_zones =  p->max_open_zones;
		lim.max_hw_zone_append_sectors = p->max_zone_append_sectors;
	}

	if (ub->params.basic.attrs & UBLK_ATTR_VOLATILE_CACHE) {
		lim.features |= BLK_FEAT_WRITE_CACHE;
		if (ub->params.basic.attrs & UBLK_ATTR_FUA)
			lim.features |= BLK_FEAT_FUA;
	}

	if (ub->params.basic.attrs & UBLK_ATTR_ROTATIONAL)
		lim.features |= BLK_FEAT_ROTATIONAL;

	if (wait_for_completion_interruptible(&ub->completion) != 0)
		return -EINTR;

	mutex_lock(&ub->mutex);
	if (ub->dev_info.state == UBLK_S_DEV_LIVE ||
	    test_bit(UB_STATE_USED, &ub->state)) {
		ret = -EEXIST;
		goto out_unlock;
	}

	disk = blk_mq_alloc_disk(&ub->tag_set, &lim, NULL);
	if (IS_ERR(disk)) {
		ret = PTR_ERR(disk);
		goto out_unlock;
	}
	sprintf(disk->disk_name, "ublkb%d", ub->ub_number);
	disk->fops = &ub_fops;
	disk->private_data = ub;

	ub->dev_info.ublksrv_pid = ublksrv_pid;
	ub->ub_disk = disk;

	ublk_apply_params(ub);

	/* don't probe partitions if any one ubq daemon is un-trusted */
	if (ub->nr_privileged_daemon != ub->nr_queues_ready)
		set_bit(GD_SUPPRESS_PART_SCAN, &disk->state);

	ublk_get_device(ub);
	ub->dev_info.state = UBLK_S_DEV_LIVE;

	if (ublk_dev_is_zoned(ub)) {
		ret = ublk_revalidate_disk_zones(ub);
		if (ret)
			goto out_put_cdev;
	}

	ret = add_disk(disk);
	if (ret)
		goto out_put_cdev;

	set_bit(UB_STATE_USED, &ub->state);

out_put_cdev:
	if (ret) {
		ublk_detach_disk(ub);
		ublk_put_device(ub);
	}
	if (ret)
		put_disk(disk);
out_unlock:
	mutex_unlock(&ub->mutex);
	return ret;
}

static int ublk_ctrl_get_queue_affinity(struct ublk_device *ub,
		struct io_uring_cmd *cmd)
{
	const struct ublksrv_ctrl_cmd *header = io_uring_sqe_cmd(cmd->sqe);
	void __user *argp = (void __user *)(unsigned long)header->addr;
	cpumask_var_t cpumask;
	unsigned long queue;
	unsigned int retlen;
	unsigned int i;
	int ret;

	if (header->len * BITS_PER_BYTE < nr_cpu_ids)
		return -EINVAL;
	if (header->len & (sizeof(unsigned long)-1))
		return -EINVAL;
	if (!header->addr)
		return -EINVAL;

	queue = header->data[0];
	if (queue >= ub->dev_info.nr_hw_queues)
		return -EINVAL;

	if (!zalloc_cpumask_var(&cpumask, GFP_KERNEL))
		return -ENOMEM;

	for_each_possible_cpu(i) {
		if (ub->tag_set.map[HCTX_TYPE_DEFAULT].mq_map[i] == queue)
			cpumask_set_cpu(i, cpumask);
	}

	ret = -EFAULT;
	retlen = min_t(unsigned short, header->len, cpumask_size());
	if (copy_to_user(argp, cpumask, retlen))
		goto out_free_cpumask;
	if (retlen != header->len &&
	    clear_user(argp + retlen, header->len - retlen))
		goto out_free_cpumask;

	ret = 0;
out_free_cpumask:
	free_cpumask_var(cpumask);
	return ret;
}

static inline void ublk_dump_dev_info(struct ublksrv_ctrl_dev_info *info)
{
	pr_devel("%s: dev id %d flags %llx\n", __func__,
			info->dev_id, info->flags);
	pr_devel("\t nr_hw_queues %d queue_depth %d\n",
			info->nr_hw_queues, info->queue_depth);
}

static int ublk_ctrl_add_dev(struct io_uring_cmd *cmd)
{
	const struct ublksrv_ctrl_cmd *header = io_uring_sqe_cmd(cmd->sqe);
	void __user *argp = (void __user *)(unsigned long)header->addr;
	struct ublksrv_ctrl_dev_info info;
	struct ublk_device *ub;
	int ret = -EINVAL;

	if (header->len < sizeof(info) || !header->addr)
		return -EINVAL;
	if (header->queue_id != (u16)-1) {
		pr_warn("%s: queue_id is wrong %x\n",
			__func__, header->queue_id);
		return -EINVAL;
	}

	if (copy_from_user(&info, argp, sizeof(info)))
		return -EFAULT;

	if (capable(CAP_SYS_ADMIN))
		info.flags &= ~UBLK_F_UNPRIVILEGED_DEV;
	else if (!(info.flags & UBLK_F_UNPRIVILEGED_DEV))
		return -EPERM;

	/* forbid nonsense combinations of recovery flags */
	switch (info.flags & UBLK_F_ALL_RECOVERY_FLAGS) {
	case 0:
	case UBLK_F_USER_RECOVERY:
	case (UBLK_F_USER_RECOVERY | UBLK_F_USER_RECOVERY_REISSUE):
	case (UBLK_F_USER_RECOVERY | UBLK_F_USER_RECOVERY_FAIL_IO):
		break;
	default:
		pr_warn("%s: invalid recovery flags %llx\n", __func__,
			info.flags & UBLK_F_ALL_RECOVERY_FLAGS);
		return -EINVAL;
	}

	/*
	 * unprivileged device can't be trusted, but RECOVERY and
	 * RECOVERY_REISSUE still may hang error handling, so can't
	 * support recovery features for unprivileged ublk now
	 *
	 * TODO: provide forward progress for RECOVERY handler, so that
	 * unprivileged device can benefit from it
	 */
	if (info.flags & UBLK_F_UNPRIVILEGED_DEV) {
		info.flags &= ~(UBLK_F_USER_RECOVERY_REISSUE |
				UBLK_F_USER_RECOVERY);

		/*
		 * For USER_COPY, we depends on userspace to fill request
		 * buffer by pwrite() to ublk char device, which can't be
		 * used for unprivileged device
		 */
		if (info.flags & UBLK_F_USER_COPY)
			return -EINVAL;
	}

	/* the created device is always owned by current user */
	ublk_store_owner_uid_gid(&info.owner_uid, &info.owner_gid);

	if (header->dev_id != info.dev_id) {
		pr_warn("%s: dev id not match %u %u\n",
			__func__, header->dev_id, info.dev_id);
		return -EINVAL;
	}

	if (header->dev_id != U32_MAX && header->dev_id >= UBLK_MAX_UBLKS) {
		pr_warn("%s: dev id is too large. Max supported is %d\n",
			__func__, UBLK_MAX_UBLKS - 1);
		return -EINVAL;
	}

	ublk_dump_dev_info(&info);

	ret = mutex_lock_killable(&ublk_ctl_mutex);
	if (ret)
		return ret;

	ret = -EACCES;
	if (ublks_added >= ublks_max)
		goto out_unlock;

	ret = -ENOMEM;
	ub = kzalloc(sizeof(*ub), GFP_KERNEL);
	if (!ub)
		goto out_unlock;
	mutex_init(&ub->mutex);
	spin_lock_init(&ub->lock);
	INIT_WORK(&ub->nosrv_work, ublk_nosrv_work);

	ret = ublk_alloc_dev_number(ub, header->dev_id);
	if (ret < 0)
		goto out_free_ub;

	memcpy(&ub->dev_info, &info, sizeof(info));

	/* update device id */
	ub->dev_info.dev_id = ub->ub_number;

	/*
	 * 64bit flags will be copied back to userspace as feature
	 * negotiation result, so have to clear flags which driver
	 * doesn't support yet, then userspace can get correct flags
	 * (features) to handle.
	 */
	ub->dev_info.flags &= UBLK_F_ALL;

	ub->dev_info.flags |= UBLK_F_CMD_IOCTL_ENCODE |
		UBLK_F_URING_CMD_COMP_IN_TASK;

	/* GET_DATA isn't needed any more with USER_COPY */
	if (ublk_dev_is_user_copy(ub))
		ub->dev_info.flags &= ~UBLK_F_NEED_GET_DATA;

	/* Zoned storage support requires user copy feature */
	if (ublk_dev_is_zoned(ub) &&
	    (!IS_ENABLED(CONFIG_BLK_DEV_ZONED) || !ublk_dev_is_user_copy(ub))) {
		ret = -EINVAL;
		goto out_free_dev_number;
	}

	/* We are not ready to support zero copy */
	ub->dev_info.flags &= ~UBLK_F_SUPPORT_ZERO_COPY;

	ub->dev_info.nr_hw_queues = min_t(unsigned int,
			ub->dev_info.nr_hw_queues, nr_cpu_ids);
	ublk_align_max_io_size(ub);

	ret = ublk_init_queues(ub);
	if (ret)
		goto out_free_dev_number;

	ret = ublk_add_tag_set(ub);
	if (ret)
		goto out_deinit_queues;

	ret = -EFAULT;
	if (copy_to_user(argp, &ub->dev_info, sizeof(info)))
		goto out_free_tag_set;

	/*
	 * Add the char dev so that ublksrv daemon can be setup.
	 * ublk_add_chdev() will cleanup everything if it fails.
	 */
	ret = ublk_add_chdev(ub);
	goto out_unlock;

out_free_tag_set:
	blk_mq_free_tag_set(&ub->tag_set);
out_deinit_queues:
	ublk_deinit_queues(ub);
out_free_dev_number:
	ublk_free_dev_number(ub);
out_free_ub:
	mutex_destroy(&ub->mutex);
	kfree(ub);
out_unlock:
	mutex_unlock(&ublk_ctl_mutex);
	return ret;
}

static inline bool ublk_idr_freed(int id)
{
	void *ptr;

	spin_lock(&ublk_idr_lock);
	ptr = idr_find(&ublk_index_idr, id);
	spin_unlock(&ublk_idr_lock);

	return ptr == NULL;
}

static int ublk_ctrl_del_dev(struct ublk_device **p_ub, bool wait)
{
	struct ublk_device *ub = *p_ub;
	int idx = ub->ub_number;
	int ret;

	ret = mutex_lock_killable(&ublk_ctl_mutex);
	if (ret)
		return ret;

	if (!test_bit(UB_STATE_DELETED, &ub->state)) {
		ublk_remove(ub);
		set_bit(UB_STATE_DELETED, &ub->state);
	}

	/* Mark the reference as consumed */
	*p_ub = NULL;
	ublk_put_device(ub);
	mutex_unlock(&ublk_ctl_mutex);

	/*
	 * Wait until the idr is removed, then it can be reused after
	 * DEL_DEV command is returned.
	 *
	 * If we returns because of user interrupt, future delete command
	 * may come:
	 *
	 * - the device number isn't freed, this device won't or needn't
	 *   be deleted again, since UB_STATE_DELETED is set, and device
	 *   will be released after the last reference is dropped
	 *
	 * - the device number is freed already, we will not find this
	 *   device via ublk_get_device_from_id()
	 */
	if (wait && wait_event_interruptible(ublk_idr_wq, ublk_idr_freed(idx)))
		return -EINTR;
	return 0;
}

static inline void ublk_ctrl_cmd_dump(struct io_uring_cmd *cmd)
{
	const struct ublksrv_ctrl_cmd *header = io_uring_sqe_cmd(cmd->sqe);

	pr_devel("%s: cmd_op %x, dev id %d qid %d data %llx buf %llx len %u\n",
			__func__, cmd->cmd_op, header->dev_id, header->queue_id,
			header->data[0], header->addr, header->len);
}

static int ublk_ctrl_stop_dev(struct ublk_device *ub)
{
	ublk_stop_dev(ub);
	cancel_work_sync(&ub->nosrv_work);
	return 0;
}

static int ublk_ctrl_get_dev_info(struct ublk_device *ub,
		struct io_uring_cmd *cmd)
{
	const struct ublksrv_ctrl_cmd *header = io_uring_sqe_cmd(cmd->sqe);
	void __user *argp = (void __user *)(unsigned long)header->addr;

	if (header->len < sizeof(struct ublksrv_ctrl_dev_info) || !header->addr)
		return -EINVAL;

	if (copy_to_user(argp, &ub->dev_info, sizeof(ub->dev_info)))
		return -EFAULT;

	return 0;
}

/* TYPE_DEVT is readonly, so fill it up before returning to userspace */
static void ublk_ctrl_fill_params_devt(struct ublk_device *ub)
{
	ub->params.devt.char_major = MAJOR(ub->cdev_dev.devt);
	ub->params.devt.char_minor = MINOR(ub->cdev_dev.devt);

	if (ub->ub_disk) {
		ub->params.devt.disk_major = MAJOR(disk_devt(ub->ub_disk));
		ub->params.devt.disk_minor = MINOR(disk_devt(ub->ub_disk));
	} else {
		ub->params.devt.disk_major = 0;
		ub->params.devt.disk_minor = 0;
	}
	ub->params.types |= UBLK_PARAM_TYPE_DEVT;
}

static int ublk_ctrl_get_params(struct ublk_device *ub,
		struct io_uring_cmd *cmd)
{
	const struct ublksrv_ctrl_cmd *header = io_uring_sqe_cmd(cmd->sqe);
	void __user *argp = (void __user *)(unsigned long)header->addr;
	struct ublk_params_header ph;
	int ret;

	if (header->len <= sizeof(ph) || !header->addr)
		return -EINVAL;

	if (copy_from_user(&ph, argp, sizeof(ph)))
		return -EFAULT;

	if (ph.len > header->len || !ph.len)
		return -EINVAL;

	if (ph.len > sizeof(struct ublk_params))
		ph.len = sizeof(struct ublk_params);

	mutex_lock(&ub->mutex);
	ublk_ctrl_fill_params_devt(ub);
	if (copy_to_user(argp, &ub->params, ph.len))
		ret = -EFAULT;
	else
		ret = 0;
	mutex_unlock(&ub->mutex);

	return ret;
}

static int ublk_ctrl_set_params(struct ublk_device *ub,
		struct io_uring_cmd *cmd)
{
	const struct ublksrv_ctrl_cmd *header = io_uring_sqe_cmd(cmd->sqe);
	void __user *argp = (void __user *)(unsigned long)header->addr;
	struct ublk_params_header ph;
	int ret = -EFAULT;

	if (header->len <= sizeof(ph) || !header->addr)
		return -EINVAL;

	if (copy_from_user(&ph, argp, sizeof(ph)))
		return -EFAULT;

	if (ph.len > header->len || !ph.len || !ph.types)
		return -EINVAL;

	if (ph.len > sizeof(struct ublk_params))
		ph.len = sizeof(struct ublk_params);

	/* parameters can only be changed when device isn't live */
	mutex_lock(&ub->mutex);
	if (ub->dev_info.state == UBLK_S_DEV_LIVE) {
		ret = -EACCES;
	} else if (copy_from_user(&ub->params, argp, ph.len)) {
		ret = -EFAULT;
	} else {
		/* clear all we don't support yet */
		ub->params.types &= UBLK_PARAM_TYPE_ALL;
		ret = ublk_validate_params(ub);
		if (ret)
			ub->params.types = 0;
	}
	mutex_unlock(&ub->mutex);

	return ret;
}

static void ublk_queue_reinit(struct ublk_device *ub, struct ublk_queue *ubq)
{
	int i;

	WARN_ON_ONCE(!(ubq->ubq_daemon && ubq_daemon_is_dying(ubq)));

	/* All old ioucmds have to be completed */
	ubq->nr_io_ready = 0;
	/* old daemon is PF_EXITING, put it now */
	put_task_struct(ubq->ubq_daemon);
	/* We have to reset it to NULL, otherwise ub won't accept new FETCH_REQ */
	ubq->ubq_daemon = NULL;
	ubq->timeout = false;
	ubq->canceling = false;

	for (i = 0; i < ubq->q_depth; i++) {
		struct ublk_io *io = &ubq->ios[i];

		/* forget everything now and be ready for new FETCH_REQ */
		io->flags = 0;
		io->cmd = NULL;
		io->addr = 0;
	}
}

static int ublk_ctrl_start_recovery(struct ublk_device *ub,
		struct io_uring_cmd *cmd)
{
	const struct ublksrv_ctrl_cmd *header = io_uring_sqe_cmd(cmd->sqe);
	int ret = -EINVAL;
	int i;

	mutex_lock(&ub->mutex);
	if (ublk_nosrv_should_stop_dev(ub))
		goto out_unlock;
	if (!ub->nr_queues_ready)
		goto out_unlock;
	/*
	 * START_RECOVERY is only allowd after:
	 *
	 * (1) UB_STATE_OPEN is not set, which means the dying process is exited
	 *     and related io_uring ctx is freed so file struct of /dev/ublkcX is
	 *     released.
	 *
	 * and one of the following holds
	 *
	 * (2) UBLK_S_DEV_QUIESCED is set, which means the quiesce_work:
	 *     (a)has quiesced request queue
	 *     (b)has requeued every inflight rqs whose io_flags is ACTIVE
	 *     (c)has requeued/aborted every inflight rqs whose io_flags is NOT ACTIVE
	 *     (d)has completed/camceled all ioucmds owned by ther dying process
	 *
	 * (3) UBLK_S_DEV_FAIL_IO is set, which means the queue is not
	 *     quiesced, but all I/O is being immediately errored
	 */
	if (test_bit(UB_STATE_OPEN, &ub->state) || !ublk_dev_in_recoverable_state(ub)) {
		ret = -EBUSY;
		goto out_unlock;
	}
	pr_devel("%s: start recovery for dev id %d.\n", __func__, header->dev_id);
	for (i = 0; i < ub->dev_info.nr_hw_queues; i++)
		ublk_queue_reinit(ub, ublk_get_queue(ub, i));
	/* set to NULL, otherwise new ubq_daemon cannot mmap the io_cmd_buf */
	ub->mm = NULL;
	ub->nr_queues_ready = 0;
	ub->nr_privileged_daemon = 0;
	init_completion(&ub->completion);
	ret = 0;
 out_unlock:
	mutex_unlock(&ub->mutex);
	return ret;
}

static int ublk_ctrl_end_recovery(struct ublk_device *ub,
		struct io_uring_cmd *cmd)
{
	const struct ublksrv_ctrl_cmd *header = io_uring_sqe_cmd(cmd->sqe);
	int ublksrv_pid = (int)header->data[0];
	int ret = -EINVAL;
	int i;

	pr_devel("%s: Waiting for new ubq_daemons(nr: %d) are ready, dev id %d...\n",
			__func__, ub->dev_info.nr_hw_queues, header->dev_id);
	/* wait until new ubq_daemon sending all FETCH_REQ */
	if (wait_for_completion_interruptible(&ub->completion))
		return -EINTR;

	pr_devel("%s: All new ubq_daemons(nr: %d) are ready, dev id %d\n",
			__func__, ub->dev_info.nr_hw_queues, header->dev_id);

	mutex_lock(&ub->mutex);
	if (ublk_nosrv_should_stop_dev(ub))
		goto out_unlock;

	if (!ublk_dev_in_recoverable_state(ub)) {
		ret = -EBUSY;
		goto out_unlock;
	}
	ub->dev_info.ublksrv_pid = ublksrv_pid;
	pr_devel("%s: new ublksrv_pid %d, dev id %d\n",
			__func__, ublksrv_pid, header->dev_id);

	if (ublk_nosrv_dev_should_queue_io(ub)) {
		ub->dev_info.state = UBLK_S_DEV_LIVE;
		blk_mq_unquiesce_queue(ub->ub_disk->queue);
		pr_devel("%s: queue unquiesced, dev id %d.\n",
				__func__, header->dev_id);
		blk_mq_kick_requeue_list(ub->ub_disk->queue);
	} else {
		blk_mq_quiesce_queue(ub->ub_disk->queue);
		ub->dev_info.state = UBLK_S_DEV_LIVE;
		for (i = 0; i < ub->dev_info.nr_hw_queues; i++) {
			ublk_get_queue(ub, i)->fail_io = false;
		}
		blk_mq_unquiesce_queue(ub->ub_disk->queue);
	}

	ret = 0;
 out_unlock:
	mutex_unlock(&ub->mutex);
	return ret;
}

static int ublk_ctrl_get_features(struct io_uring_cmd *cmd)
{
	const struct ublksrv_ctrl_cmd *header = io_uring_sqe_cmd(cmd->sqe);
	void __user *argp = (void __user *)(unsigned long)header->addr;
	u64 features = UBLK_F_ALL & ~UBLK_F_SUPPORT_ZERO_COPY;

	if (header->len != UBLK_FEATURES_LEN || !header->addr)
		return -EINVAL;

	if (copy_to_user(argp, &features, UBLK_FEATURES_LEN))
		return -EFAULT;

	return 0;
}

/*
 * All control commands are sent via /dev/ublk-control, so we have to check
 * the destination device's permission
 */
static int ublk_char_dev_permission(struct ublk_device *ub,
		const char *dev_path, int mask)
{
	int err;
	struct path path;
	struct kstat stat;

	err = kern_path(dev_path, LOOKUP_FOLLOW, &path);
	if (err)
		return err;

	err = vfs_getattr(&path, &stat, STATX_TYPE, AT_STATX_SYNC_AS_STAT);
	if (err)
		goto exit;

	err = -EPERM;
	if (stat.rdev != ub->cdev_dev.devt || !S_ISCHR(stat.mode))
		goto exit;

	err = inode_permission(&nop_mnt_idmap,
			d_backing_inode(path.dentry), mask);
exit:
	path_put(&path);
	return err;
}

static int ublk_ctrl_uring_cmd_permission(struct ublk_device *ub,
		struct io_uring_cmd *cmd)
{
	struct ublksrv_ctrl_cmd *header = (struct ublksrv_ctrl_cmd *)io_uring_sqe_cmd(cmd->sqe);
	bool unprivileged = ub->dev_info.flags & UBLK_F_UNPRIVILEGED_DEV;
	void __user *argp = (void __user *)(unsigned long)header->addr;
	char *dev_path = NULL;
	int ret = 0;
	int mask;

	if (!unprivileged) {
		if (!capable(CAP_SYS_ADMIN))
			return -EPERM;
		/*
		 * The new added command of UBLK_CMD_GET_DEV_INFO2 includes
		 * char_dev_path in payload too, since userspace may not
		 * know if the specified device is created as unprivileged
		 * mode.
		 */
		if (_IOC_NR(cmd->cmd_op) != UBLK_CMD_GET_DEV_INFO2)
			return 0;
	}

	/*
	 * User has to provide the char device path for unprivileged ublk
	 *
	 * header->addr always points to the dev path buffer, and
	 * header->dev_path_len records length of dev path buffer.
	 */
	if (!header->dev_path_len || header->dev_path_len > PATH_MAX)
		return -EINVAL;

	if (header->len < header->dev_path_len)
		return -EINVAL;

	dev_path = memdup_user_nul(argp, header->dev_path_len);
	if (IS_ERR(dev_path))
		return PTR_ERR(dev_path);

	ret = -EINVAL;
	switch (_IOC_NR(cmd->cmd_op)) {
	case UBLK_CMD_GET_DEV_INFO:
	case UBLK_CMD_GET_DEV_INFO2:
	case UBLK_CMD_GET_QUEUE_AFFINITY:
	case UBLK_CMD_GET_PARAMS:
	case (_IOC_NR(UBLK_U_CMD_GET_FEATURES)):
		mask = MAY_READ;
		break;
	case UBLK_CMD_START_DEV:
	case UBLK_CMD_STOP_DEV:
	case UBLK_CMD_ADD_DEV:
	case UBLK_CMD_DEL_DEV:
	case UBLK_CMD_SET_PARAMS:
	case UBLK_CMD_START_USER_RECOVERY:
	case UBLK_CMD_END_USER_RECOVERY:
		mask = MAY_READ | MAY_WRITE;
		break;
	default:
		goto exit;
	}

	ret = ublk_char_dev_permission(ub, dev_path, mask);
	if (!ret) {
		header->len -= header->dev_path_len;
		header->addr += header->dev_path_len;
	}
	pr_devel("%s: dev id %d cmd_op %x uid %d gid %d path %s ret %d\n",
			__func__, ub->ub_number, cmd->cmd_op,
			ub->dev_info.owner_uid, ub->dev_info.owner_gid,
			dev_path, ret);
exit:
	kfree(dev_path);
	return ret;
}

static int ublk_ctrl_uring_cmd(struct io_uring_cmd *cmd,
		unsigned int issue_flags)
{
	const struct ublksrv_ctrl_cmd *header = io_uring_sqe_cmd(cmd->sqe);
	struct ublk_device *ub = NULL;
	u32 cmd_op = cmd->cmd_op;
	int ret = -EINVAL;

	if (issue_flags & IO_URING_F_NONBLOCK)
		return -EAGAIN;

	ublk_ctrl_cmd_dump(cmd);

	if (!(issue_flags & IO_URING_F_SQE128))
		goto out;

	ret = ublk_check_cmd_op(cmd_op);
	if (ret)
		goto out;

	if (cmd_op == UBLK_U_CMD_GET_FEATURES) {
		ret = ublk_ctrl_get_features(cmd);
		goto out;
	}

	if (_IOC_NR(cmd_op) != UBLK_CMD_ADD_DEV) {
		ret = -ENODEV;
		ub = ublk_get_device_from_id(header->dev_id);
		if (!ub)
			goto out;

		ret = ublk_ctrl_uring_cmd_permission(ub, cmd);
		if (ret)
			goto put_dev;
	}

	switch (_IOC_NR(cmd_op)) {
	case UBLK_CMD_START_DEV:
		ret = ublk_ctrl_start_dev(ub, cmd);
		break;
	case UBLK_CMD_STOP_DEV:
		ret = ublk_ctrl_stop_dev(ub);
		break;
	case UBLK_CMD_GET_DEV_INFO:
	case UBLK_CMD_GET_DEV_INFO2:
		ret = ublk_ctrl_get_dev_info(ub, cmd);
		break;
	case UBLK_CMD_ADD_DEV:
		ret = ublk_ctrl_add_dev(cmd);
		break;
	case UBLK_CMD_DEL_DEV:
		ret = ublk_ctrl_del_dev(&ub, true);
		break;
	case UBLK_CMD_DEL_DEV_ASYNC:
		ret = ublk_ctrl_del_dev(&ub, false);
		break;
	case UBLK_CMD_GET_QUEUE_AFFINITY:
		ret = ublk_ctrl_get_queue_affinity(ub, cmd);
		break;
	case UBLK_CMD_GET_PARAMS:
		ret = ublk_ctrl_get_params(ub, cmd);
		break;
	case UBLK_CMD_SET_PARAMS:
		ret = ublk_ctrl_set_params(ub, cmd);
		break;
	case UBLK_CMD_START_USER_RECOVERY:
		ret = ublk_ctrl_start_recovery(ub, cmd);
		break;
	case UBLK_CMD_END_USER_RECOVERY:
		ret = ublk_ctrl_end_recovery(ub, cmd);
		break;
	default:
		ret = -EOPNOTSUPP;
		break;
	}

 put_dev:
	if (ub)
		ublk_put_device(ub);
 out:
	io_uring_cmd_done(cmd, ret, 0, issue_flags);
	pr_devel("%s: cmd done ret %d cmd_op %x, dev id %d qid %d\n",
			__func__, ret, cmd->cmd_op, header->dev_id, header->queue_id);
	return -EIOCBQUEUED;
}

static const struct file_operations ublk_ctl_fops = {
	.open		= nonseekable_open,
	.uring_cmd      = ublk_ctrl_uring_cmd,
	.owner		= THIS_MODULE,
	.llseek		= noop_llseek,
};

static struct miscdevice ublk_misc = {
	.minor		= MISC_DYNAMIC_MINOR,
	.name		= "ublk-control",
	.fops		= &ublk_ctl_fops,
};

static int __init ublk_init(void)
{
	int ret;

	BUILD_BUG_ON((u64)UBLKSRV_IO_BUF_OFFSET +
			UBLKSRV_IO_BUF_TOTAL_SIZE < UBLKSRV_IO_BUF_OFFSET);

	init_waitqueue_head(&ublk_idr_wq);

	ret = misc_register(&ublk_misc);
	if (ret)
		return ret;

	ret = alloc_chrdev_region(&ublk_chr_devt, 0, UBLK_MINORS, "ublk-char");
	if (ret)
		goto unregister_mis;

	ret = class_register(&ublk_chr_class);
	if (ret)
		goto free_chrdev_region;

	return 0;

free_chrdev_region:
	unregister_chrdev_region(ublk_chr_devt, UBLK_MINORS);
unregister_mis:
	misc_deregister(&ublk_misc);
	return ret;
}

static void __exit ublk_exit(void)
{
	struct ublk_device *ub;
	int id;

	idr_for_each_entry(&ublk_index_idr, ub, id)
		ublk_remove(ub);

	class_unregister(&ublk_chr_class);
	misc_deregister(&ublk_misc);

	idr_destroy(&ublk_index_idr);
	unregister_chrdev_region(ublk_chr_devt, UBLK_MINORS);
}

module_init(ublk_init);
module_exit(ublk_exit);

static int ublk_set_max_ublks(const char *buf, const struct kernel_param *kp)
{
	return param_set_uint_minmax(buf, kp, 0, UBLK_MAX_UBLKS);
}

static int ublk_get_max_ublks(char *buf, const struct kernel_param *kp)
{
	return sysfs_emit(buf, "%u\n", ublks_max);
}

static const struct kernel_param_ops ublk_max_ublks_ops = {
	.set = ublk_set_max_ublks,
	.get = ublk_get_max_ublks,
};

module_param_cb(ublks_max, &ublk_max_ublks_ops, &ublks_max, 0644);
MODULE_PARM_DESC(ublks_max, "max number of ublk devices allowed to add(default: 64)");

MODULE_AUTHOR("Ming Lei <ming.lei@redhat.com>");
MODULE_DESCRIPTION("Userspace block device");
MODULE_LICENSE("GPL");<|MERGE_RESOLUTION|>--- conflicted
+++ resolved
@@ -679,7 +679,6 @@
 	struct ublk_queue *ubq = ublk_get_queue(ub, q_id);
 
 	return __ublk_queue_cmd_buf_size(ubq->q_depth);
-<<<<<<< HEAD
 }
 
 static int ublk_max_cmd_buf_size(void)
@@ -707,35 +706,6 @@
 	       !(ub->dev_info.flags & UBLK_F_USER_RECOVERY_FAIL_IO);
 }
 
-=======
-}
-
-static int ublk_max_cmd_buf_size(void)
-{
-	return __ublk_queue_cmd_buf_size(UBLK_MAX_QUEUE_DEPTH);
-}
-
-/*
- * Should I/O outstanding to the ublk server when it exits be reissued?
- * If not, outstanding I/O will get errors.
- */
-static inline bool ublk_nosrv_should_reissue_outstanding(struct ublk_device *ub)
-{
-	return (ub->dev_info.flags & UBLK_F_USER_RECOVERY) &&
-	       (ub->dev_info.flags & UBLK_F_USER_RECOVERY_REISSUE);
-}
-
-/*
- * Should I/O issued while there is no ublk server queue? If not, I/O
- * issued while there is no ublk server will get errors.
- */
-static inline bool ublk_nosrv_dev_should_queue_io(struct ublk_device *ub)
-{
-	return (ub->dev_info.flags & UBLK_F_USER_RECOVERY) &&
-	       !(ub->dev_info.flags & UBLK_F_USER_RECOVERY_FAIL_IO);
-}
-
->>>>>>> f7da8f3a
 /*
  * Same as ublk_nosrv_dev_should_queue_io, but uses a queue-local copy
  * of the device flags for smaller cache footprint - better for fast
