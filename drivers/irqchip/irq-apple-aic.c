--- conflicted
+++ resolved
@@ -785,22 +785,8 @@
 {
 	int base_ipi;
 
-<<<<<<< HEAD
-	ipi_domain = irq_domain_create_linear(irqc->hw_domain->fwnode, AIC_NR_SWIPI,
-					      &aic_ipi_domain_ops, irqc);
-	if (WARN_ON(!ipi_domain))
-		return -ENODEV;
-
-	ipi_domain->flags |= IRQ_DOMAIN_FLAG_IPI_SINGLE;
-	irq_domain_update_bus_token(ipi_domain, DOMAIN_BUS_IPI);
-
-	base_ipi = irq_domain_alloc_irqs(ipi_domain, AIC_NR_SWIPI, NUMA_NO_NODE, NULL);
-	if (WARN_ON(!base_ipi)) {
-		irq_domain_remove(ipi_domain);
-=======
 	base_ipi = ipi_mux_create(AIC_NR_SWIPI, aic_ipi_send_single);
 	if (WARN_ON(base_ipi <= 0))
->>>>>>> a83bf176
 		return -ENODEV;
 
 	set_smp_ipi_range(base_ipi, AIC_NR_SWIPI);
