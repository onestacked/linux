// SPDX-License-Identifier: GPL-2.0-only
/* Copyright(c) 2020 Intel Corporation. All rights reserved. */
#include <linux/unaligned.h>
#include <linux/io-64-nonatomic-lo-hi.h>
#include <linux/moduleparam.h>
#include <linux/module.h>
#include <linux/delay.h>
#include <linux/sizes.h>
#include <linux/mutex.h>
#include <linux/list.h>
#include <linux/pci.h>
#include <linux/aer.h>
#include <linux/io.h>
#include <cxl/mailbox.h>
#include "cxlmem.h"
#include "cxlpci.h"
#include "cxl.h"
#include "pmu.h"

/**
 * DOC: cxl pci
 *
 * This implements the PCI exclusive functionality for a CXL device as it is
 * defined by the Compute Express Link specification. CXL devices may surface
 * certain functionality even if it isn't CXL enabled. While this driver is
 * focused around the PCI specific aspects of a CXL device, it binds to the
 * specific CXL memory device class code, and therefore the implementation of
 * cxl_pci is focused around CXL memory devices.
 *
 * The driver has several responsibilities, mainly:
 *  - Create the memX device and register on the CXL bus.
 *  - Enumerate device's register interface and map them.
 *  - Registers nvdimm bridge device with cxl_core.
 *  - Registers a CXL mailbox with cxl_core.
 */

#define cxl_doorbell_busy(cxlds)                                                \
	(readl((cxlds)->regs.mbox + CXLDEV_MBOX_CTRL_OFFSET) &                  \
	 CXLDEV_MBOX_CTRL_DOORBELL)

/* CXL 2.0 - 8.2.8.4 */
#define CXL_MAILBOX_TIMEOUT_MS (2 * HZ)

/*
 * CXL 2.0 ECN "Add Mailbox Ready Time" defines a capability field to
 * dictate how long to wait for the mailbox to become ready. The new
 * field allows the device to tell software the amount of time to wait
 * before mailbox ready. This field per the spec theoretically allows
 * for up to 255 seconds. 255 seconds is unreasonably long, its longer
 * than the maximum SATA port link recovery wait. Default to 60 seconds
 * until someone builds a CXL device that needs more time in practice.
 */
static unsigned short mbox_ready_timeout = 60;
module_param(mbox_ready_timeout, ushort, 0644);
MODULE_PARM_DESC(mbox_ready_timeout, "seconds to wait for mailbox ready");

static int cxl_pci_mbox_wait_for_doorbell(struct cxl_dev_state *cxlds)
{
	const unsigned long start = jiffies;
	unsigned long end = start;

	while (cxl_doorbell_busy(cxlds)) {
		end = jiffies;

		if (time_after(end, start + CXL_MAILBOX_TIMEOUT_MS)) {
			/* Check again in case preempted before timeout test */
			if (!cxl_doorbell_busy(cxlds))
				break;
			return -ETIMEDOUT;
		}
		cpu_relax();
	}

	dev_dbg(cxlds->dev, "Doorbell wait took %dms",
		jiffies_to_msecs(end) - jiffies_to_msecs(start));
	return 0;
}

#define cxl_err(dev, status, msg)                                        \
	dev_err_ratelimited(dev, msg ", device state %s%s\n",                  \
			    status & CXLMDEV_DEV_FATAL ? " fatal" : "",        \
			    status & CXLMDEV_FW_HALT ? " firmware-halt" : "")

#define cxl_cmd_err(dev, cmd, status, msg)                               \
	dev_err_ratelimited(dev, msg " (opcode: %#x), device state %s%s\n",    \
			    (cmd)->opcode,                                     \
			    status & CXLMDEV_DEV_FATAL ? " fatal" : "",        \
			    status & CXLMDEV_FW_HALT ? " firmware-halt" : "")

/*
 * Threaded irq dev_id's must be globally unique.  cxl_dev_id provides a unique
 * wrapper object for each irq within the same cxlds.
 */
struct cxl_dev_id {
	struct cxl_dev_state *cxlds;
};

static int cxl_request_irq(struct cxl_dev_state *cxlds, int irq,
			   irq_handler_t thread_fn)
{
	struct device *dev = cxlds->dev;
	struct cxl_dev_id *dev_id;

	dev_id = devm_kzalloc(dev, sizeof(*dev_id), GFP_KERNEL);
	if (!dev_id)
		return -ENOMEM;
	dev_id->cxlds = cxlds;

	return devm_request_threaded_irq(dev, irq, NULL, thread_fn,
					 IRQF_SHARED | IRQF_ONESHOT, NULL,
					 dev_id);
}

static bool cxl_mbox_background_complete(struct cxl_dev_state *cxlds)
{
	u64 reg;

	reg = readq(cxlds->regs.mbox + CXLDEV_MBOX_BG_CMD_STATUS_OFFSET);
	return FIELD_GET(CXLDEV_MBOX_BG_CMD_COMMAND_PCT_MASK, reg) == 100;
}

static irqreturn_t cxl_pci_mbox_irq(int irq, void *id)
{
	u64 reg;
	u16 opcode;
	struct cxl_dev_id *dev_id = id;
	struct cxl_dev_state *cxlds = dev_id->cxlds;
	struct cxl_mailbox *cxl_mbox = &cxlds->cxl_mbox;
	struct cxl_memdev_state *mds = to_cxl_memdev_state(cxlds);

	if (!cxl_mbox_background_complete(cxlds))
		return IRQ_NONE;

	reg = readq(cxlds->regs.mbox + CXLDEV_MBOX_BG_CMD_STATUS_OFFSET);
	opcode = FIELD_GET(CXLDEV_MBOX_BG_CMD_COMMAND_OPCODE_MASK, reg);
	if (opcode == CXL_MBOX_OP_SANITIZE) {
		mutex_lock(&cxl_mbox->mbox_mutex);
		if (mds->security.sanitize_node)
			mod_delayed_work(system_wq, &mds->security.poll_dwork, 0);
		mutex_unlock(&cxl_mbox->mbox_mutex);
	} else {
		/* short-circuit the wait in __cxl_pci_mbox_send_cmd() */
		rcuwait_wake_up(&cxl_mbox->mbox_wait);
	}

	return IRQ_HANDLED;
}

/*
 * Sanitization operation polling mode.
 */
static void cxl_mbox_sanitize_work(struct work_struct *work)
{
	struct cxl_memdev_state *mds =
		container_of(work, typeof(*mds), security.poll_dwork.work);
	struct cxl_dev_state *cxlds = &mds->cxlds;
	struct cxl_mailbox *cxl_mbox = &cxlds->cxl_mbox;

	mutex_lock(&cxl_mbox->mbox_mutex);
	if (cxl_mbox_background_complete(cxlds)) {
		mds->security.poll_tmo_secs = 0;
		if (mds->security.sanitize_node)
			sysfs_notify_dirent(mds->security.sanitize_node);
		mds->security.sanitize_active = false;

		dev_dbg(cxlds->dev, "Sanitization operation ended\n");
	} else {
		int timeout = mds->security.poll_tmo_secs + 10;

		mds->security.poll_tmo_secs = min(15 * 60, timeout);
		schedule_delayed_work(&mds->security.poll_dwork, timeout * HZ);
	}
	mutex_unlock(&cxl_mbox->mbox_mutex);
}

/**
 * __cxl_pci_mbox_send_cmd() - Execute a mailbox command
 * @cxl_mbox: CXL mailbox context
 * @mbox_cmd: Command to send to the memory device.
 *
 * Context: Any context. Expects mbox_mutex to be held.
 * Return: -ETIMEDOUT if timeout occurred waiting for completion. 0 on success.
 *         Caller should check the return code in @mbox_cmd to make sure it
 *         succeeded.
 *
 * This is a generic form of the CXL mailbox send command thus only using the
 * registers defined by the mailbox capability ID - CXL 2.0 8.2.8.4. Memory
 * devices, and perhaps other types of CXL devices may have further information
 * available upon error conditions. Driver facilities wishing to send mailbox
 * commands should use the wrapper command.
 *
 * The CXL spec allows for up to two mailboxes. The intention is for the primary
 * mailbox to be OS controlled and the secondary mailbox to be used by system
 * firmware. This allows the OS and firmware to communicate with the device and
 * not need to coordinate with each other. The driver only uses the primary
 * mailbox.
 */
static int __cxl_pci_mbox_send_cmd(struct cxl_mailbox *cxl_mbox,
				   struct cxl_mbox_cmd *mbox_cmd)
{
	struct cxl_dev_state *cxlds = mbox_to_cxlds(cxl_mbox);
	struct cxl_memdev_state *mds = to_cxl_memdev_state(cxlds);
	void __iomem *payload = cxlds->regs.mbox + CXLDEV_MBOX_PAYLOAD_OFFSET;
	struct device *dev = cxlds->dev;
	u64 cmd_reg, status_reg;
	size_t out_len;
	int rc;

	lockdep_assert_held(&cxl_mbox->mbox_mutex);

	/*
	 * Here are the steps from 8.2.8.4 of the CXL 2.0 spec.
	 *   1. Caller reads MB Control Register to verify doorbell is clear
	 *   2. Caller writes Command Register
	 *   3. Caller writes Command Payload Registers if input payload is non-empty
	 *   4. Caller writes MB Control Register to set doorbell
	 *   5. Caller either polls for doorbell to be clear or waits for interrupt if configured
	 *   6. Caller reads MB Status Register to fetch Return code
	 *   7. If command successful, Caller reads Command Register to get Payload Length
	 *   8. If output payload is non-empty, host reads Command Payload Registers
	 *
	 * Hardware is free to do whatever it wants before the doorbell is rung,
	 * and isn't allowed to change anything after it clears the doorbell. As
	 * such, steps 2 and 3 can happen in any order, and steps 6, 7, 8 can
	 * also happen in any order (though some orders might not make sense).
	 */

	/* #1 */
	if (cxl_doorbell_busy(cxlds)) {
		u64 md_status =
			readq(cxlds->regs.memdev + CXLMDEV_STATUS_OFFSET);

		cxl_cmd_err(cxlds->dev, mbox_cmd, md_status,
			    "mailbox queue busy");
		return -EBUSY;
	}

	/*
	 * With sanitize polling, hardware might be done and the poller still
	 * not be in sync. Ensure no new command comes in until so. Keep the
	 * hardware semantics and only allow device health status.
	 */
	if (mds->security.poll_tmo_secs > 0) {
		if (mbox_cmd->opcode != CXL_MBOX_OP_GET_HEALTH_INFO)
			return -EBUSY;
	}

	cmd_reg = FIELD_PREP(CXLDEV_MBOX_CMD_COMMAND_OPCODE_MASK,
			     mbox_cmd->opcode);
	if (mbox_cmd->size_in) {
		if (WARN_ON(!mbox_cmd->payload_in))
			return -EINVAL;

		cmd_reg |= FIELD_PREP(CXLDEV_MBOX_CMD_PAYLOAD_LENGTH_MASK,
				      mbox_cmd->size_in);
		memcpy_toio(payload, mbox_cmd->payload_in, mbox_cmd->size_in);
	}

	/* #2, #3 */
	writeq(cmd_reg, cxlds->regs.mbox + CXLDEV_MBOX_CMD_OFFSET);

	/* #4 */
	dev_dbg(dev, "Sending command: 0x%04x\n", mbox_cmd->opcode);
	writel(CXLDEV_MBOX_CTRL_DOORBELL,
	       cxlds->regs.mbox + CXLDEV_MBOX_CTRL_OFFSET);

	/* #5 */
	rc = cxl_pci_mbox_wait_for_doorbell(cxlds);
	if (rc == -ETIMEDOUT) {
		u64 md_status = readq(cxlds->regs.memdev + CXLMDEV_STATUS_OFFSET);

		cxl_cmd_err(cxlds->dev, mbox_cmd, md_status, "mailbox timeout");
		return rc;
	}

	/* #6 */
	status_reg = readq(cxlds->regs.mbox + CXLDEV_MBOX_STATUS_OFFSET);
	mbox_cmd->return_code =
		FIELD_GET(CXLDEV_MBOX_STATUS_RET_CODE_MASK, status_reg);

	/*
	 * Handle the background command in a synchronous manner.
	 *
	 * All other mailbox commands will serialize/queue on the mbox_mutex,
	 * which we currently hold. Furthermore this also guarantees that
	 * cxl_mbox_background_complete() checks are safe amongst each other,
	 * in that no new bg operation can occur in between.
	 *
	 * Background operations are timesliced in accordance with the nature
	 * of the command. In the event of timeout, the mailbox state is
	 * indeterminate until the next successful command submission and the
	 * driver can get back in sync with the hardware state.
	 */
	if (mbox_cmd->return_code == CXL_MBOX_CMD_RC_BACKGROUND) {
		u64 bg_status_reg;
		int i, timeout;

		/*
		 * Sanitization is a special case which monopolizes the device
		 * and cannot be timesliced. Handle asynchronously instead,
		 * and allow userspace to poll(2) for completion.
		 */
		if (mbox_cmd->opcode == CXL_MBOX_OP_SANITIZE) {
			if (mds->security.sanitize_active)
				return -EBUSY;

			/* give first timeout a second */
			timeout = 1;
			mds->security.poll_tmo_secs = timeout;
			mds->security.sanitize_active = true;
			schedule_delayed_work(&mds->security.poll_dwork,
					      timeout * HZ);
			dev_dbg(dev, "Sanitization operation started\n");
			goto success;
		}

		dev_dbg(dev, "Mailbox background operation (0x%04x) started\n",
			mbox_cmd->opcode);

		timeout = mbox_cmd->poll_interval_ms;
		for (i = 0; i < mbox_cmd->poll_count; i++) {
			if (rcuwait_wait_event_timeout(&cxl_mbox->mbox_wait,
						       cxl_mbox_background_complete(cxlds),
						       TASK_UNINTERRUPTIBLE,
						       msecs_to_jiffies(timeout)) > 0)
				break;
		}

		if (!cxl_mbox_background_complete(cxlds)) {
			dev_err(dev, "timeout waiting for background (%d ms)\n",
				timeout * mbox_cmd->poll_count);
			return -ETIMEDOUT;
		}

		bg_status_reg = readq(cxlds->regs.mbox +
				      CXLDEV_MBOX_BG_CMD_STATUS_OFFSET);
		mbox_cmd->return_code =
			FIELD_GET(CXLDEV_MBOX_BG_CMD_COMMAND_RC_MASK,
				  bg_status_reg);
		dev_dbg(dev,
			"Mailbox background operation (0x%04x) completed\n",
			mbox_cmd->opcode);
	}

	if (mbox_cmd->return_code != CXL_MBOX_CMD_RC_SUCCESS) {
		dev_dbg(dev, "Mailbox operation had an error: %s\n",
			cxl_mbox_cmd_rc2str(mbox_cmd));
		return 0; /* completed but caller must check return_code */
	}

success:
	/* #7 */
	cmd_reg = readq(cxlds->regs.mbox + CXLDEV_MBOX_CMD_OFFSET);
	out_len = FIELD_GET(CXLDEV_MBOX_CMD_PAYLOAD_LENGTH_MASK, cmd_reg);

	/* #8 */
	if (out_len && mbox_cmd->payload_out) {
		/*
		 * Sanitize the copy. If hardware misbehaves, out_len per the
		 * spec can actually be greater than the max allowed size (21
		 * bits available but spec defined 1M max). The caller also may
		 * have requested less data than the hardware supplied even
		 * within spec.
		 */
		size_t n;

		n = min3(mbox_cmd->size_out, cxl_mbox->payload_size, out_len);
		memcpy_fromio(mbox_cmd->payload_out, payload, n);
		mbox_cmd->size_out = n;
	} else {
		mbox_cmd->size_out = 0;
	}

	return 0;
}

static int cxl_pci_mbox_send(struct cxl_mailbox *cxl_mbox,
			     struct cxl_mbox_cmd *cmd)
{
	int rc;

	mutex_lock_io(&cxl_mbox->mbox_mutex);
	rc = __cxl_pci_mbox_send_cmd(cxl_mbox, cmd);
	mutex_unlock(&cxl_mbox->mbox_mutex);

	return rc;
}

static int cxl_pci_setup_mailbox(struct cxl_memdev_state *mds, bool irq_avail)
{
	struct cxl_dev_state *cxlds = &mds->cxlds;
	struct cxl_mailbox *cxl_mbox = &cxlds->cxl_mbox;
	const int cap = readl(cxlds->regs.mbox + CXLDEV_MBOX_CAPS_OFFSET);
	struct device *dev = cxlds->dev;
	unsigned long timeout;
	int irq, msgnum;
	u64 md_status;
	u32 ctrl;

	timeout = jiffies + mbox_ready_timeout * HZ;
	do {
		md_status = readq(cxlds->regs.memdev + CXLMDEV_STATUS_OFFSET);
		if (md_status & CXLMDEV_MBOX_IF_READY)
			break;
		if (msleep_interruptible(100))
			break;
	} while (!time_after(jiffies, timeout));

	if (!(md_status & CXLMDEV_MBOX_IF_READY)) {
		cxl_err(dev, md_status, "timeout awaiting mailbox ready");
		return -ETIMEDOUT;
	}

	/*
	 * A command may be in flight from a previous driver instance,
	 * think kexec, do one doorbell wait so that
	 * __cxl_pci_mbox_send_cmd() can assume that it is the only
	 * source for future doorbell busy events.
	 */
	if (cxl_pci_mbox_wait_for_doorbell(cxlds) != 0) {
		cxl_err(dev, md_status, "timeout awaiting mailbox idle");
		return -ETIMEDOUT;
	}

	cxl_mbox->mbox_send = cxl_pci_mbox_send;
	cxl_mbox->payload_size =
		1 << FIELD_GET(CXLDEV_MBOX_CAP_PAYLOAD_SIZE_MASK, cap);

	/*
	 * CXL 2.0 8.2.8.4.3 Mailbox Capabilities Register
	 *
	 * If the size is too small, mandatory commands will not work and so
	 * there's no point in going forward. If the size is too large, there's
	 * no harm is soft limiting it.
	 */
	cxl_mbox->payload_size = min_t(size_t, cxl_mbox->payload_size, SZ_1M);
	if (cxl_mbox->payload_size < 256) {
		dev_err(dev, "Mailbox is too small (%zub)",
			cxl_mbox->payload_size);
		return -ENXIO;
	}

	dev_dbg(dev, "Mailbox payload sized %zu", cxl_mbox->payload_size);

	INIT_DELAYED_WORK(&mds->security.poll_dwork, cxl_mbox_sanitize_work);

	/* background command interrupts are optional */
	if (!(cap & CXLDEV_MBOX_CAP_BG_CMD_IRQ) || !irq_avail)
		return 0;

	msgnum = FIELD_GET(CXLDEV_MBOX_CAP_IRQ_MSGNUM_MASK, cap);
	irq = pci_irq_vector(to_pci_dev(cxlds->dev), msgnum);
	if (irq < 0)
		return 0;

	if (cxl_request_irq(cxlds, irq, cxl_pci_mbox_irq))
		return 0;

	dev_dbg(cxlds->dev, "Mailbox interrupts enabled\n");
	/* enable background command mbox irq support */
	ctrl = readl(cxlds->regs.mbox + CXLDEV_MBOX_CTRL_OFFSET);
	ctrl |= CXLDEV_MBOX_CTRL_BG_CMD_IRQ;
	writel(ctrl, cxlds->regs.mbox + CXLDEV_MBOX_CTRL_OFFSET);

	return 0;
}

/*
 * Assume that any RCIEP that emits the CXL memory expander class code
 * is an RCD
 */
static bool is_cxl_restricted(struct pci_dev *pdev)
{
	return pci_pcie_type(pdev) == PCI_EXP_TYPE_RC_END;
}

static int cxl_rcrb_get_comp_regs(struct pci_dev *pdev,
				  struct cxl_register_map *map,
				  struct cxl_dport *dport)
{
	resource_size_t component_reg_phys;

	*map = (struct cxl_register_map) {
		.host = &pdev->dev,
		.resource = CXL_RESOURCE_NONE,
	};

	struct cxl_port *port __free(put_cxl_port) =
		cxl_pci_find_port(pdev, &dport);
	if (!port)
		return -EPROBE_DEFER;

	component_reg_phys = cxl_rcd_component_reg_phys(&pdev->dev, dport);
	if (component_reg_phys == CXL_RESOURCE_NONE)
		return -ENXIO;

	map->resource = component_reg_phys;
	map->reg_type = CXL_REGLOC_RBI_COMPONENT;
	map->max_size = CXL_COMPONENT_REG_BLOCK_SIZE;

	return 0;
}

static int cxl_pci_setup_regs(struct pci_dev *pdev, enum cxl_regloc_type type,
			      struct cxl_register_map *map)
{
	int rc;

	rc = cxl_find_regblock(pdev, type, map);

	/*
	 * If the Register Locator DVSEC does not exist, check if it
	 * is an RCH and try to extract the Component Registers from
	 * an RCRB.
	 */
	if (rc && type == CXL_REGLOC_RBI_COMPONENT && is_cxl_restricted(pdev)) {
		struct cxl_dport *dport;
		struct cxl_port *port __free(put_cxl_port) =
			cxl_pci_find_port(pdev, &dport);
		if (!port)
			return -EPROBE_DEFER;

		rc = cxl_rcrb_get_comp_regs(pdev, map, dport);
		if (rc)
			return rc;

		rc = cxl_dport_map_rcd_linkcap(pdev, dport);
		if (rc)
			return rc;

	} else if (rc) {
		return rc;
	}

	return cxl_setup_regs(map);
}

static int cxl_pci_ras_unmask(struct pci_dev *pdev)
{
	struct cxl_dev_state *cxlds = pci_get_drvdata(pdev);
	void __iomem *addr;
	u32 orig_val, val, mask;
	u16 cap;
	int rc;

	if (!cxlds->regs.ras) {
		dev_dbg(&pdev->dev, "No RAS registers.\n");
		return 0;
	}

	/* BIOS has PCIe AER error control */
	if (!pcie_aer_is_native(pdev))
		return 0;

	rc = pcie_capability_read_word(pdev, PCI_EXP_DEVCTL, &cap);
	if (rc)
		return rc;

	if (cap & PCI_EXP_DEVCTL_URRE) {
		addr = cxlds->regs.ras + CXL_RAS_UNCORRECTABLE_MASK_OFFSET;
		orig_val = readl(addr);

		mask = CXL_RAS_UNCORRECTABLE_MASK_MASK |
		       CXL_RAS_UNCORRECTABLE_MASK_F256B_MASK;
		val = orig_val & ~mask;
		writel(val, addr);
		dev_dbg(&pdev->dev,
			"Uncorrectable RAS Errors Mask: %#x -> %#x\n",
			orig_val, val);
	}

	if (cap & PCI_EXP_DEVCTL_CERE) {
		addr = cxlds->regs.ras + CXL_RAS_CORRECTABLE_MASK_OFFSET;
		orig_val = readl(addr);
		val = orig_val & ~CXL_RAS_CORRECTABLE_MASK_MASK;
		writel(val, addr);
		dev_dbg(&pdev->dev, "Correctable RAS Errors Mask: %#x -> %#x\n",
			orig_val, val);
	}

	return 0;
}

static void free_event_buf(void *buf)
{
	kvfree(buf);
}

/*
 * There is a single buffer for reading event logs from the mailbox.  All logs
 * share this buffer protected by the mds->event_log_lock.
 */
static int cxl_mem_alloc_event_buf(struct cxl_memdev_state *mds)
{
	struct cxl_mailbox *cxl_mbox = &mds->cxlds.cxl_mbox;
	struct cxl_get_event_payload *buf;

	buf = kvmalloc(cxl_mbox->payload_size, GFP_KERNEL);
	if (!buf)
		return -ENOMEM;
	mds->event.buf = buf;

	return devm_add_action_or_reset(mds->cxlds.dev, free_event_buf, buf);
}

static bool cxl_alloc_irq_vectors(struct pci_dev *pdev)
{
	int nvecs;

	/*
	 * Per CXL 3.0 3.1.1 CXL.io Endpoint a function on a CXL device must
	 * not generate INTx messages if that function participates in
	 * CXL.cache or CXL.mem.
	 *
	 * Additionally pci_alloc_irq_vectors() handles calling
	 * pci_free_irq_vectors() automatically despite not being called
	 * pcim_*.  See pci_setup_msi_context().
	 */
	nvecs = pci_alloc_irq_vectors(pdev, 1, CXL_PCI_DEFAULT_MAX_VECTORS,
				      PCI_IRQ_MSIX | PCI_IRQ_MSI);
	if (nvecs < 1) {
		dev_dbg(&pdev->dev, "Failed to alloc irq vectors: %d\n", nvecs);
		return false;
	}
	return true;
}

static irqreturn_t cxl_event_thread(int irq, void *id)
{
	struct cxl_dev_id *dev_id = id;
	struct cxl_dev_state *cxlds = dev_id->cxlds;
	struct cxl_memdev_state *mds = to_cxl_memdev_state(cxlds);
	u32 status;

	do {
		/*
		 * CXL 3.0 8.2.8.3.1: The lower 32 bits are the status;
		 * ignore the reserved upper 32 bits
		 */
		status = readl(cxlds->regs.status + CXLDEV_DEV_EVENT_STATUS_OFFSET);
		/* Ignore logs unknown to the driver */
		status &= CXLDEV_EVENT_STATUS_ALL;
		if (!status)
			break;
		cxl_mem_get_event_records(mds, status);
		cond_resched();
	} while (status);

	return IRQ_HANDLED;
}

static int cxl_event_req_irq(struct cxl_dev_state *cxlds, u8 setting)
{
	struct pci_dev *pdev = to_pci_dev(cxlds->dev);
	int irq;

	if (FIELD_GET(CXLDEV_EVENT_INT_MODE_MASK, setting) != CXL_INT_MSI_MSIX)
		return -ENXIO;

	irq =  pci_irq_vector(pdev,
			      FIELD_GET(CXLDEV_EVENT_INT_MSGNUM_MASK, setting));
	if (irq < 0)
		return irq;

	return cxl_request_irq(cxlds, irq, cxl_event_thread);
}

static int cxl_event_get_int_policy(struct cxl_memdev_state *mds,
				    struct cxl_event_interrupt_policy *policy)
{
	struct cxl_mailbox *cxl_mbox = &mds->cxlds.cxl_mbox;
	struct cxl_mbox_cmd mbox_cmd = {
		.opcode = CXL_MBOX_OP_GET_EVT_INT_POLICY,
		.payload_out = policy,
		.size_out = sizeof(*policy),
	};
	int rc;

	rc = cxl_internal_send_cmd(cxl_mbox, &mbox_cmd);
	if (rc < 0)
		dev_err(mds->cxlds.dev,
			"Failed to get event interrupt policy : %d", rc);

	return rc;
}

static int cxl_event_config_msgnums(struct cxl_memdev_state *mds,
				    struct cxl_event_interrupt_policy *policy)
{
	struct cxl_mailbox *cxl_mbox = &mds->cxlds.cxl_mbox;
	struct cxl_mbox_cmd mbox_cmd;
	int rc;

	*policy = (struct cxl_event_interrupt_policy) {
		.info_settings = CXL_INT_MSI_MSIX,
		.warn_settings = CXL_INT_MSI_MSIX,
		.failure_settings = CXL_INT_MSI_MSIX,
		.fatal_settings = CXL_INT_MSI_MSIX,
	};

	mbox_cmd = (struct cxl_mbox_cmd) {
		.opcode = CXL_MBOX_OP_SET_EVT_INT_POLICY,
		.payload_in = policy,
		.size_in = sizeof(*policy),
	};

	rc = cxl_internal_send_cmd(cxl_mbox, &mbox_cmd);
	if (rc < 0) {
		dev_err(mds->cxlds.dev, "Failed to set event interrupt policy : %d",
			rc);
		return rc;
	}

	/* Retrieve final interrupt settings */
	return cxl_event_get_int_policy(mds, policy);
}

static int cxl_event_irqsetup(struct cxl_memdev_state *mds)
{
	struct cxl_dev_state *cxlds = &mds->cxlds;
	struct cxl_event_interrupt_policy policy;
	int rc;

	rc = cxl_event_config_msgnums(mds, &policy);
	if (rc)
		return rc;

	rc = cxl_event_req_irq(cxlds, policy.info_settings);
	if (rc) {
		dev_err(cxlds->dev, "Failed to get interrupt for event Info log\n");
		return rc;
	}

	rc = cxl_event_req_irq(cxlds, policy.warn_settings);
	if (rc) {
		dev_err(cxlds->dev, "Failed to get interrupt for event Warn log\n");
		return rc;
	}

	rc = cxl_event_req_irq(cxlds, policy.failure_settings);
	if (rc) {
		dev_err(cxlds->dev, "Failed to get interrupt for event Failure log\n");
		return rc;
	}

	rc = cxl_event_req_irq(cxlds, policy.fatal_settings);
	if (rc) {
		dev_err(cxlds->dev, "Failed to get interrupt for event Fatal log\n");
		return rc;
	}

	return 0;
}

static bool cxl_event_int_is_fw(u8 setting)
{
	u8 mode = FIELD_GET(CXLDEV_EVENT_INT_MODE_MASK, setting);

	return mode == CXL_INT_FW;
}

static int cxl_event_config(struct pci_host_bridge *host_bridge,
			    struct cxl_memdev_state *mds, bool irq_avail)
{
	struct cxl_event_interrupt_policy policy;
	int rc;

	/*
	 * When BIOS maintains CXL error reporting control, it will process
	 * event records.  Only one agent can do so.
	 */
	if (!host_bridge->native_cxl_error)
		return 0;

	if (!irq_avail) {
		dev_info(mds->cxlds.dev, "No interrupt support, disable event processing.\n");
		return 0;
	}

	rc = cxl_event_get_int_policy(mds, &policy);
	if (rc)
		return rc;

	if (cxl_event_int_is_fw(policy.info_settings) ||
	    cxl_event_int_is_fw(policy.warn_settings) ||
	    cxl_event_int_is_fw(policy.failure_settings) ||
	    cxl_event_int_is_fw(policy.fatal_settings)) {
		dev_err(mds->cxlds.dev,
			"FW still in control of Event Logs despite _OSC settings\n");
		return -EBUSY;
	}

	rc = cxl_mem_alloc_event_buf(mds);
	if (rc)
		return rc;

	rc = cxl_event_irqsetup(mds);
	if (rc)
		return rc;

	cxl_mem_get_event_records(mds, CXLDEV_EVENT_STATUS_ALL);

	return 0;
}

static int cxl_pci_type3_init_mailbox(struct cxl_dev_state *cxlds)
{
	int rc;

	/*
	 * Fail the init if there's no mailbox. For a type3 this is out of spec.
	 */
	if (!cxlds->reg_map.device_map.mbox.valid)
		return -ENODEV;

	rc = cxl_mailbox_init(&cxlds->cxl_mbox, cxlds->dev);
	if (rc)
		return rc;

	return 0;
}

static ssize_t rcd_pcie_cap_emit(struct device *dev, u16 offset, char *buf, size_t width)
{
	struct cxl_dev_state *cxlds = dev_get_drvdata(dev);
	struct cxl_memdev *cxlmd = cxlds->cxlmd;
	struct device *root_dev;
	struct cxl_dport *dport;
	struct cxl_port *root __free(put_cxl_port) =
		cxl_mem_find_port(cxlmd, &dport);

	if (!root)
		return -ENXIO;

	root_dev = root->uport_dev;
	if (!root_dev)
		return -ENXIO;

<<<<<<< HEAD
=======
	if (!dport->regs.rcd_pcie_cap)
		return -ENXIO;

>>>>>>> f7da8f3a
	guard(device)(root_dev);
	if (!root_dev->driver)
		return -ENXIO;

	switch (width) {
	case 2:
		return sysfs_emit(buf, "%#x\n",
				  readw(dport->regs.rcd_pcie_cap + offset));
	case 4:
		return sysfs_emit(buf, "%#x\n",
				  readl(dport->regs.rcd_pcie_cap + offset));
	default:
		return -EINVAL;
	}
}

static ssize_t rcd_link_cap_show(struct device *dev,
				 struct device_attribute *attr, char *buf)
{
	return rcd_pcie_cap_emit(dev, PCI_EXP_LNKCAP, buf, sizeof(u32));
}
static DEVICE_ATTR_RO(rcd_link_cap);

static ssize_t rcd_link_ctrl_show(struct device *dev,
				  struct device_attribute *attr, char *buf)
{
	return rcd_pcie_cap_emit(dev, PCI_EXP_LNKCTL, buf, sizeof(u16));
}
static DEVICE_ATTR_RO(rcd_link_ctrl);

static ssize_t rcd_link_status_show(struct device *dev,
				    struct device_attribute *attr, char *buf)
{
	return rcd_pcie_cap_emit(dev, PCI_EXP_LNKSTA, buf, sizeof(u16));
}
static DEVICE_ATTR_RO(rcd_link_status);

static struct attribute *cxl_rcd_attrs[] = {
	&dev_attr_rcd_link_cap.attr,
	&dev_attr_rcd_link_ctrl.attr,
	&dev_attr_rcd_link_status.attr,
	NULL
};

static umode_t cxl_rcd_visible(struct kobject *kobj, struct attribute *a, int n)
{
	struct device *dev = kobj_to_dev(kobj);
	struct pci_dev *pdev = to_pci_dev(dev);

	if (is_cxl_restricted(pdev))
		return a->mode;

	return 0;
}

static struct attribute_group cxl_rcd_group = {
	.attrs = cxl_rcd_attrs,
	.is_visible = cxl_rcd_visible,
};
__ATTRIBUTE_GROUPS(cxl_rcd);

static int cxl_pci_probe(struct pci_dev *pdev, const struct pci_device_id *id)
{
	struct pci_host_bridge *host_bridge = pci_find_host_bridge(pdev->bus);
	struct cxl_memdev_state *mds;
	struct cxl_dev_state *cxlds;
	struct cxl_register_map map;
	struct cxl_memdev *cxlmd;
	int i, rc, pmu_count;
	bool irq_avail;

	/*
	 * Double check the anonymous union trickery in struct cxl_regs
	 * FIXME switch to struct_group()
	 */
	BUILD_BUG_ON(offsetof(struct cxl_regs, memdev) !=
		     offsetof(struct cxl_regs, device_regs.memdev));

	rc = pcim_enable_device(pdev);
	if (rc)
		return rc;
	pci_set_master(pdev);

	mds = cxl_memdev_state_create(&pdev->dev);
	if (IS_ERR(mds))
		return PTR_ERR(mds);
	cxlds = &mds->cxlds;
	pci_set_drvdata(pdev, cxlds);

	cxlds->rcd = is_cxl_restricted(pdev);
	cxlds->serial = pci_get_dsn(pdev);
	cxlds->cxl_dvsec = pci_find_dvsec_capability(
		pdev, PCI_VENDOR_ID_CXL, CXL_DVSEC_PCIE_DEVICE);
	if (!cxlds->cxl_dvsec)
		dev_warn(&pdev->dev,
			 "Device DVSEC not present, skip CXL.mem init\n");

	rc = cxl_pci_setup_regs(pdev, CXL_REGLOC_RBI_MEMDEV, &map);
	if (rc)
		return rc;

	rc = cxl_map_device_regs(&map, &cxlds->regs.device_regs);
	if (rc)
		return rc;

	/*
	 * If the component registers can't be found, the cxl_pci driver may
	 * still be useful for management functions so don't return an error.
	 */
	rc = cxl_pci_setup_regs(pdev, CXL_REGLOC_RBI_COMPONENT,
				&cxlds->reg_map);
	if (rc)
		dev_warn(&pdev->dev, "No component registers (%d)\n", rc);
	else if (!cxlds->reg_map.component_map.ras.valid)
		dev_dbg(&pdev->dev, "RAS registers not found\n");

	rc = cxl_map_component_regs(&cxlds->reg_map, &cxlds->regs.component,
				    BIT(CXL_CM_CAP_CAP_ID_RAS));
	if (rc)
		dev_dbg(&pdev->dev, "Failed to map RAS capability.\n");

	rc = cxl_pci_type3_init_mailbox(cxlds);
	if (rc)
		return rc;

	rc = cxl_await_media_ready(cxlds);
	if (rc == 0)
		cxlds->media_ready = true;
	else
		dev_warn(&pdev->dev, "Media not active (%d)\n", rc);

	irq_avail = cxl_alloc_irq_vectors(pdev);

	rc = cxl_pci_setup_mailbox(mds, irq_avail);
	if (rc)
		return rc;

	rc = cxl_enumerate_cmds(mds);
	if (rc)
		return rc;

	rc = cxl_set_timestamp(mds);
	if (rc)
		return rc;

	rc = cxl_poison_state_init(mds);
	if (rc)
		return rc;

	rc = cxl_dev_state_identify(mds);
	if (rc)
		return rc;

	rc = cxl_mem_create_range_info(mds);
	if (rc)
		return rc;

	cxlmd = devm_cxl_add_memdev(&pdev->dev, cxlds);
	if (IS_ERR(cxlmd))
		return PTR_ERR(cxlmd);

	rc = devm_cxl_setup_fw_upload(&pdev->dev, mds);
	if (rc)
		return rc;

	rc = devm_cxl_sanitize_setup_notifier(&pdev->dev, cxlmd);
	if (rc)
		return rc;

	pmu_count = cxl_count_regblock(pdev, CXL_REGLOC_RBI_PMU);
	for (i = 0; i < pmu_count; i++) {
		struct cxl_pmu_regs pmu_regs;

		rc = cxl_find_regblock_instance(pdev, CXL_REGLOC_RBI_PMU, &map, i);
		if (rc) {
			dev_dbg(&pdev->dev, "Could not find PMU regblock\n");
			break;
		}

		rc = cxl_map_pmu_regs(&map, &pmu_regs);
		if (rc) {
			dev_dbg(&pdev->dev, "Could not map PMU regs\n");
			break;
		}

		rc = devm_cxl_pmu_add(cxlds->dev, &pmu_regs, cxlmd->id, i, CXL_PMU_MEMDEV);
		if (rc) {
			dev_dbg(&pdev->dev, "Could not add PMU instance\n");
			break;
		}
	}

	rc = cxl_event_config(host_bridge, mds, irq_avail);
	if (rc)
		return rc;

	if (cxl_pci_ras_unmask(pdev))
		dev_dbg(&pdev->dev, "No RAS reporting unmasked\n");

	pci_save_state(pdev);

	return rc;
}

static const struct pci_device_id cxl_mem_pci_tbl[] = {
	/* PCI class code for CXL.mem Type-3 Devices */
	{ PCI_DEVICE_CLASS((PCI_CLASS_MEMORY_CXL << 8 | CXL_MEMORY_PROGIF), ~0)},
	{ /* terminate list */ },
};
MODULE_DEVICE_TABLE(pci, cxl_mem_pci_tbl);

static pci_ers_result_t cxl_slot_reset(struct pci_dev *pdev)
{
	struct cxl_dev_state *cxlds = pci_get_drvdata(pdev);
	struct cxl_memdev *cxlmd = cxlds->cxlmd;
	struct device *dev = &cxlmd->dev;

	dev_info(&pdev->dev, "%s: restart CXL.mem after slot reset\n",
		 dev_name(dev));
	pci_restore_state(pdev);
	if (device_attach(dev) <= 0)
		return PCI_ERS_RESULT_DISCONNECT;
	return PCI_ERS_RESULT_RECOVERED;
}

static void cxl_error_resume(struct pci_dev *pdev)
{
	struct cxl_dev_state *cxlds = pci_get_drvdata(pdev);
	struct cxl_memdev *cxlmd = cxlds->cxlmd;
	struct device *dev = &cxlmd->dev;

	dev_info(&pdev->dev, "%s: error resume %s\n", dev_name(dev),
		 dev->driver ? "successful" : "failed");
}

static void cxl_reset_done(struct pci_dev *pdev)
{
	struct cxl_dev_state *cxlds = pci_get_drvdata(pdev);
	struct cxl_memdev *cxlmd = cxlds->cxlmd;
	struct device *dev = &pdev->dev;

	/*
	 * FLR does not expect to touch the HDM decoders and related
	 * registers.  SBR, however, will wipe all device configurations.
	 * Issue a warning if there was an active decoder before the reset
	 * that no longer exists.
	 */
	guard(device)(&cxlmd->dev);
	if (cxlmd->endpoint &&
	    cxl_endpoint_decoder_reset_detected(cxlmd->endpoint)) {
		dev_crit(dev, "SBR happened without memory regions removal.\n");
		dev_crit(dev, "System may be unstable if regions hosted system memory.\n");
		add_taint(TAINT_USER, LOCKDEP_STILL_OK);
	}
}

static const struct pci_error_handlers cxl_error_handlers = {
	.error_detected	= cxl_error_detected,
	.slot_reset	= cxl_slot_reset,
	.resume		= cxl_error_resume,
	.cor_error_detected	= cxl_cor_error_detected,
	.reset_done	= cxl_reset_done,
};

static struct pci_driver cxl_pci_driver = {
	.name			= KBUILD_MODNAME,
	.id_table		= cxl_mem_pci_tbl,
	.probe			= cxl_pci_probe,
	.err_handler		= &cxl_error_handlers,
	.dev_groups		= cxl_rcd_groups,
	.driver	= {
		.probe_type	= PROBE_PREFER_ASYNCHRONOUS,
	},
};

#define CXL_EVENT_HDR_FLAGS_REC_SEVERITY GENMASK(1, 0)
static void cxl_handle_cper_event(enum cxl_event_type ev_type,
				  struct cxl_cper_event_rec *rec)
{
	struct cper_cxl_event_devid *device_id = &rec->hdr.device_id;
	struct pci_dev *pdev __free(pci_dev_put) = NULL;
	enum cxl_event_log_type log_type;
	struct cxl_dev_state *cxlds;
	unsigned int devfn;
	u32 hdr_flags;

	pr_debug("CPER event %d for device %u:%u:%u.%u\n", ev_type,
		 device_id->segment_num, device_id->bus_num,
		 device_id->device_num, device_id->func_num);

	devfn = PCI_DEVFN(device_id->device_num, device_id->func_num);
	pdev = pci_get_domain_bus_and_slot(device_id->segment_num,
					   device_id->bus_num, devfn);
	if (!pdev)
		return;

	guard(device)(&pdev->dev);
	if (pdev->driver != &cxl_pci_driver)
		return;

	cxlds = pci_get_drvdata(pdev);
	if (!cxlds)
		return;

	/* Fabricate a log type */
	hdr_flags = get_unaligned_le24(rec->event.generic.hdr.flags);
	log_type = FIELD_GET(CXL_EVENT_HDR_FLAGS_REC_SEVERITY, hdr_flags);

	cxl_event_trace_record(cxlds->cxlmd, log_type, ev_type,
			       &uuid_null, &rec->event);
}

static void cxl_cper_work_fn(struct work_struct *work)
{
	struct cxl_cper_work_data wd;

	while (cxl_cper_kfifo_get(&wd))
		cxl_handle_cper_event(wd.event_type, &wd.rec);
}
static DECLARE_WORK(cxl_cper_work, cxl_cper_work_fn);

static int __init cxl_pci_driver_init(void)
{
	int rc;

	rc = pci_register_driver(&cxl_pci_driver);
	if (rc)
		return rc;

	rc = cxl_cper_register_work(&cxl_cper_work);
	if (rc)
		pci_unregister_driver(&cxl_pci_driver);

	return rc;
}

static void __exit cxl_pci_driver_exit(void)
{
	cxl_cper_unregister_work(&cxl_cper_work);
	cancel_work_sync(&cxl_cper_work);
	pci_unregister_driver(&cxl_pci_driver);
}

module_init(cxl_pci_driver_init);
module_exit(cxl_pci_driver_exit);
MODULE_DESCRIPTION("CXL: PCI manageability");
MODULE_LICENSE("GPL v2");
MODULE_IMPORT_NS("CXL");<|MERGE_RESOLUTION|>--- conflicted
+++ resolved
@@ -836,12 +836,9 @@
 	if (!root_dev)
 		return -ENXIO;
 
-<<<<<<< HEAD
-=======
 	if (!dport->regs.rcd_pcie_cap)
 		return -ENXIO;
 
->>>>>>> f7da8f3a
 	guard(device)(root_dev);
 	if (!root_dev->driver)
 		return -ENXIO;
