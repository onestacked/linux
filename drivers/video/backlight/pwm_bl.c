<<<<<<< HEAD
// SPDX-License-Identifier: GPL-2.0-only
=======
// SPDX-License-Identifier: GPL-2.0
>>>>>>> 73fbfc49
/*
 * Simple PWM based backlight control, board code has to setup
 * 1) pin configuration so PWM waveforms can output
 * 2) platform_data being correctly configured
 */

#include <linux/delay.h>
#include <linux/gpio/consumer.h>
#include <linux/gpio.h>
#include <linux/module.h>
#include <linux/kernel.h>
#include <linux/init.h>
#include <linux/platform_device.h>
#include <linux/fb.h>
#include <linux/backlight.h>
#include <linux/err.h>
#include <linux/pwm.h>
#include <linux/pwm_backlight.h>
#include <linux/regulator/consumer.h>
#include <linux/slab.h>

struct pwm_bl_data {
	struct pwm_device	*pwm;
	struct device		*dev;
	unsigned int		lth_brightness;
	unsigned int		*levels;
	bool			enabled;
	struct regulator	*power_supply;
	struct gpio_desc	*enable_gpio;
	unsigned int		scale;
	bool			legacy;
	unsigned int		post_pwm_on_delay;
	unsigned int		pwm_off_delay;
	int			(*notify)(struct device *,
					  int brightness);
	void			(*notify_after)(struct device *,
					int brightness);
	int			(*check_fb)(struct device *, struct fb_info *);
	void			(*exit)(struct device *);
};

static void pwm_backlight_power_on(struct pwm_bl_data *pb)
{
	struct pwm_state state;
	int err;

	pwm_get_state(pb->pwm, &state);
	if (pb->enabled)
		return;

	err = regulator_enable(pb->power_supply);
	if (err < 0)
		dev_err(pb->dev, "failed to enable power supply\n");

	state.enabled = true;
	pwm_apply_state(pb->pwm, &state);

	if (pb->post_pwm_on_delay)
		msleep(pb->post_pwm_on_delay);

	if (pb->enable_gpio)
		gpiod_set_value_cansleep(pb->enable_gpio, 1);

	pb->enabled = true;
}

static void pwm_backlight_power_off(struct pwm_bl_data *pb)
{
	struct pwm_state state;

	pwm_get_state(pb->pwm, &state);
	if (!pb->enabled)
		return;

	if (pb->enable_gpio)
		gpiod_set_value_cansleep(pb->enable_gpio, 0);

	if (pb->pwm_off_delay)
		msleep(pb->pwm_off_delay);

	state.enabled = false;
	state.duty_cycle = 0;
	pwm_apply_state(pb->pwm, &state);

	regulator_disable(pb->power_supply);
	pb->enabled = false;
}

static int compute_duty_cycle(struct pwm_bl_data *pb, int brightness)
{
	unsigned int lth = pb->lth_brightness;
	struct pwm_state state;
	u64 duty_cycle;

	pwm_get_state(pb->pwm, &state);

	if (pb->levels)
		duty_cycle = pb->levels[brightness];
	else
		duty_cycle = brightness;

	duty_cycle *= state.period - lth;
	do_div(duty_cycle, pb->scale);

	return duty_cycle + lth;
}

static int pwm_backlight_update_status(struct backlight_device *bl)
{
	struct pwm_bl_data *pb = bl_get_data(bl);
	int brightness = bl->props.brightness;
	struct pwm_state state;

	if (bl->props.power != FB_BLANK_UNBLANK ||
	    bl->props.fb_blank != FB_BLANK_UNBLANK ||
	    bl->props.state & BL_CORE_FBBLANK)
		brightness = 0;

	if (pb->notify)
		brightness = pb->notify(pb->dev, brightness);

	if (brightness > 0) {
		pwm_get_state(pb->pwm, &state);
		state.duty_cycle = compute_duty_cycle(pb, brightness);
		pwm_apply_state(pb->pwm, &state);
		pwm_backlight_power_on(pb);
	} else
		pwm_backlight_power_off(pb);

	if (pb->notify_after)
		pb->notify_after(pb->dev, brightness);

	return 0;
}

static int pwm_backlight_check_fb(struct backlight_device *bl,
				  struct fb_info *info)
{
	struct pwm_bl_data *pb = bl_get_data(bl);

	return !pb->check_fb || pb->check_fb(pb->dev, info);
}

static const struct backlight_ops pwm_backlight_ops = {
	.update_status	= pwm_backlight_update_status,
	.check_fb	= pwm_backlight_check_fb,
};

#ifdef CONFIG_OF
#define PWM_LUMINANCE_SCALE	10000 /* luminance scale */

/*
 * CIE lightness to PWM conversion.
 *
 * The CIE 1931 lightness formula is what actually describes how we perceive
 * light:
 *          Y = (L* / 902.3)           if L* ≤ 0.08856
 *          Y = ((L* + 16) / 116)^3    if L* > 0.08856
 *
 * Where Y is the luminance, the amount of light coming out of the screen, and
 * is a number between 0.0 and 1.0; and L* is the lightness, how bright a human
 * perceives the screen to be, and is a number between 0 and 100.
 *
 * The following function does the fixed point maths needed to implement the
 * above formula.
 */
static u64 cie1931(unsigned int lightness, unsigned int scale)
{
	u64 retval;

	lightness *= 100;
	if (lightness <= (8 * scale)) {
		retval = DIV_ROUND_CLOSEST_ULL(lightness * 10, 9023);
	} else {
		retval = int_pow((lightness + (16 * scale)) / 116, 3);
		retval = DIV_ROUND_CLOSEST_ULL(retval, (scale * scale));
	}

	return retval;
}

/*
 * Create a default correction table for PWM values to create linear brightness
 * for LED based backlights using the CIE1931 algorithm.
 */
static
int pwm_backlight_brightness_default(struct device *dev,
				     struct platform_pwm_backlight_data *data,
				     unsigned int period)
{
	unsigned int i;
	u64 retval;

	/*
	 * Once we have 4096 levels there's little point going much higher...
	 * neither interactive sliders nor animation benefits from having
	 * more values in the table.
	 */
	data->max_brightness =
		min((int)DIV_ROUND_UP(period, fls(period)), 4096);

	data->levels = devm_kcalloc(dev, data->max_brightness,
				    sizeof(*data->levels), GFP_KERNEL);
	if (!data->levels)
		return -ENOMEM;

	/* Fill the table using the cie1931 algorithm */
	for (i = 0; i < data->max_brightness; i++) {
		retval = cie1931((i * PWM_LUMINANCE_SCALE) /
				 data->max_brightness, PWM_LUMINANCE_SCALE) *
				 period;
		retval = DIV_ROUND_CLOSEST_ULL(retval, PWM_LUMINANCE_SCALE);
		if (retval > UINT_MAX)
			return -EINVAL;
		data->levels[i] = (unsigned int)retval;
	}

	data->dft_brightness = data->max_brightness / 2;
	data->max_brightness--;

	return 0;
}

static int pwm_backlight_parse_dt(struct device *dev,
				  struct platform_pwm_backlight_data *data)
{
	struct device_node *node = dev->of_node;
	unsigned int num_levels = 0;
	unsigned int levels_count;
	unsigned int num_steps = 0;
	struct property *prop;
	unsigned int *table;
	int length;
	u32 value;
	int ret;

	if (!node)
		return -ENODEV;

	memset(data, 0, sizeof(*data));

	/*
	 * These values are optional and set as 0 by default, the out values
	 * are modified only if a valid u32 value can be decoded.
	 */
	of_property_read_u32(node, "post-pwm-on-delay-ms",
			     &data->post_pwm_on_delay);
	of_property_read_u32(node, "pwm-off-delay-ms", &data->pwm_off_delay);

	data->enable_gpio = -EINVAL;

	/*
	 * Determine the number of brightness levels, if this property is not
	 * set a default table of brightness levels will be used.
	 */
	prop = of_find_property(node, "brightness-levels", &length);
	if (!prop)
		return 0;

	data->max_brightness = length / sizeof(u32);

	/* read brightness levels from DT property */
	if (data->max_brightness > 0) {
		size_t size = sizeof(*data->levels) * data->max_brightness;
		unsigned int i, j, n = 0;

		data->levels = devm_kzalloc(dev, size, GFP_KERNEL);
		if (!data->levels)
			return -ENOMEM;

		ret = of_property_read_u32_array(node, "brightness-levels",
						 data->levels,
						 data->max_brightness);
		if (ret < 0)
			return ret;

		ret = of_property_read_u32(node, "default-brightness-level",
					   &value);
		if (ret < 0)
			return ret;

		data->dft_brightness = value;

		/*
		 * This property is optional, if is set enables linear
		 * interpolation between each of the values of brightness levels
		 * and creates a new pre-computed table.
		 */
		of_property_read_u32(node, "num-interpolated-steps",
				     &num_steps);

		/*
		 * Make sure that there is at least two entries in the
		 * brightness-levels table, otherwise we can't interpolate
		 * between two points.
		 */
		if (num_steps) {
			if (data->max_brightness < 2) {
				dev_err(dev, "can't interpolate\n");
				return -EINVAL;
			}

			/*
			 * Recalculate the number of brightness levels, now
			 * taking in consideration the number of interpolated
			 * steps between two levels.
			 */
			for (i = 0; i < data->max_brightness - 1; i++) {
				if ((data->levels[i + 1] - data->levels[i]) /
				   num_steps)
					num_levels += num_steps;
				else
					num_levels++;
			}
			num_levels++;
			dev_dbg(dev, "new number of brightness levels: %d\n",
				num_levels);

			/*
			 * Create a new table of brightness levels with all the
			 * interpolated steps.
			 */
			size = sizeof(*table) * num_levels;
			table = devm_kzalloc(dev, size, GFP_KERNEL);
			if (!table)
				return -ENOMEM;

			/* Fill the interpolated table. */
			levels_count = 0;
			for (i = 0; i < data->max_brightness - 1; i++) {
				value = data->levels[i];
				n = (data->levels[i + 1] - value) / num_steps;
				if (n > 0) {
					for (j = 0; j < num_steps; j++) {
						table[levels_count] = value;
						value += n;
						levels_count++;
					}
				} else {
					table[levels_count] = data->levels[i];
					levels_count++;
				}
			}
			table[levels_count] = data->levels[i];

			/*
			 * As we use interpolation lets remove current
			 * brightness levels table and replace for the
			 * new interpolated table.
			 */
			devm_kfree(dev, data->levels);
			data->levels = table;

			/*
			 * Reassign max_brightness value to the new total number
			 * of brightness levels.
			 */
			data->max_brightness = num_levels;
		}

		data->max_brightness--;
	}

	return 0;
}

static const struct of_device_id pwm_backlight_of_match[] = {
	{ .compatible = "pwm-backlight" },
	{ }
};

MODULE_DEVICE_TABLE(of, pwm_backlight_of_match);
#else
static int pwm_backlight_parse_dt(struct device *dev,
				  struct platform_pwm_backlight_data *data)
{
	return -ENODEV;
}

static
int pwm_backlight_brightness_default(struct device *dev,
				     struct platform_pwm_backlight_data *data,
				     unsigned int period)
{
	return -ENODEV;
}
#endif

static int pwm_backlight_initial_power_state(const struct pwm_bl_data *pb)
{
	struct device_node *node = pb->dev->of_node;

	/* Not booted with device tree or no phandle link to the node */
	if (!node || !node->phandle)
		return FB_BLANK_UNBLANK;

	/*
	 * If the driver is probed from the device tree and there is a
	 * phandle link pointing to the backlight node, it is safe to
	 * assume that another driver will enable the backlight at the
	 * appropriate time. Therefore, if it is disabled, keep it so.
	 */

	/* if the enable GPIO is disabled, do not enable the backlight */
	if (pb->enable_gpio && gpiod_get_value_cansleep(pb->enable_gpio) == 0)
		return FB_BLANK_POWERDOWN;

	/* The regulator is disabled, do not enable the backlight */
	if (!regulator_is_enabled(pb->power_supply))
		return FB_BLANK_POWERDOWN;

	/* The PWM is disabled, keep it like this */
	if (!pwm_is_enabled(pb->pwm))
		return FB_BLANK_POWERDOWN;

	return FB_BLANK_UNBLANK;
}

static int pwm_backlight_probe(struct platform_device *pdev)
{
	struct platform_pwm_backlight_data *data = dev_get_platdata(&pdev->dev);
	struct platform_pwm_backlight_data defdata;
	struct backlight_properties props;
	struct backlight_device *bl;
	struct device_node *node = pdev->dev.of_node;
	struct pwm_bl_data *pb;
	struct pwm_state state;
	unsigned int i;
	int ret;

	if (!data) {
		ret = pwm_backlight_parse_dt(&pdev->dev, &defdata);
		if (ret < 0) {
			dev_err(&pdev->dev, "failed to find platform data\n");
			return ret;
		}

		data = &defdata;
	}

	if (data->init) {
		ret = data->init(&pdev->dev);
		if (ret < 0)
			return ret;
	}

	pb = devm_kzalloc(&pdev->dev, sizeof(*pb), GFP_KERNEL);
	if (!pb) {
		ret = -ENOMEM;
		goto err_alloc;
	}

	pb->notify = data->notify;
	pb->notify_after = data->notify_after;
	pb->check_fb = data->check_fb;
	pb->exit = data->exit;
	pb->dev = &pdev->dev;
	pb->enabled = false;
	pb->post_pwm_on_delay = data->post_pwm_on_delay;
	pb->pwm_off_delay = data->pwm_off_delay;

	pb->enable_gpio = devm_gpiod_get_optional(&pdev->dev, "enable",
						  GPIOD_ASIS);
	if (IS_ERR(pb->enable_gpio)) {
		ret = PTR_ERR(pb->enable_gpio);
		goto err_alloc;
	}

	/*
	 * Compatibility fallback for drivers still using the integer GPIO
	 * platform data. Must go away soon.
	 */
	if (!pb->enable_gpio && gpio_is_valid(data->enable_gpio)) {
		ret = devm_gpio_request_one(&pdev->dev, data->enable_gpio,
					    GPIOF_OUT_INIT_HIGH, "enable");
		if (ret < 0) {
			dev_err(&pdev->dev, "failed to request GPIO#%d: %d\n",
				data->enable_gpio, ret);
			goto err_alloc;
		}

		pb->enable_gpio = gpio_to_desc(data->enable_gpio);
	}

	/*
	 * If the GPIO is not known to be already configured as output, that
	 * is, if gpiod_get_direction returns either 1 or -EINVAL, change the
	 * direction to output and set the GPIO as active.
	 * Do not force the GPIO to active when it was already output as it
	 * could cause backlight flickering or we would enable the backlight too
	 * early. Leave the decision of the initial backlight state for later.
	 */
	if (pb->enable_gpio &&
	    gpiod_get_direction(pb->enable_gpio) != 0)
		gpiod_direction_output(pb->enable_gpio, 1);

	pb->power_supply = devm_regulator_get(&pdev->dev, "power");
	if (IS_ERR(pb->power_supply)) {
		ret = PTR_ERR(pb->power_supply);
		goto err_alloc;
	}

	pb->pwm = devm_pwm_get(&pdev->dev, NULL);
	if (IS_ERR(pb->pwm) && PTR_ERR(pb->pwm) != -EPROBE_DEFER && !node) {
		dev_err(&pdev->dev, "unable to request PWM, trying legacy API\n");
		pb->legacy = true;
		pb->pwm = pwm_request(data->pwm_id, "pwm-backlight");
	}

	if (IS_ERR(pb->pwm)) {
		ret = PTR_ERR(pb->pwm);
		if (ret != -EPROBE_DEFER)
			dev_err(&pdev->dev, "unable to request PWM\n");
		goto err_alloc;
	}

	dev_dbg(&pdev->dev, "got pwm for backlight\n");

	/* Sync up PWM state. */
	pwm_init_state(pb->pwm, &state);

	/*
	 * The DT case will set the pwm_period_ns field to 0 and store the
	 * period, parsed from the DT, in the PWM device. For the non-DT case,
	 * set the period from platform data if it has not already been set
	 * via the PWM lookup table.
	 */
	if (!state.period && (data->pwm_period_ns > 0))
		state.period = data->pwm_period_ns;

	ret = pwm_apply_state(pb->pwm, &state);
	if (ret) {
		dev_err(&pdev->dev, "failed to apply initial PWM state: %d\n",
			ret);
		goto err_alloc;
	}

	if (data->levels) {
		/*
		 * For the DT case, only when brightness levels is defined
		 * data->levels is filled. For the non-DT case, data->levels
		 * can come from platform data, however is not usual.
		 */
		for (i = 0; i <= data->max_brightness; i++) {
			if (data->levels[i] > pb->scale)
				pb->scale = data->levels[i];

			pb->levels = data->levels;
		}
	} else if (!data->max_brightness) {
		/*
		 * If no brightness levels are provided and max_brightness is
		 * not set, use the default brightness table. For the DT case,
		 * max_brightness is set to 0 when brightness levels is not
		 * specified. For the non-DT case, max_brightness is usually
		 * set to some value.
		 */

		/* Get the PWM period (in nanoseconds) */
		pwm_get_state(pb->pwm, &state);

		ret = pwm_backlight_brightness_default(&pdev->dev, data,
						       state.period);
		if (ret < 0) {
			dev_err(&pdev->dev,
				"failed to setup default brightness table\n");
			goto err_alloc;
		}

		for (i = 0; i <= data->max_brightness; i++) {
			if (data->levels[i] > pb->scale)
				pb->scale = data->levels[i];

			pb->levels = data->levels;
		}
	} else {
		/*
		 * That only happens for the non-DT case, where platform data
		 * sets the max_brightness value.
		 */
		pb->scale = data->max_brightness;
	}

	pb->lth_brightness = data->lth_brightness * (state.period / pb->scale);

	memset(&props, 0, sizeof(struct backlight_properties));
	props.type = BACKLIGHT_RAW;
	props.max_brightness = data->max_brightness;
	bl = backlight_device_register(dev_name(&pdev->dev), &pdev->dev, pb,
				       &pwm_backlight_ops, &props);
	if (IS_ERR(bl)) {
		dev_err(&pdev->dev, "failed to register backlight\n");
		ret = PTR_ERR(bl);
		if (pb->legacy)
			pwm_free(pb->pwm);
		goto err_alloc;
	}

	if (data->dft_brightness > data->max_brightness) {
		dev_warn(&pdev->dev,
			 "invalid default brightness level: %u, using %u\n",
			 data->dft_brightness, data->max_brightness);
		data->dft_brightness = data->max_brightness;
	}

	bl->props.brightness = data->dft_brightness;
	bl->props.power = pwm_backlight_initial_power_state(pb);
	backlight_update_status(bl);

	platform_set_drvdata(pdev, bl);
	return 0;

err_alloc:
	if (data->exit)
		data->exit(&pdev->dev);
	return ret;
}

static int pwm_backlight_remove(struct platform_device *pdev)
{
	struct backlight_device *bl = platform_get_drvdata(pdev);
	struct pwm_bl_data *pb = bl_get_data(bl);

	backlight_device_unregister(bl);
	pwm_backlight_power_off(pb);

	if (pb->exit)
		pb->exit(&pdev->dev);
	if (pb->legacy)
		pwm_free(pb->pwm);

	return 0;
}

static void pwm_backlight_shutdown(struct platform_device *pdev)
{
	struct backlight_device *bl = platform_get_drvdata(pdev);
	struct pwm_bl_data *pb = bl_get_data(bl);

	pwm_backlight_power_off(pb);
}

#ifdef CONFIG_PM_SLEEP
static int pwm_backlight_suspend(struct device *dev)
{
	struct backlight_device *bl = dev_get_drvdata(dev);
	struct pwm_bl_data *pb = bl_get_data(bl);

	if (pb->notify)
		pb->notify(pb->dev, 0);

	pwm_backlight_power_off(pb);

	if (pb->notify_after)
		pb->notify_after(pb->dev, 0);

	return 0;
}

static int pwm_backlight_resume(struct device *dev)
{
	struct backlight_device *bl = dev_get_drvdata(dev);

	backlight_update_status(bl);

	return 0;
}
#endif

static const struct dev_pm_ops pwm_backlight_pm_ops = {
#ifdef CONFIG_PM_SLEEP
	.suspend = pwm_backlight_suspend,
	.resume = pwm_backlight_resume,
	.poweroff = pwm_backlight_suspend,
	.restore = pwm_backlight_resume,
#endif
};

static struct platform_driver pwm_backlight_driver = {
	.driver		= {
		.name		= "pwm-backlight",
		.pm		= &pwm_backlight_pm_ops,
		.of_match_table	= of_match_ptr(pwm_backlight_of_match),
	},
	.probe		= pwm_backlight_probe,
	.remove		= pwm_backlight_remove,
	.shutdown	= pwm_backlight_shutdown,
};

module_platform_driver(pwm_backlight_driver);

MODULE_DESCRIPTION("PWM based Backlight Driver");
MODULE_LICENSE("GPL v2");
MODULE_ALIAS("platform:pwm-backlight");<|MERGE_RESOLUTION|>--- conflicted
+++ resolved
@@ -1,8 +1,4 @@
-<<<<<<< HEAD
 // SPDX-License-Identifier: GPL-2.0-only
-=======
-// SPDX-License-Identifier: GPL-2.0
->>>>>>> 73fbfc49
 /*
  * Simple PWM based backlight control, board code has to setup
  * 1) pin configuration so PWM waveforms can output
