// SPDX-License-Identifier: GPL-2.0-only
/*
 * Copyright (C) 2020-2023 Intel Corporation
 */

#include <linux/bitfield.h>
#include <linux/highmem.h>
#include <linux/set_memory.h>
#include <linux/vmalloc.h>

#include <drm/drm_cache.h>

#include "ivpu_drv.h"
#include "ivpu_hw.h"
#include "ivpu_mmu.h"
#include "ivpu_mmu_context.h"

#define IVPU_MMU_VPU_ADDRESS_MASK        GENMASK(47, 12)
#define IVPU_MMU_PGD_INDEX_MASK          GENMASK(47, 39)
#define IVPU_MMU_PUD_INDEX_MASK          GENMASK(38, 30)
#define IVPU_MMU_PMD_INDEX_MASK          GENMASK(29, 21)
#define IVPU_MMU_PTE_INDEX_MASK          GENMASK(20, 12)
#define IVPU_MMU_ENTRY_FLAGS_MASK        (BIT(52) | GENMASK(11, 0))
#define IVPU_MMU_ENTRY_FLAG_CONT         BIT(52)
#define IVPU_MMU_ENTRY_FLAG_NG           BIT(11)
#define IVPU_MMU_ENTRY_FLAG_AF           BIT(10)
#define IVPU_MMU_ENTRY_FLAG_RO           BIT(7)
#define IVPU_MMU_ENTRY_FLAG_USER         BIT(6)
#define IVPU_MMU_ENTRY_FLAG_LLC_COHERENT BIT(2)
#define IVPU_MMU_ENTRY_FLAG_TYPE_PAGE    BIT(1)
#define IVPU_MMU_ENTRY_FLAG_VALID        BIT(0)

#define IVPU_MMU_PAGE_SIZE       SZ_4K
#define IVPU_MMU_CONT_PAGES_SIZE (IVPU_MMU_PAGE_SIZE * 16)
#define IVPU_MMU_PTE_MAP_SIZE    (IVPU_MMU_PGTABLE_ENTRIES * IVPU_MMU_PAGE_SIZE)
#define IVPU_MMU_PMD_MAP_SIZE    (IVPU_MMU_PGTABLE_ENTRIES * IVPU_MMU_PTE_MAP_SIZE)
#define IVPU_MMU_PUD_MAP_SIZE    (IVPU_MMU_PGTABLE_ENTRIES * IVPU_MMU_PMD_MAP_SIZE)
#define IVPU_MMU_PGD_MAP_SIZE    (IVPU_MMU_PGTABLE_ENTRIES * IVPU_MMU_PUD_MAP_SIZE)
#define IVPU_MMU_PGTABLE_SIZE    (IVPU_MMU_PGTABLE_ENTRIES * sizeof(u64))

#define IVPU_MMU_DUMMY_ADDRESS 0xdeadb000
#define IVPU_MMU_ENTRY_VALID   (IVPU_MMU_ENTRY_FLAG_TYPE_PAGE | IVPU_MMU_ENTRY_FLAG_VALID)
#define IVPU_MMU_ENTRY_INVALID (IVPU_MMU_DUMMY_ADDRESS & ~IVPU_MMU_ENTRY_FLAGS_MASK)
#define IVPU_MMU_ENTRY_MAPPED  (IVPU_MMU_ENTRY_FLAG_AF | IVPU_MMU_ENTRY_FLAG_USER | \
				IVPU_MMU_ENTRY_FLAG_NG | IVPU_MMU_ENTRY_VALID)

static void *ivpu_pgtable_alloc_page(struct ivpu_device *vdev, dma_addr_t *dma)
{
	dma_addr_t dma_addr;
	struct page *page;
	void *cpu;

	page = alloc_page(GFP_KERNEL | __GFP_HIGHMEM | __GFP_ZERO);
	if (!page)
		return NULL;

	set_pages_array_wc(&page, 1);

	dma_addr = dma_map_page(vdev->drm.dev, page, 0, PAGE_SIZE, DMA_BIDIRECTIONAL);
	if (dma_mapping_error(vdev->drm.dev, dma_addr))
		goto err_free_page;

	cpu = vmap(&page, 1, VM_MAP, pgprot_writecombine(PAGE_KERNEL));
	if (!cpu)
		goto err_dma_unmap_page;


	*dma = dma_addr;
	return cpu;

err_dma_unmap_page:
	dma_unmap_page(vdev->drm.dev, dma_addr, PAGE_SIZE, DMA_BIDIRECTIONAL);

err_free_page:
	put_page(page);
	return NULL;
}

static void ivpu_pgtable_free_page(struct ivpu_device *vdev, u64 *cpu_addr, dma_addr_t dma_addr)
{
	struct page *page;

	if (cpu_addr) {
		page = vmalloc_to_page(cpu_addr);
		vunmap(cpu_addr);
		dma_unmap_page(vdev->drm.dev, dma_addr & ~IVPU_MMU_ENTRY_FLAGS_MASK, PAGE_SIZE,
			       DMA_BIDIRECTIONAL);
		set_pages_array_wb(&page, 1);
		put_page(page);
	}
}

static void ivpu_mmu_pgtables_free(struct ivpu_device *vdev, struct ivpu_mmu_pgtable *pgtable)
{
	int pgd_idx, pud_idx, pmd_idx;
	dma_addr_t pud_dma, pmd_dma, pte_dma;
	u64 *pud_dma_ptr, *pmd_dma_ptr, *pte_dma_ptr;

	for (pgd_idx = 0; pgd_idx < IVPU_MMU_PGTABLE_ENTRIES; ++pgd_idx) {
		pud_dma_ptr = pgtable->pud_ptrs[pgd_idx];
		pud_dma = pgtable->pgd_dma_ptr[pgd_idx];

		if (!pud_dma_ptr)
			continue;

		for (pud_idx = 0; pud_idx < IVPU_MMU_PGTABLE_ENTRIES; ++pud_idx) {
			pmd_dma_ptr = pgtable->pmd_ptrs[pgd_idx][pud_idx];
			pmd_dma = pgtable->pud_ptrs[pgd_idx][pud_idx];

			if (!pmd_dma_ptr)
				continue;

			for (pmd_idx = 0; pmd_idx < IVPU_MMU_PGTABLE_ENTRIES; ++pmd_idx) {
				pte_dma_ptr = pgtable->pte_ptrs[pgd_idx][pud_idx][pmd_idx];
				pte_dma = pgtable->pmd_ptrs[pgd_idx][pud_idx][pmd_idx];

				ivpu_pgtable_free_page(vdev, pte_dma_ptr, pte_dma);
			}

			kfree(pgtable->pte_ptrs[pgd_idx][pud_idx]);
			ivpu_pgtable_free_page(vdev, pmd_dma_ptr, pmd_dma);
		}

		kfree(pgtable->pmd_ptrs[pgd_idx]);
		kfree(pgtable->pte_ptrs[pgd_idx]);
		ivpu_pgtable_free_page(vdev, pud_dma_ptr, pud_dma);
	}

	ivpu_pgtable_free_page(vdev, pgtable->pgd_dma_ptr, pgtable->pgd_dma);
	pgtable->pgd_dma_ptr = NULL;
	pgtable->pgd_dma = 0;
}

static u64*
ivpu_mmu_ensure_pgd(struct ivpu_device *vdev, struct ivpu_mmu_pgtable *pgtable)
{
	u64 *pgd_dma_ptr = pgtable->pgd_dma_ptr;
	dma_addr_t pgd_dma;

	if (pgd_dma_ptr)
		return pgd_dma_ptr;

	pgd_dma_ptr = ivpu_pgtable_alloc_page(vdev, &pgd_dma);
	if (!pgd_dma_ptr)
		return NULL;

	pgtable->pgd_dma_ptr = pgd_dma_ptr;
	pgtable->pgd_dma = pgd_dma;

	return pgd_dma_ptr;
}

static u64*
ivpu_mmu_ensure_pud(struct ivpu_device *vdev, struct ivpu_mmu_pgtable *pgtable, int pgd_idx)
{
	u64 *pud_dma_ptr = pgtable->pud_ptrs[pgd_idx];
	dma_addr_t pud_dma;

	if (pud_dma_ptr)
		return pud_dma_ptr;

	pud_dma_ptr = ivpu_pgtable_alloc_page(vdev, &pud_dma);
	if (!pud_dma_ptr)
		return NULL;

	drm_WARN_ON(&vdev->drm, pgtable->pmd_ptrs[pgd_idx]);
	pgtable->pmd_ptrs[pgd_idx] = kzalloc(IVPU_MMU_PGTABLE_SIZE, GFP_KERNEL);
	if (!pgtable->pmd_ptrs[pgd_idx])
		goto err_free_pud_dma_ptr;

	drm_WARN_ON(&vdev->drm, pgtable->pte_ptrs[pgd_idx]);
	pgtable->pte_ptrs[pgd_idx] = kzalloc(IVPU_MMU_PGTABLE_SIZE, GFP_KERNEL);
	if (!pgtable->pte_ptrs[pgd_idx])
		goto err_free_pmd_ptrs;

	pgtable->pud_ptrs[pgd_idx] = pud_dma_ptr;
	pgtable->pgd_dma_ptr[pgd_idx] = pud_dma | IVPU_MMU_ENTRY_VALID;

	return pud_dma_ptr;

err_free_pmd_ptrs:
	kfree(pgtable->pmd_ptrs[pgd_idx]);

err_free_pud_dma_ptr:
	ivpu_pgtable_free_page(vdev, pud_dma_ptr, pud_dma);
	return NULL;
}

static u64*
ivpu_mmu_ensure_pmd(struct ivpu_device *vdev, struct ivpu_mmu_pgtable *pgtable, int pgd_idx,
		    int pud_idx)
{
	u64 *pmd_dma_ptr = pgtable->pmd_ptrs[pgd_idx][pud_idx];
	dma_addr_t pmd_dma;

	if (pmd_dma_ptr)
		return pmd_dma_ptr;

	pmd_dma_ptr = ivpu_pgtable_alloc_page(vdev, &pmd_dma);
	if (!pmd_dma_ptr)
		return NULL;

	drm_WARN_ON(&vdev->drm, pgtable->pte_ptrs[pgd_idx][pud_idx]);
	pgtable->pte_ptrs[pgd_idx][pud_idx] = kzalloc(IVPU_MMU_PGTABLE_SIZE, GFP_KERNEL);
	if (!pgtable->pte_ptrs[pgd_idx][pud_idx])
		goto err_free_pmd_dma_ptr;

	pgtable->pmd_ptrs[pgd_idx][pud_idx] = pmd_dma_ptr;
	pgtable->pud_ptrs[pgd_idx][pud_idx] = pmd_dma | IVPU_MMU_ENTRY_VALID;

	return pmd_dma_ptr;

err_free_pmd_dma_ptr:
	ivpu_pgtable_free_page(vdev, pmd_dma_ptr, pmd_dma);
	return NULL;
}

static u64*
ivpu_mmu_ensure_pte(struct ivpu_device *vdev, struct ivpu_mmu_pgtable *pgtable,
		    int pgd_idx, int pud_idx, int pmd_idx)
{
	u64 *pte_dma_ptr = pgtable->pte_ptrs[pgd_idx][pud_idx][pmd_idx];
	dma_addr_t pte_dma;

	if (pte_dma_ptr)
		return pte_dma_ptr;

	pte_dma_ptr = ivpu_pgtable_alloc_page(vdev, &pte_dma);
	if (!pte_dma_ptr)
		return NULL;

	pgtable->pte_ptrs[pgd_idx][pud_idx][pmd_idx] = pte_dma_ptr;
	pgtable->pmd_ptrs[pgd_idx][pud_idx][pmd_idx] = pte_dma | IVPU_MMU_ENTRY_VALID;

	return pte_dma_ptr;
}

static int
ivpu_mmu_context_map_page(struct ivpu_device *vdev, struct ivpu_mmu_context *ctx,
			  u64 vpu_addr, dma_addr_t dma_addr, u64 prot)
{
	u64 *pte;
	int pgd_idx = FIELD_GET(IVPU_MMU_PGD_INDEX_MASK, vpu_addr);
	int pud_idx = FIELD_GET(IVPU_MMU_PUD_INDEX_MASK, vpu_addr);
	int pmd_idx = FIELD_GET(IVPU_MMU_PMD_INDEX_MASK, vpu_addr);
	int pte_idx = FIELD_GET(IVPU_MMU_PTE_INDEX_MASK, vpu_addr);

	drm_WARN_ON(&vdev->drm, ctx->id == IVPU_RESERVED_CONTEXT_MMU_SSID);

	/* Allocate PGD - first level page table if needed */
	if (!ivpu_mmu_ensure_pgd(vdev, &ctx->pgtable))
		return -ENOMEM;

	/* Allocate PUD - second level page table if needed */
	if (!ivpu_mmu_ensure_pud(vdev, &ctx->pgtable, pgd_idx))
		return -ENOMEM;

	/* Allocate PMD - third level page table if needed */
	if (!ivpu_mmu_ensure_pmd(vdev, &ctx->pgtable, pgd_idx, pud_idx))
		return -ENOMEM;

	/* Allocate PTE - fourth level page table if needed */
	pte = ivpu_mmu_ensure_pte(vdev, &ctx->pgtable, pgd_idx, pud_idx, pmd_idx);
	if (!pte)
		return -ENOMEM;

	/* Update PTE */
	pte[pte_idx] = dma_addr | prot;

	return 0;
}

static int
ivpu_mmu_context_map_cont_64k(struct ivpu_device *vdev, struct ivpu_mmu_context *ctx, u64 vpu_addr,
			      dma_addr_t dma_addr, u64 prot)
{
	size_t size = IVPU_MMU_CONT_PAGES_SIZE;

	drm_WARN_ON(&vdev->drm, !IS_ALIGNED(vpu_addr, size));
	drm_WARN_ON(&vdev->drm, !IS_ALIGNED(dma_addr, size));

	prot |= IVPU_MMU_ENTRY_FLAG_CONT;

	while (size) {
		int ret = ivpu_mmu_context_map_page(vdev, ctx, vpu_addr, dma_addr, prot);

		if (ret)
			return ret;

		size -= IVPU_MMU_PAGE_SIZE;
		vpu_addr += IVPU_MMU_PAGE_SIZE;
		dma_addr += IVPU_MMU_PAGE_SIZE;
	}

	return 0;
}

static void ivpu_mmu_context_unmap_page(struct ivpu_mmu_context *ctx, u64 vpu_addr)
{
	int pgd_idx = FIELD_GET(IVPU_MMU_PGD_INDEX_MASK, vpu_addr);
	int pud_idx = FIELD_GET(IVPU_MMU_PUD_INDEX_MASK, vpu_addr);
	int pmd_idx = FIELD_GET(IVPU_MMU_PMD_INDEX_MASK, vpu_addr);
	int pte_idx = FIELD_GET(IVPU_MMU_PTE_INDEX_MASK, vpu_addr);

	/* Update PTE with dummy physical address and clear flags */
	ctx->pgtable.pte_ptrs[pgd_idx][pud_idx][pmd_idx][pte_idx] = IVPU_MMU_ENTRY_INVALID;
}

static int
ivpu_mmu_context_map_pages(struct ivpu_device *vdev, struct ivpu_mmu_context *ctx,
			   u64 vpu_addr, dma_addr_t dma_addr, size_t size, u64 prot)
{
	int map_size;
	int ret;

	while (size) {
		if (!ivpu_disable_mmu_cont_pages && size >= IVPU_MMU_CONT_PAGES_SIZE &&
		    IS_ALIGNED(vpu_addr | dma_addr, IVPU_MMU_CONT_PAGES_SIZE)) {
			ret = ivpu_mmu_context_map_cont_64k(vdev, ctx, vpu_addr, dma_addr, prot);
			map_size = IVPU_MMU_CONT_PAGES_SIZE;
		} else {
			ret = ivpu_mmu_context_map_page(vdev, ctx, vpu_addr, dma_addr, prot);
			map_size = IVPU_MMU_PAGE_SIZE;
		}

		if (ret)
			return ret;

		vpu_addr += map_size;
		dma_addr += map_size;
		size -= map_size;
	}

	return 0;
}

static void ivpu_mmu_context_set_page_ro(struct ivpu_device *vdev, struct ivpu_mmu_context *ctx,
					 u64 vpu_addr)
{
	int pgd_idx = FIELD_GET(IVPU_MMU_PGD_INDEX_MASK, vpu_addr);
	int pud_idx = FIELD_GET(IVPU_MMU_PUD_INDEX_MASK, vpu_addr);
	int pmd_idx = FIELD_GET(IVPU_MMU_PMD_INDEX_MASK, vpu_addr);
	int pte_idx = FIELD_GET(IVPU_MMU_PTE_INDEX_MASK, vpu_addr);

	ctx->pgtable.pte_ptrs[pgd_idx][pud_idx][pmd_idx][pte_idx] |= IVPU_MMU_ENTRY_FLAG_RO;
}

static void ivpu_mmu_context_split_page(struct ivpu_device *vdev, struct ivpu_mmu_context *ctx,
					u64 vpu_addr)
{
	int pgd_idx = FIELD_GET(IVPU_MMU_PGD_INDEX_MASK, vpu_addr);
	int pud_idx = FIELD_GET(IVPU_MMU_PUD_INDEX_MASK, vpu_addr);
	int pmd_idx = FIELD_GET(IVPU_MMU_PMD_INDEX_MASK, vpu_addr);
	int pte_idx = FIELD_GET(IVPU_MMU_PTE_INDEX_MASK, vpu_addr);

	ctx->pgtable.pte_ptrs[pgd_idx][pud_idx][pmd_idx][pte_idx] &= ~IVPU_MMU_ENTRY_FLAG_CONT;
}

static void ivpu_mmu_context_split_64k_page(struct ivpu_device *vdev, struct ivpu_mmu_context *ctx,
					    u64 vpu_addr)
{
	u64 start = ALIGN_DOWN(vpu_addr, IVPU_MMU_CONT_PAGES_SIZE);
	u64 end = ALIGN(vpu_addr, IVPU_MMU_CONT_PAGES_SIZE);
	u64 offset = 0;

	ivpu_dbg(vdev, MMU_MAP, "Split 64K page ctx: %u vpu_addr: 0x%llx\n", ctx->id, vpu_addr);

	while (start + offset < end) {
		ivpu_mmu_context_split_page(vdev, ctx, start + offset);
		offset += IVPU_MMU_PAGE_SIZE;
	}
}

int
ivpu_mmu_context_set_pages_ro(struct ivpu_device *vdev, struct ivpu_mmu_context *ctx, u64 vpu_addr,
			      size_t size)
{
	u64 end = vpu_addr + size;
	size_t size_left = size;
	int ret;

	if (size == 0)
		return 0;

	if (drm_WARN_ON(&vdev->drm, !IS_ALIGNED(vpu_addr | size, IVPU_MMU_PAGE_SIZE)))
		return -EINVAL;

	mutex_lock(&ctx->lock);

	ivpu_dbg(vdev, MMU_MAP, "Set read-only pages ctx: %u vpu_addr: 0x%llx size: %lu\n",
		 ctx->id, vpu_addr, size);

	if (!ivpu_disable_mmu_cont_pages) {
		/* Split 64K contiguous page at the beginning if needed */
		if (!IS_ALIGNED(vpu_addr, IVPU_MMU_CONT_PAGES_SIZE))
			ivpu_mmu_context_split_64k_page(vdev, ctx, vpu_addr);

		/* Split 64K contiguous page at the end if needed */
		if (!IS_ALIGNED(vpu_addr + size, IVPU_MMU_CONT_PAGES_SIZE))
			ivpu_mmu_context_split_64k_page(vdev, ctx, vpu_addr + size);
	}

	while (size_left) {
		if (vpu_addr < end)
			ivpu_mmu_context_set_page_ro(vdev, ctx, vpu_addr);

		vpu_addr += IVPU_MMU_PAGE_SIZE;
		size_left -= IVPU_MMU_PAGE_SIZE;
	}

	/* Ensure page table modifications are flushed from wc buffers to memory */
	wmb();

	mutex_unlock(&ctx->lock);
	ret = ivpu_mmu_invalidate_tlb(vdev, ctx->id);
	if (ret)
		ivpu_err(vdev, "Failed to invalidate TLB for ctx %u: %d\n", ctx->id, ret);

	return 0;
}

static void ivpu_mmu_context_unmap_pages(struct ivpu_mmu_context *ctx, u64 vpu_addr, size_t size)
{
	while (size) {
		ivpu_mmu_context_unmap_page(ctx, vpu_addr);
		vpu_addr += IVPU_MMU_PAGE_SIZE;
		size -= IVPU_MMU_PAGE_SIZE;
	}
}

int
ivpu_mmu_context_map_sgt(struct ivpu_device *vdev, struct ivpu_mmu_context *ctx,
			 u64 vpu_addr, struct sg_table *sgt,  bool llc_coherent)
{
	size_t start_vpu_addr = vpu_addr;
	struct scatterlist *sg;
	int ret;
	u64 prot;
	u64 i;

	if (drm_WARN_ON(&vdev->drm, !ctx))
		return -EINVAL;

	if (!IS_ALIGNED(vpu_addr, IVPU_MMU_PAGE_SIZE))
		return -EINVAL;

	if (vpu_addr & ~IVPU_MMU_VPU_ADDRESS_MASK)
		return -EINVAL;

	prot = IVPU_MMU_ENTRY_MAPPED;
	if (llc_coherent)
		prot |= IVPU_MMU_ENTRY_FLAG_LLC_COHERENT;

	mutex_lock(&ctx->lock);

	for_each_sgtable_dma_sg(sgt, sg, i) {
		dma_addr_t dma_addr = sg_dma_address(sg) - sg->offset;
		size_t size = sg_dma_len(sg) + sg->offset;

		ivpu_dbg(vdev, MMU_MAP, "Map ctx: %u dma_addr: 0x%llx vpu_addr: 0x%llx size: %lu\n",
			 ctx->id, dma_addr, vpu_addr, size);

		ret = ivpu_mmu_context_map_pages(vdev, ctx, vpu_addr, dma_addr, size, prot);
		if (ret) {
			ivpu_err(vdev, "Failed to map context pages\n");
			goto err_unmap_pages;
		}
		vpu_addr += size;
	}

	if (!ctx->is_cd_valid) {
		ret = ivpu_mmu_cd_set(vdev, ctx->id, &ctx->pgtable);
		if (ret) {
			ivpu_err(vdev, "Failed to set context descriptor for context %u: %d\n",
				 ctx->id, ret);
			goto err_unmap_pages;
		}
		ctx->is_cd_valid = true;
	}

	/* Ensure page table modifications are flushed from wc buffers to memory */
	wmb();

	ret = ivpu_mmu_invalidate_tlb(vdev, ctx->id);
	if (ret) {
		ivpu_err(vdev, "Failed to invalidate TLB for ctx %u: %d\n", ctx->id, ret);
		goto err_unmap_pages;
	}

	mutex_unlock(&ctx->lock);
	return 0;

err_unmap_pages:
	ivpu_mmu_context_unmap_pages(ctx, start_vpu_addr, vpu_addr - start_vpu_addr);
	mutex_unlock(&ctx->lock);
	return ret;
}

void
ivpu_mmu_context_unmap_sgt(struct ivpu_device *vdev, struct ivpu_mmu_context *ctx,
			   u64 vpu_addr, struct sg_table *sgt)
{
	struct scatterlist *sg;
	int ret;
	u64 i;

	if (drm_WARN_ON(&vdev->drm, !ctx))
		return;

	mutex_lock(&ctx->lock);

	for_each_sgtable_dma_sg(sgt, sg, i) {
		dma_addr_t dma_addr = sg_dma_address(sg) - sg->offset;
		size_t size = sg_dma_len(sg) + sg->offset;

		ivpu_dbg(vdev, MMU_MAP, "Unmap ctx: %u dma_addr: 0x%llx vpu_addr: 0x%llx size: %lu\n",
			 ctx->id, dma_addr, vpu_addr, size);

		ivpu_mmu_context_unmap_pages(ctx, vpu_addr, size);
		vpu_addr += size;
	}

	/* Ensure page table modifications are flushed from wc buffers to memory */
	wmb();

	mutex_unlock(&ctx->lock);

	ret = ivpu_mmu_invalidate_tlb(vdev, ctx->id);
	if (ret)
		ivpu_warn(vdev, "Failed to invalidate TLB for ctx %u: %d\n", ctx->id, ret);
}

int
ivpu_mmu_context_insert_node(struct ivpu_mmu_context *ctx, const struct ivpu_addr_range *range,
			     u64 size, struct drm_mm_node *node)
{
	int ret;

	WARN_ON(!range);

	mutex_lock(&ctx->lock);
	if (!ivpu_disable_mmu_cont_pages && size >= IVPU_MMU_CONT_PAGES_SIZE) {
		ret = drm_mm_insert_node_in_range(&ctx->mm, node, size, IVPU_MMU_CONT_PAGES_SIZE, 0,
						  range->start, range->end, DRM_MM_INSERT_BEST);
		if (!ret)
			goto unlock;
	}

	ret = drm_mm_insert_node_in_range(&ctx->mm, node, size, IVPU_MMU_PAGE_SIZE, 0,
					  range->start, range->end, DRM_MM_INSERT_BEST);
unlock:
	mutex_unlock(&ctx->lock);
	return ret;
}

void
ivpu_mmu_context_remove_node(struct ivpu_mmu_context *ctx, struct drm_mm_node *node)
{
	mutex_lock(&ctx->lock);
	drm_mm_remove_node(node);
	mutex_unlock(&ctx->lock);
}

void ivpu_mmu_context_init(struct ivpu_device *vdev, struct ivpu_mmu_context *ctx, u32 context_id)
{
	u64 start, end;

	mutex_init(&ctx->lock);

	if (!context_id) {
		start = vdev->hw->ranges.global.start;
		end = vdev->hw->ranges.shave.end;
	} else {
		start = min_t(u64, vdev->hw->ranges.user.start, vdev->hw->ranges.shave.start);
		end = max_t(u64, vdev->hw->ranges.user.end, vdev->hw->ranges.dma.end);
	}

	drm_mm_init(&ctx->mm, start, end - start);
	ctx->id = context_id;
}

void ivpu_mmu_context_fini(struct ivpu_device *vdev, struct ivpu_mmu_context *ctx)
{
	if (ctx->is_cd_valid) {
		ivpu_mmu_cd_clear(vdev, ctx->id);
		ctx->is_cd_valid = false;
	}

	mutex_destroy(&ctx->lock);
	ivpu_mmu_pgtables_free(vdev, &ctx->pgtable);
	drm_mm_takedown(&ctx->mm);
}

void ivpu_mmu_global_context_init(struct ivpu_device *vdev)
{
	ivpu_mmu_context_init(vdev, &vdev->gctx, IVPU_GLOBAL_CONTEXT_MMU_SSID);
}

void ivpu_mmu_global_context_fini(struct ivpu_device *vdev)
{
	ivpu_mmu_context_fini(vdev, &vdev->gctx);
}

int ivpu_mmu_reserved_context_init(struct ivpu_device *vdev)
{
	int ret;

	ivpu_mmu_context_init(vdev, &vdev->rctx, IVPU_RESERVED_CONTEXT_MMU_SSID);

	mutex_lock(&vdev->rctx.lock);

	if (!ivpu_mmu_ensure_pgd(vdev, &vdev->rctx.pgtable)) {
		ivpu_err(vdev, "Failed to allocate root page table for reserved context\n");
		ret = -ENOMEM;
<<<<<<< HEAD
		goto unlock;
=======
		goto err_ctx_fini;
>>>>>>> ae66f271
	}

	ret = ivpu_mmu_cd_set(vdev, vdev->rctx.id, &vdev->rctx.pgtable);
	if (ret) {
		ivpu_err(vdev, "Failed to set context descriptor for reserved context\n");
<<<<<<< HEAD
		goto unlock;
	}

unlock:
	mutex_unlock(&vdev->rctx.lock);
	return ret;
=======
		goto err_ctx_fini;
	}

	mutex_unlock(&vdev->rctx.lock);
	return ret;

err_ctx_fini:
	mutex_unlock(&vdev->rctx.lock);
	ivpu_mmu_context_fini(vdev, &vdev->rctx);
	return ret;
>>>>>>> ae66f271
}

void ivpu_mmu_reserved_context_fini(struct ivpu_device *vdev)
{
	ivpu_mmu_cd_clear(vdev, vdev->rctx.id);
	ivpu_mmu_context_fini(vdev, &vdev->rctx);
}

void ivpu_mmu_user_context_mark_invalid(struct ivpu_device *vdev, u32 ssid)
{
	struct ivpu_file_priv *file_priv;

	xa_lock(&vdev->context_xa);

	file_priv = xa_load(&vdev->context_xa, ssid);
	if (file_priv)
		file_priv->has_mmu_faults = true;

	xa_unlock(&vdev->context_xa);
}<|MERGE_RESOLUTION|>--- conflicted
+++ resolved
@@ -612,24 +612,12 @@
 	if (!ivpu_mmu_ensure_pgd(vdev, &vdev->rctx.pgtable)) {
 		ivpu_err(vdev, "Failed to allocate root page table for reserved context\n");
 		ret = -ENOMEM;
-<<<<<<< HEAD
-		goto unlock;
-=======
 		goto err_ctx_fini;
->>>>>>> ae66f271
 	}
 
 	ret = ivpu_mmu_cd_set(vdev, vdev->rctx.id, &vdev->rctx.pgtable);
 	if (ret) {
 		ivpu_err(vdev, "Failed to set context descriptor for reserved context\n");
-<<<<<<< HEAD
-		goto unlock;
-	}
-
-unlock:
-	mutex_unlock(&vdev->rctx.lock);
-	return ret;
-=======
 		goto err_ctx_fini;
 	}
 
@@ -640,7 +628,6 @@
 	mutex_unlock(&vdev->rctx.lock);
 	ivpu_mmu_context_fini(vdev, &vdev->rctx);
 	return ret;
->>>>>>> ae66f271
 }
 
 void ivpu_mmu_reserved_context_fini(struct ivpu_device *vdev)
