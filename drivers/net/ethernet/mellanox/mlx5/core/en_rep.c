--- conflicted
+++ resolved
@@ -53,10 +53,7 @@
 #define CREATE_TRACE_POINTS
 #include "diag/en_rep_tracepoint.h"
 #include "en_accel/ipsec.h"
-<<<<<<< HEAD
-=======
 #include "en/tc/int_port.h"
->>>>>>> df0cc57e
 
 #define MLX5E_REP_PARAMS_DEF_LOG_SQ_SIZE \
 	max(0x7, MLX5E_PARAMS_MINIMUM_LOG_SQ_SIZE)
@@ -797,10 +794,6 @@
 static int mlx5e_init_rep_rx(struct mlx5e_priv *priv)
 {
 	struct mlx5_core_dev *mdev = priv->mdev;
-<<<<<<< HEAD
-	struct mlx5e_lro_param lro_param;
-=======
->>>>>>> df0cc57e
 	int err;
 
 	priv->rx_res = mlx5e_rx_res_alloc();
@@ -815,15 +808,9 @@
 		return err;
 	}
 
-<<<<<<< HEAD
-	lro_param = mlx5e_get_lro_param(&priv->channels.params);
-	err = mlx5e_rx_res_init(priv->rx_res, priv->mdev, 0,
-				priv->max_nch, priv->drop_rq.rqn, &lro_param,
-=======
 	err = mlx5e_rx_res_init(priv->rx_res, priv->mdev, 0,
 				priv->max_nch, priv->drop_rq.rqn,
 				&priv->channels.params.packet_merge,
->>>>>>> df0cc57e
 				priv->channels.params.num_channels);
 	if (err)
 		goto err_close_drop_rq;
