--- conflicted
+++ resolved
@@ -129,16 +129,11 @@
 	struct mlxsw_bus_info bus_info;
 	const struct pci_device_id *id;
 	enum mlxsw_pci_cqe_v max_cqe_ver; /* Maximal supported CQE version */
-<<<<<<< HEAD
-	u8 num_sdq_cqs; /* Number of CQs used for SDQs */
-	bool skip_reset;
-=======
 	u8 num_cqs; /* Number of CQs */
 	u8 num_sdqs; /* Number of SDQs */
 	bool skip_reset;
 	struct net_device *napi_dev_tx;
 	struct net_device *napi_dev_rx;
->>>>>>> 0c383648
 };
 
 static int mlxsw_pci_napi_devs_init(struct mlxsw_pci *mlxsw_pci)
@@ -1599,35 +1594,25 @@
 	return -EBUSY;
 }
 
-<<<<<<< HEAD
-static int mlxsw_pci_reset_at_pci_disable(struct mlxsw_pci *mlxsw_pci)
-=======
 static int mlxsw_pci_reset_at_pci_disable(struct mlxsw_pci *mlxsw_pci,
 					  bool pci_reset_sbr_supported)
->>>>>>> 0c383648
 {
 	struct pci_dev *pdev = mlxsw_pci->pdev;
 	char mrsr_pl[MLXSW_REG_MRSR_LEN];
 	int err;
 
-<<<<<<< HEAD
-=======
 	if (!pci_reset_sbr_supported) {
 		pci_dbg(pdev, "Performing PCI hot reset instead of \"all reset\"\n");
 		goto sbr;
 	}
 
->>>>>>> 0c383648
 	mlxsw_reg_mrsr_pack(mrsr_pl,
 			    MLXSW_REG_MRSR_COMMAND_RESET_AT_PCI_DISABLE);
 	err = mlxsw_reg_write(mlxsw_pci->core, MLXSW_REG(mrsr), mrsr_pl);
 	if (err)
 		return err;
 
-<<<<<<< HEAD
-=======
 sbr:
->>>>>>> 0c383648
 	device_lock_assert(&pdev->dev);
 
 	pci_cfg_access_lock(pdev);
@@ -1655,10 +1640,7 @@
 mlxsw_pci_reset(struct mlxsw_pci *mlxsw_pci, const struct pci_device_id *id)
 {
 	struct pci_dev *pdev = mlxsw_pci->pdev;
-<<<<<<< HEAD
-=======
 	bool pci_reset_sbr_supported = false;
->>>>>>> 0c383648
 	char mcam_pl[MLXSW_REG_MCAM_LEN];
 	bool pci_reset_supported = false;
 	u32 sys_status;
@@ -1678,15 +1660,6 @@
 	mlxsw_reg_mcam_pack(mcam_pl,
 			    MLXSW_REG_MCAM_FEATURE_GROUP_ENHANCED_FEATURES);
 	err = mlxsw_reg_query(mlxsw_pci->core, MLXSW_REG(mcam), mcam_pl);
-<<<<<<< HEAD
-	if (!err)
-		mlxsw_reg_mcam_unpack(mcam_pl, MLXSW_REG_MCAM_PCI_RESET,
-				      &pci_reset_supported);
-
-	if (pci_reset_supported) {
-		pci_dbg(pdev, "Starting PCI reset flow\n");
-		err = mlxsw_pci_reset_at_pci_disable(mlxsw_pci);
-=======
 	if (!err) {
 		mlxsw_reg_mcam_unpack(mcam_pl, MLXSW_REG_MCAM_PCI_RESET,
 				      &pci_reset_supported);
@@ -1698,7 +1671,6 @@
 		pci_dbg(pdev, "Starting PCI reset flow\n");
 		err = mlxsw_pci_reset_at_pci_disable(mlxsw_pci,
 						     pci_reset_sbr_supported);
->>>>>>> 0c383648
 	} else {
 		pci_dbg(pdev, "Starting software reset flow\n");
 		err = mlxsw_pci_reset_sw(mlxsw_pci);
