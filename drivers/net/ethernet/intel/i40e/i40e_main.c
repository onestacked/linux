--- conflicted
+++ resolved
@@ -4268,8 +4268,6 @@
 	if (err)
 		return err;
 
-<<<<<<< HEAD
-=======
 	/* configure global TSO hardware offload settings */
 	wr32(&pf->hw, I40E_GLLAN_TSOMSK_F, be32_to_cpu(TCP_FLAG_PSH |
 						       TCP_FLAG_FIN) >> 16);
@@ -4278,7 +4276,6 @@
 						       TCP_FLAG_CWR) >> 16);
 	wr32(&pf->hw, I40E_GLLAN_TSOMSK_L, be32_to_cpu(TCP_FLAG_CWR) >> 16);
 
->>>>>>> f58b8487
 #ifdef CONFIG_I40E_VXLAN
 	vxlan_get_rx_port(netdev);
 #endif
