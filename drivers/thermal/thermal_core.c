// SPDX-License-Identifier: GPL-2.0
/*
 *  thermal.c - Generic Thermal Management Sysfs support.
 *
 *  Copyright (C) 2008 Intel Corp
 *  Copyright (C) 2008 Zhang Rui <rui.zhang@intel.com>
 *  Copyright (C) 2008 Sujith Thomas <sujith.thomas@intel.com>
 */

#define pr_fmt(fmt) KBUILD_MODNAME ": " fmt

#include <linux/device.h>
#include <linux/err.h>
#include <linux/export.h>
#include <linux/slab.h>
#include <linux/kdev_t.h>
#include <linux/idr.h>
#include <linux/list_sort.h>
#include <linux/thermal.h>
#include <linux/reboot.h>
#include <linux/string.h>
#include <linux/of.h>
#include <linux/suspend.h>

#define CREATE_TRACE_POINTS
#include "thermal_trace.h"

#include "thermal_core.h"
#include "thermal_hwmon.h"

static DEFINE_IDA(thermal_tz_ida);
static DEFINE_IDA(thermal_cdev_ida);

static LIST_HEAD(thermal_tz_list);
static LIST_HEAD(thermal_cdev_list);
static LIST_HEAD(thermal_governor_list);

static DEFINE_MUTEX(thermal_list_lock);
static DEFINE_MUTEX(thermal_governor_lock);

static struct thermal_governor *def_governor;

/*
 * Governor section: set of functions to handle thermal governors
 *
 * Functions to help in the life cycle of thermal governors within
 * the thermal core and by the thermal governor code.
 */

static struct thermal_governor *__find_governor(const char *name)
{
	struct thermal_governor *pos;

	if (!name || !name[0])
		return def_governor;

	list_for_each_entry(pos, &thermal_governor_list, governor_list)
		if (!strncasecmp(name, pos->name, THERMAL_NAME_LENGTH))
			return pos;

	return NULL;
}

/**
 * bind_previous_governor() - bind the previous governor of the thermal zone
 * @tz:		a valid pointer to a struct thermal_zone_device
 * @failed_gov_name:	the name of the governor that failed to register
 *
 * Register the previous governor of the thermal zone after a new
 * governor has failed to be bound.
 */
static void bind_previous_governor(struct thermal_zone_device *tz,
				   const char *failed_gov_name)
{
	if (tz->governor && tz->governor->bind_to_tz) {
		if (tz->governor->bind_to_tz(tz)) {
			dev_err(&tz->device,
				"governor %s failed to bind and the previous one (%s) failed to bind again, thermal zone %s has no governor\n",
				failed_gov_name, tz->governor->name, tz->type);
			tz->governor = NULL;
		}
	}
}

/**
 * thermal_set_governor() - Switch to another governor
 * @tz:		a valid pointer to a struct thermal_zone_device
 * @new_gov:	pointer to the new governor
 *
 * Change the governor of thermal zone @tz.
 *
 * Return: 0 on success, an error if the new governor's bind_to_tz() failed.
 */
static int thermal_set_governor(struct thermal_zone_device *tz,
				struct thermal_governor *new_gov)
{
	int ret = 0;

	if (tz->governor && tz->governor->unbind_from_tz)
		tz->governor->unbind_from_tz(tz);

	if (new_gov && new_gov->bind_to_tz) {
		ret = new_gov->bind_to_tz(tz);
		if (ret) {
			bind_previous_governor(tz, new_gov->name);

			return ret;
		}
	}

	tz->governor = new_gov;

	return ret;
}

int thermal_register_governor(struct thermal_governor *governor)
{
	int err;
	const char *name;
	struct thermal_zone_device *pos;

	if (!governor)
		return -EINVAL;

	mutex_lock(&thermal_governor_lock);

	err = -EBUSY;
	if (!__find_governor(governor->name)) {
		bool match_default;

		err = 0;
		list_add(&governor->governor_list, &thermal_governor_list);
		match_default = !strncmp(governor->name,
					 DEFAULT_THERMAL_GOVERNOR,
					 THERMAL_NAME_LENGTH);

		if (!def_governor && match_default)
			def_governor = governor;
	}

	mutex_lock(&thermal_list_lock);

	list_for_each_entry(pos, &thermal_tz_list, node) {
		/*
		 * only thermal zones with specified tz->tzp->governor_name
		 * may run with tz->govenor unset
		 */
		if (pos->governor)
			continue;

		name = pos->tzp->governor_name;

		if (!strncasecmp(name, governor->name, THERMAL_NAME_LENGTH)) {
			int ret;

			ret = thermal_set_governor(pos, governor);
			if (ret)
				dev_err(&pos->device,
					"Failed to set governor %s for thermal zone %s: %d\n",
					governor->name, pos->type, ret);
		}
	}

	mutex_unlock(&thermal_list_lock);
	mutex_unlock(&thermal_governor_lock);

	return err;
}

void thermal_unregister_governor(struct thermal_governor *governor)
{
	struct thermal_zone_device *pos;

	if (!governor)
		return;

	mutex_lock(&thermal_governor_lock);

	if (!__find_governor(governor->name))
		goto exit;

	mutex_lock(&thermal_list_lock);

	list_for_each_entry(pos, &thermal_tz_list, node) {
		if (!strncasecmp(pos->governor->name, governor->name,
				 THERMAL_NAME_LENGTH))
			thermal_set_governor(pos, NULL);
	}

	mutex_unlock(&thermal_list_lock);
	list_del(&governor->governor_list);
exit:
	mutex_unlock(&thermal_governor_lock);
}

int thermal_zone_device_set_policy(struct thermal_zone_device *tz,
				   char *policy)
{
	struct thermal_governor *gov;
	int ret = -EINVAL;

	mutex_lock(&thermal_governor_lock);
	mutex_lock(&tz->lock);

	gov = __find_governor(strim(policy));
	if (!gov)
		goto exit;

	ret = thermal_set_governor(tz, gov);

exit:
	mutex_unlock(&tz->lock);
	mutex_unlock(&thermal_governor_lock);

	thermal_notify_tz_gov_change(tz, policy);

	return ret;
}

int thermal_build_list_of_policies(char *buf)
{
	struct thermal_governor *pos;
	ssize_t count = 0;

	mutex_lock(&thermal_governor_lock);

	list_for_each_entry(pos, &thermal_governor_list, governor_list) {
		count += sysfs_emit_at(buf, count, "%s ", pos->name);
	}
	count += sysfs_emit_at(buf, count, "\n");

	mutex_unlock(&thermal_governor_lock);

	return count;
}

static void __init thermal_unregister_governors(void)
{
	struct thermal_governor **governor;

	for_each_governor_table(governor)
		thermal_unregister_governor(*governor);
}

static int __init thermal_register_governors(void)
{
	int ret = 0;
	struct thermal_governor **governor;

	for_each_governor_table(governor) {
		ret = thermal_register_governor(*governor);
		if (ret) {
			pr_err("Failed to register governor: '%s'",
			       (*governor)->name);
			break;
		}

		pr_info("Registered thermal governor '%s'",
			(*governor)->name);
	}

	if (ret) {
		struct thermal_governor **gov;

		for_each_governor_table(gov) {
			if (gov == governor)
				break;
			thermal_unregister_governor(*gov);
		}
	}

	return ret;
}

static int __thermal_zone_device_set_mode(struct thermal_zone_device *tz,
					  enum thermal_device_mode mode)
{
	if (tz->ops.change_mode) {
		int ret;

		ret = tz->ops.change_mode(tz, mode);
		if (ret)
			return ret;
	}

	tz->mode = mode;

	return 0;
}

static void thermal_zone_broken_disable(struct thermal_zone_device *tz)
{
	struct thermal_trip_desc *td;

	dev_err(&tz->device, "Unable to get temperature, disabling!\n");
	/*
	 * This function only runs for enabled thermal zones, so no need to
	 * check for the current mode.
	 */
	__thermal_zone_device_set_mode(tz, THERMAL_DEVICE_DISABLED);
	thermal_notify_tz_disable(tz);

	for_each_trip_desc(tz, td) {
		if (td->trip.type == THERMAL_TRIP_CRITICAL &&
		    td->trip.temperature > THERMAL_TEMP_INVALID) {
			dev_crit(&tz->device,
				 "Disabled thermal zone with critical trip point\n");
			return;
		}
	}
}

/*
 * Zone update section: main control loop applied to each zone while monitoring
 * in polling mode. The monitoring is done using a workqueue.
 * Same update may be done on a zone by calling thermal_zone_device_update().
 *
 * An update means:
 * - Non-critical trips will invoke the governor responsible for that zone;
 * - Hot trips will produce a notification to userspace;
 * - Critical trip point will cause a system shutdown.
 */
static void thermal_zone_device_set_polling(struct thermal_zone_device *tz,
					    unsigned long delay)
{
	if (delay > HZ)
		delay = round_jiffies_relative(delay);

	mod_delayed_work(system_freezable_power_efficient_wq, &tz->poll_queue, delay);
}

static void thermal_zone_recheck(struct thermal_zone_device *tz, int error)
{
	if (error == -EAGAIN) {
		thermal_zone_device_set_polling(tz, THERMAL_RECHECK_DELAY);
		return;
	}

	/*
	 * Print the message once to reduce log noise.  It will be followed by
	 * another one if the temperature cannot be determined after multiple
	 * attempts.
	 */
	if (tz->recheck_delay_jiffies == THERMAL_RECHECK_DELAY)
		dev_info(&tz->device, "Temperature check failed (%d)\n", error);

	thermal_zone_device_set_polling(tz, tz->recheck_delay_jiffies);

	tz->recheck_delay_jiffies += max(tz->recheck_delay_jiffies >> 1, 1ULL);
	if (tz->recheck_delay_jiffies > THERMAL_MAX_RECHECK_DELAY) {
		thermal_zone_broken_disable(tz);
		/*
		 * Restore the original recheck delay value to allow the thermal
		 * zone to try to recover when it is reenabled by user space.
		 */
		tz->recheck_delay_jiffies = THERMAL_RECHECK_DELAY;
	}
}

static void thermal_zone_recheck(struct thermal_zone_device *tz, int error)
{
	if (error == -EAGAIN) {
		thermal_zone_device_set_polling(tz, THERMAL_RECHECK_DELAY);
		return;
	}

	/*
	 * Print the message once to reduce log noise.  It will be followed by
	 * another one if the temperature cannot be determined after multiple
	 * attempts.
	 */
	if (tz->recheck_delay_jiffies == THERMAL_RECHECK_DELAY)
		dev_info(&tz->device, "Temperature check failed (%d)\n", error);

	thermal_zone_device_set_polling(tz, tz->recheck_delay_jiffies);

	tz->recheck_delay_jiffies += max(tz->recheck_delay_jiffies >> 1, 1ULL);
	if (tz->recheck_delay_jiffies > THERMAL_MAX_RECHECK_DELAY) {
		thermal_zone_broken_disable(tz);
		/*
		 * Restore the original recheck delay value to allow the thermal
		 * zone to try to recover when it is reenabled by user space.
		 */
		tz->recheck_delay_jiffies = THERMAL_RECHECK_DELAY;
	}
}

static void monitor_thermal_zone(struct thermal_zone_device *tz)
{
	if (tz->passive > 0 && tz->passive_delay_jiffies)
		thermal_zone_device_set_polling(tz, tz->passive_delay_jiffies);
	else if (tz->polling_delay_jiffies)
		thermal_zone_device_set_polling(tz, tz->polling_delay_jiffies);
}

static struct thermal_governor *thermal_get_tz_governor(struct thermal_zone_device *tz)
{
	if (tz->governor)
		return tz->governor;

	return def_governor;
}

void thermal_governor_update_tz(struct thermal_zone_device *tz,
				enum thermal_notify_event reason)
{
	if (!tz->governor || !tz->governor->update_tz)
		return;

	tz->governor->update_tz(tz, reason);
}

static void thermal_zone_device_halt(struct thermal_zone_device *tz, bool shutdown)
{
	/*
	 * poweroff_delay_ms must be a carefully profiled positive value.
	 * Its a must for forced_emergency_poweroff_work to be scheduled.
	 */
	int poweroff_delay_ms = CONFIG_THERMAL_EMERGENCY_POWEROFF_DELAY_MS;
	const char *msg = "Temperature too high";

	dev_emerg(&tz->device, "%s: critical temperature reached\n", tz->type);

	if (shutdown)
		hw_protection_shutdown(msg, poweroff_delay_ms);
	else
		hw_protection_reboot(msg, poweroff_delay_ms);
}

void thermal_zone_device_critical(struct thermal_zone_device *tz)
{
	thermal_zone_device_halt(tz, true);
}
EXPORT_SYMBOL(thermal_zone_device_critical);

void thermal_zone_device_critical_reboot(struct thermal_zone_device *tz)
{
	thermal_zone_device_halt(tz, false);
}

static void handle_critical_trips(struct thermal_zone_device *tz,
				  const struct thermal_trip *trip)
{
	trace_thermal_zone_trip(tz, thermal_zone_trip_id(tz, trip), trip->type);

	if (trip->type == THERMAL_TRIP_CRITICAL)
		tz->ops.critical(tz);
	else if (tz->ops.hot)
		tz->ops.hot(tz);
}

static void handle_thermal_trip(struct thermal_zone_device *tz,
				struct thermal_trip_desc *td,
				struct list_head *way_up_list,
				struct list_head *way_down_list)
{
	const struct thermal_trip *trip = &td->trip;
	int old_threshold;

	if (trip->temperature == THERMAL_TEMP_INVALID)
		return;

	/*
	 * If the trip temperature or hysteresis has been updated recently,
	 * the threshold needs to be computed again using the new values.
	 * However, its initial value still reflects the old ones and that
	 * is what needs to be compared with the previous zone temperature
	 * to decide which action to take.
	 */
	old_threshold = td->threshold;
	td->threshold = trip->temperature;

	if (tz->last_temperature >= old_threshold &&
	    tz->last_temperature != THERMAL_TEMP_INIT) {
		/*
		 * Mitigation is under way, so it needs to stop if the zone
		 * temperature falls below the low temperature of the trip.
		 * In that case, the trip temperature becomes the new threshold.
		 */
		if (tz->temperature < trip->temperature - trip->hysteresis) {
			list_add(&td->notify_list_node, way_down_list);
			td->notify_temp = trip->temperature - trip->hysteresis;

			if (trip->type == THERMAL_TRIP_PASSIVE) {
				tz->passive--;
				WARN_ON(tz->passive < 0);
			}
		} else {
			td->threshold -= trip->hysteresis;
		}
	} else if (tz->temperature >= trip->temperature) {
		/*
		 * There is no mitigation under way, so it needs to be started
		 * if the zone temperature exceeds the trip one.  The new
		 * threshold is then set to the low temperature of the trip.
		 */
		list_add_tail(&td->notify_list_node, way_up_list);
		td->notify_temp = trip->temperature;
		td->threshold -= trip->hysteresis;

		if (trip->type == THERMAL_TRIP_PASSIVE)
			tz->passive++;
		else if (trip->type == THERMAL_TRIP_CRITICAL ||
			 trip->type == THERMAL_TRIP_HOT)
			handle_critical_trips(tz, trip);
	}
}

static void thermal_zone_device_check(struct work_struct *work)
{
	struct thermal_zone_device *tz = container_of(work, struct
						      thermal_zone_device,
						      poll_queue.work);
	thermal_zone_device_update(tz, THERMAL_EVENT_UNSPECIFIED);
}

static void thermal_zone_device_init(struct thermal_zone_device *tz)
{
	struct thermal_instance *pos;

	INIT_DELAYED_WORK(&tz->poll_queue, thermal_zone_device_check);

	tz->temperature = THERMAL_TEMP_INIT;
	tz->passive = 0;
	tz->prev_low_trip = -INT_MAX;
	tz->prev_high_trip = INT_MAX;
	list_for_each_entry(pos, &tz->thermal_instances, tz_node)
		pos->initialized = false;
}

static void thermal_governor_trip_crossed(struct thermal_governor *governor,
					  struct thermal_zone_device *tz,
					  const struct thermal_trip *trip,
					  bool crossed_up)
{
	if (trip->type == THERMAL_TRIP_HOT || trip->type == THERMAL_TRIP_CRITICAL)
		return;

	if (governor->trip_crossed)
		governor->trip_crossed(tz, trip, crossed_up);
}

static void thermal_trip_crossed(struct thermal_zone_device *tz,
				 const struct thermal_trip *trip,
				 struct thermal_governor *governor,
				 bool crossed_up)
{
	if (crossed_up) {
		thermal_notify_tz_trip_up(tz, trip);
		thermal_debug_tz_trip_up(tz, trip);
	} else {
		thermal_notify_tz_trip_down(tz, trip);
		thermal_debug_tz_trip_down(tz, trip);
	}
	thermal_governor_trip_crossed(governor, tz, trip, crossed_up);
}

static int thermal_trip_notify_cmp(void *not_used, const struct list_head *a,
				   const struct list_head *b)
{
	struct thermal_trip_desc *tda = container_of(a, struct thermal_trip_desc,
						     notify_list_node);
	struct thermal_trip_desc *tdb = container_of(b, struct thermal_trip_desc,
						     notify_list_node);
	return tda->notify_temp - tdb->notify_temp;
}

void __thermal_zone_device_update(struct thermal_zone_device *tz,
				  enum thermal_notify_event event)
{
	struct thermal_governor *governor = thermal_get_tz_governor(tz);
	struct thermal_trip_desc *td;
	LIST_HEAD(way_down_list);
	LIST_HEAD(way_up_list);
	int low = -INT_MAX, high = INT_MAX;
	int temp, ret;

	if (tz->suspended || tz->mode != THERMAL_DEVICE_ENABLED)
		return;

	ret = __thermal_zone_get_temp(tz, &temp);
	if (ret) {
		thermal_zone_recheck(tz, ret);
		return;
	} else if (temp <= THERMAL_TEMP_INVALID) {
		/*
		 * Special case: No valid temperature value is available, but
		 * the zone owner does not want the core to do anything about
		 * it.  Continue regular zone polling if needed, so that this
		 * function can be called again, but skip everything else.
		 */
		goto monitor;
	}

	tz->recheck_delay_jiffies = THERMAL_RECHECK_DELAY;

	tz->last_temperature = tz->temperature;
	tz->temperature = temp;

	trace_thermal_temperature(tz);

	thermal_genl_sampling_temp(tz->id, temp);

	tz->notify_event = event;

	for_each_trip_desc(tz, td) {
		handle_thermal_trip(tz, td, &way_up_list, &way_down_list);

		if (td->threshold <= tz->temperature && td->threshold > low)
			low = td->threshold;

		if (td->threshold >= tz->temperature && td->threshold < high)
			high = td->threshold;
	}

	thermal_zone_set_trips(tz, low, high);

	list_sort(NULL, &way_up_list, thermal_trip_notify_cmp);
	list_for_each_entry(td, &way_up_list, notify_list_node)
		thermal_trip_crossed(tz, &td->trip, governor, true);

	list_sort(NULL, &way_down_list, thermal_trip_notify_cmp);
	list_for_each_entry_reverse(td, &way_down_list, notify_list_node)
		thermal_trip_crossed(tz, &td->trip, governor, false);

	if (governor->manage)
		governor->manage(tz);

	thermal_debug_update_trip_stats(tz);

monitor:
	monitor_thermal_zone(tz);
}

static int thermal_zone_device_set_mode(struct thermal_zone_device *tz,
					enum thermal_device_mode mode)
{
	int ret;

	mutex_lock(&tz->lock);

	/* do nothing if mode isn't changing */
	if (mode == tz->mode) {
		mutex_unlock(&tz->lock);

		return 0;
	}

	ret = __thermal_zone_device_set_mode(tz, mode);
	if (ret) {
		mutex_unlock(&tz->lock);

		return ret;
	}

	__thermal_zone_device_update(tz, THERMAL_EVENT_UNSPECIFIED);

	mutex_unlock(&tz->lock);

	if (mode == THERMAL_DEVICE_ENABLED)
		thermal_notify_tz_enable(tz);
	else
		thermal_notify_tz_disable(tz);

	return 0;
}

int thermal_zone_device_enable(struct thermal_zone_device *tz)
{
	return thermal_zone_device_set_mode(tz, THERMAL_DEVICE_ENABLED);
}
EXPORT_SYMBOL_GPL(thermal_zone_device_enable);

int thermal_zone_device_disable(struct thermal_zone_device *tz)
{
	return thermal_zone_device_set_mode(tz, THERMAL_DEVICE_DISABLED);
}
EXPORT_SYMBOL_GPL(thermal_zone_device_disable);

static bool thermal_zone_is_present(struct thermal_zone_device *tz)
{
	return !list_empty(&tz->node);
}

void thermal_zone_device_update(struct thermal_zone_device *tz,
				enum thermal_notify_event event)
{
	mutex_lock(&tz->lock);
	if (thermal_zone_is_present(tz))
		__thermal_zone_device_update(tz, event);
	mutex_unlock(&tz->lock);
}
EXPORT_SYMBOL_GPL(thermal_zone_device_update);

void thermal_zone_trip_down(struct thermal_zone_device *tz,
			    const struct thermal_trip *trip)
{
	thermal_trip_crossed(tz, trip, thermal_get_tz_governor(tz), false);
}

int for_each_thermal_governor(int (*cb)(struct thermal_governor *, void *),
			      void *data)
{
	struct thermal_governor *gov;
	int ret = 0;

	mutex_lock(&thermal_governor_lock);
	list_for_each_entry(gov, &thermal_governor_list, governor_list) {
		ret = cb(gov, data);
		if (ret)
			break;
	}
	mutex_unlock(&thermal_governor_lock);

	return ret;
}

int for_each_thermal_cooling_device(int (*cb)(struct thermal_cooling_device *,
					      void *), void *data)
{
	struct thermal_cooling_device *cdev;
	int ret = 0;

	mutex_lock(&thermal_list_lock);
	list_for_each_entry(cdev, &thermal_cdev_list, node) {
		ret = cb(cdev, data);
		if (ret)
			break;
	}
	mutex_unlock(&thermal_list_lock);

	return ret;
}

int for_each_thermal_zone(int (*cb)(struct thermal_zone_device *, void *),
			  void *data)
{
	struct thermal_zone_device *tz;
	int ret = 0;

	mutex_lock(&thermal_list_lock);
	list_for_each_entry(tz, &thermal_tz_list, node) {
		ret = cb(tz, data);
		if (ret)
			break;
	}
	mutex_unlock(&thermal_list_lock);

	return ret;
}

struct thermal_zone_device *thermal_zone_get_by_id(int id)
{
	struct thermal_zone_device *tz, *match = NULL;

	mutex_lock(&thermal_list_lock);
	list_for_each_entry(tz, &thermal_tz_list, node) {
		if (tz->id == id) {
			match = tz;
			break;
		}
	}
	mutex_unlock(&thermal_list_lock);

	return match;
}

/*
 * Device management section: cooling devices, zones devices, and binding
 *
 * Set of functions provided by the thermal core for:
 * - cooling devices lifecycle: registration, unregistration,
 *				binding, and unbinding.
 * - thermal zone devices lifecycle: registration, unregistration,
 *				     binding, and unbinding.
 */

/**
 * thermal_bind_cdev_to_trip - bind a cooling device to a thermal zone
 * @tz:		pointer to struct thermal_zone_device
 * @trip:	trip point the cooling devices is associated with in this zone.
 * @cdev:	pointer to struct thermal_cooling_device
 * @cool_spec:	cooling specification for @trip and @cdev
 *
 * This interface function bind a thermal cooling device to the certain trip
 * point of a thermal zone device.
 * This function is usually called in the thermal zone device .bind callback.
 *
 * Return: 0 on success, the proper error value otherwise.
 */
static int thermal_bind_cdev_to_trip(struct thermal_zone_device *tz,
				     const struct thermal_trip *trip,
				     struct thermal_cooling_device *cdev,
				     struct cooling_spec *cool_spec)
{
	struct thermal_instance *dev;
	struct thermal_instance *pos;
	bool upper_no_limit;
	int result;

	/* lower default 0, upper default max_state */
	if (cool_spec->lower == THERMAL_NO_LIMIT)
		cool_spec->lower = 0;

	if (cool_spec->upper == THERMAL_NO_LIMIT) {
		cool_spec->upper = cdev->max_state;
		upper_no_limit = true;
	} else {
		upper_no_limit = false;
	}

	if (cool_spec->lower > cool_spec->upper || cool_spec->upper > cdev->max_state)
		return -EINVAL;

	dev = kzalloc(sizeof(*dev), GFP_KERNEL);
	if (!dev)
		return -ENOMEM;

	dev->cdev = cdev;
	dev->trip = trip;
	dev->upper = cool_spec->upper;
	dev->upper_no_limit = upper_no_limit;
	dev->lower = cool_spec->lower;
	dev->target = THERMAL_NO_TARGET;
	dev->weight = cool_spec->weight;

	result = ida_alloc(&tz->ida, GFP_KERNEL);
	if (result < 0)
		goto free_mem;

	dev->id = result;
	sprintf(dev->name, "cdev%d", dev->id);
	result =
	    sysfs_create_link(&tz->device.kobj, &cdev->device.kobj, dev->name);
	if (result)
		goto release_ida;

	snprintf(dev->attr_name, sizeof(dev->attr_name), "cdev%d_trip_point",
		 dev->id);
	sysfs_attr_init(&dev->attr.attr);
	dev->attr.attr.name = dev->attr_name;
	dev->attr.attr.mode = 0444;
	dev->attr.show = trip_point_show;
	result = device_create_file(&tz->device, &dev->attr);
	if (result)
		goto remove_symbol_link;

	snprintf(dev->weight_attr_name, sizeof(dev->weight_attr_name),
		 "cdev%d_weight", dev->id);
	sysfs_attr_init(&dev->weight_attr.attr);
	dev->weight_attr.attr.name = dev->weight_attr_name;
	dev->weight_attr.attr.mode = S_IWUSR | S_IRUGO;
	dev->weight_attr.show = weight_show;
	dev->weight_attr.store = weight_store;
	result = device_create_file(&tz->device, &dev->weight_attr);
	if (result)
		goto remove_trip_file;

	mutex_lock(&cdev->lock);
	list_for_each_entry(pos, &tz->thermal_instances, tz_node)
		if (pos->trip == trip && pos->cdev == cdev) {
			result = -EEXIST;
			break;
		}
	if (!result) {
		list_add_tail(&dev->tz_node, &tz->thermal_instances);
		list_add_tail(&dev->cdev_node, &cdev->thermal_instances);
		atomic_set(&tz->need_update, 1);

		thermal_governor_update_tz(tz, THERMAL_TZ_BIND_CDEV);
	}
	mutex_unlock(&cdev->lock);

	if (!result)
		return 0;

	device_remove_file(&tz->device, &dev->weight_attr);
remove_trip_file:
	device_remove_file(&tz->device, &dev->attr);
remove_symbol_link:
	sysfs_remove_link(&tz->device.kobj, dev->name);
release_ida:
	ida_free(&tz->ida, dev->id);
free_mem:
	kfree(dev);
	return result;
}

/**
 * thermal_unbind_cdev_from_trip - unbind a cooling device from a thermal zone.
 * @tz:		pointer to a struct thermal_zone_device.
 * @trip:	trip point the cooling devices is associated with in this zone.
 * @cdev:	pointer to a struct thermal_cooling_device.
 *
 * This interface function unbind a thermal cooling device from the certain
 * trip point of a thermal zone device.
 * This function is usually called in the thermal zone device .unbind callback.
 */
static void thermal_unbind_cdev_from_trip(struct thermal_zone_device *tz,
					  const struct thermal_trip *trip,
					  struct thermal_cooling_device *cdev)
{
	struct thermal_instance *pos, *next;

	mutex_lock(&cdev->lock);
	list_for_each_entry_safe(pos, next, &tz->thermal_instances, tz_node) {
		if (pos->trip == trip && pos->cdev == cdev) {
			list_del(&pos->tz_node);
			list_del(&pos->cdev_node);

			thermal_governor_update_tz(tz, THERMAL_TZ_UNBIND_CDEV);

			mutex_unlock(&cdev->lock);
			goto unbind;
		}
	}
	mutex_unlock(&cdev->lock);

	return;

unbind:
	device_remove_file(&tz->device, &pos->weight_attr);
	device_remove_file(&tz->device, &pos->attr);
	sysfs_remove_link(&tz->device.kobj, pos->name);
	ida_free(&tz->ida, pos->id);
	kfree(pos);
}

static void thermal_release(struct device *dev)
{
	struct thermal_zone_device *tz;
	struct thermal_cooling_device *cdev;

	if (!strncmp(dev_name(dev), "thermal_zone",
		     sizeof("thermal_zone") - 1)) {
		tz = to_thermal_zone(dev);
		thermal_zone_destroy_device_groups(tz);
		mutex_destroy(&tz->lock);
		complete(&tz->removal);
	} else if (!strncmp(dev_name(dev), "cooling_device",
			    sizeof("cooling_device") - 1)) {
		cdev = to_cooling_device(dev);
		thermal_cooling_device_destroy_sysfs(cdev);
		kfree_const(cdev->type);
		ida_free(&thermal_cdev_ida, cdev->id);
		kfree(cdev);
	}
}

static struct class *thermal_class;

static inline
void print_bind_err_msg(struct thermal_zone_device *tz,
			const struct thermal_trip *trip,
			struct thermal_cooling_device *cdev, int ret)
{
	dev_err(&tz->device, "binding cdev %s to trip %d failed: %d\n",
		cdev->type, thermal_zone_trip_id(tz, trip), ret);
}

static void thermal_zone_cdev_bind(struct thermal_zone_device *tz,
				   struct thermal_cooling_device *cdev)
{
	struct thermal_trip_desc *td;

	if (!tz->ops.should_bind)
		return;

	mutex_lock(&tz->lock);

	for_each_trip_desc(tz, td) {
		struct thermal_trip *trip = &td->trip;
		struct cooling_spec c = {
			.upper = THERMAL_NO_LIMIT,
			.lower = THERMAL_NO_LIMIT,
			.weight = THERMAL_WEIGHT_DEFAULT
		};
		int ret;

		if (!tz->ops.should_bind(tz, trip, cdev, &c))
			continue;

		ret = thermal_bind_cdev_to_trip(tz, trip, cdev, &c);
		if (ret)
			print_bind_err_msg(tz, trip, cdev, ret);
	}

	mutex_unlock(&tz->lock);
}

/**
 * __thermal_cooling_device_register() - register a new thermal cooling device
 * @np:		a pointer to a device tree node.
 * @type:	the thermal cooling device type.
 * @devdata:	device private data.
 * @ops:		standard thermal cooling devices callbacks.
 *
 * This interface function adds a new thermal cooling device (fan/processor/...)
 * to /sys/class/thermal/ folder as cooling_device[0-*]. It tries to bind itself
 * to all the thermal zone devices registered at the same time.
 * It also gives the opportunity to link the cooling device to a device tree
 * node, so that it can be bound to a thermal zone created out of device tree.
 *
 * Return: a pointer to the created struct thermal_cooling_device or an
 * ERR_PTR. Caller must check return value with IS_ERR*() helpers.
 */
static struct thermal_cooling_device *
__thermal_cooling_device_register(struct device_node *np,
				  const char *type, void *devdata,
				  const struct thermal_cooling_device_ops *ops)
{
	struct thermal_cooling_device *cdev;
	struct thermal_zone_device *pos = NULL;
	unsigned long current_state;
	int id, ret;

	if (!ops || !ops->get_max_state || !ops->get_cur_state ||
	    !ops->set_cur_state)
		return ERR_PTR(-EINVAL);

	if (!thermal_class)
		return ERR_PTR(-ENODEV);

	cdev = kzalloc(sizeof(*cdev), GFP_KERNEL);
	if (!cdev)
		return ERR_PTR(-ENOMEM);

	ret = ida_alloc(&thermal_cdev_ida, GFP_KERNEL);
	if (ret < 0)
		goto out_kfree_cdev;
	cdev->id = ret;
	id = ret;

	cdev->type = kstrdup_const(type ? type : "", GFP_KERNEL);
	if (!cdev->type) {
		ret = -ENOMEM;
		goto out_ida_remove;
	}

	mutex_init(&cdev->lock);
	INIT_LIST_HEAD(&cdev->thermal_instances);
	cdev->np = np;
	cdev->ops = ops;
	cdev->updated = false;
	cdev->device.class = thermal_class;
	cdev->devdata = devdata;

	ret = cdev->ops->get_max_state(cdev, &cdev->max_state);
	if (ret)
		goto out_cdev_type;

	/*
	 * The cooling device's current state is only needed for debug
	 * initialization below, so a failure to get it does not cause
	 * the entire cooling device initialization to fail.  However,
	 * the debug will not work for the device if its initial state
	 * cannot be determined and drivers are responsible for ensuring
	 * that this will not happen.
	 */
	ret = cdev->ops->get_cur_state(cdev, &current_state);
	if (ret)
		current_state = ULONG_MAX;

	thermal_cooling_device_setup_sysfs(cdev);

	ret = dev_set_name(&cdev->device, "cooling_device%d", cdev->id);
	if (ret)
		goto out_cooling_dev;

	ret = device_register(&cdev->device);
	if (ret) {
		/* thermal_release() handles rest of the cleanup */
		put_device(&cdev->device);
		return ERR_PTR(ret);
	}

	if (current_state <= cdev->max_state)
		thermal_debug_cdev_add(cdev, current_state);

	/* Add 'this' new cdev to the global cdev list */
	mutex_lock(&thermal_list_lock);

	list_add(&cdev->node, &thermal_cdev_list);

	/* Update binding information for 'this' new cdev */
	list_for_each_entry(pos, &thermal_tz_list, node)
		thermal_zone_cdev_bind(pos, cdev);

	list_for_each_entry(pos, &thermal_tz_list, node)
		if (atomic_cmpxchg(&pos->need_update, 1, 0))
			thermal_zone_device_update(pos,
						   THERMAL_EVENT_UNSPECIFIED);

	mutex_unlock(&thermal_list_lock);

	return cdev;

out_cooling_dev:
	thermal_cooling_device_destroy_sysfs(cdev);
out_cdev_type:
	kfree_const(cdev->type);
out_ida_remove:
	ida_free(&thermal_cdev_ida, id);
out_kfree_cdev:
	kfree(cdev);
	return ERR_PTR(ret);
}

/**
 * thermal_cooling_device_register() - register a new thermal cooling device
 * @type:	the thermal cooling device type.
 * @devdata:	device private data.
 * @ops:		standard thermal cooling devices callbacks.
 *
 * This interface function adds a new thermal cooling device (fan/processor/...)
 * to /sys/class/thermal/ folder as cooling_device[0-*]. It tries to bind itself
 * to all the thermal zone devices registered at the same time.
 *
 * Return: a pointer to the created struct thermal_cooling_device or an
 * ERR_PTR. Caller must check return value with IS_ERR*() helpers.
 */
struct thermal_cooling_device *
thermal_cooling_device_register(const char *type, void *devdata,
				const struct thermal_cooling_device_ops *ops)
{
	return __thermal_cooling_device_register(NULL, type, devdata, ops);
}
EXPORT_SYMBOL_GPL(thermal_cooling_device_register);

/**
 * thermal_of_cooling_device_register() - register an OF thermal cooling device
 * @np:		a pointer to a device tree node.
 * @type:	the thermal cooling device type.
 * @devdata:	device private data.
 * @ops:		standard thermal cooling devices callbacks.
 *
 * This function will register a cooling device with device tree node reference.
 * This interface function adds a new thermal cooling device (fan/processor/...)
 * to /sys/class/thermal/ folder as cooling_device[0-*]. It tries to bind itself
 * to all the thermal zone devices registered at the same time.
 *
 * Return: a pointer to the created struct thermal_cooling_device or an
 * ERR_PTR. Caller must check return value with IS_ERR*() helpers.
 */
struct thermal_cooling_device *
thermal_of_cooling_device_register(struct device_node *np,
				   const char *type, void *devdata,
				   const struct thermal_cooling_device_ops *ops)
{
	return __thermal_cooling_device_register(np, type, devdata, ops);
}
EXPORT_SYMBOL_GPL(thermal_of_cooling_device_register);

static void thermal_cooling_device_release(struct device *dev, void *res)
{
	thermal_cooling_device_unregister(
				*(struct thermal_cooling_device **)res);
}

/**
 * devm_thermal_of_cooling_device_register() - register an OF thermal cooling
 *					       device
 * @dev:	a valid struct device pointer of a sensor device.
 * @np:		a pointer to a device tree node.
 * @type:	the thermal cooling device type.
 * @devdata:	device private data.
 * @ops:	standard thermal cooling devices callbacks.
 *
 * This function will register a cooling device with device tree node reference.
 * This interface function adds a new thermal cooling device (fan/processor/...)
 * to /sys/class/thermal/ folder as cooling_device[0-*]. It tries to bind itself
 * to all the thermal zone devices registered at the same time.
 *
 * Return: a pointer to the created struct thermal_cooling_device or an
 * ERR_PTR. Caller must check return value with IS_ERR*() helpers.
 */
struct thermal_cooling_device *
devm_thermal_of_cooling_device_register(struct device *dev,
				struct device_node *np,
				const char *type, void *devdata,
				const struct thermal_cooling_device_ops *ops)
{
	struct thermal_cooling_device **ptr, *tcd;

	ptr = devres_alloc(thermal_cooling_device_release, sizeof(*ptr),
			   GFP_KERNEL);
	if (!ptr)
		return ERR_PTR(-ENOMEM);

	tcd = __thermal_cooling_device_register(np, type, devdata, ops);
	if (IS_ERR(tcd)) {
		devres_free(ptr);
		return tcd;
	}

	*ptr = tcd;
	devres_add(dev, ptr);

	return tcd;
}
EXPORT_SYMBOL_GPL(devm_thermal_of_cooling_device_register);

static bool thermal_cooling_device_present(struct thermal_cooling_device *cdev)
{
	struct thermal_cooling_device *pos = NULL;

	list_for_each_entry(pos, &thermal_cdev_list, node) {
		if (pos == cdev)
			return true;
	}

	return false;
}

/**
 * thermal_cooling_device_update - Update a cooling device object
 * @cdev: Target cooling device.
 *
 * Update @cdev to reflect a change of the underlying hardware or platform.
 *
 * Must be called when the maximum cooling state of @cdev becomes invalid and so
 * its .get_max_state() callback needs to be run to produce the new maximum
 * cooling state value.
 */
void thermal_cooling_device_update(struct thermal_cooling_device *cdev)
{
	struct thermal_instance *ti;
	unsigned long state;

	if (IS_ERR_OR_NULL(cdev))
		return;

	/*
	 * Hold thermal_list_lock throughout the update to prevent the device
	 * from going away while being updated.
	 */
	mutex_lock(&thermal_list_lock);

	if (!thermal_cooling_device_present(cdev))
		goto unlock_list;

	/*
	 * Update under the cdev lock to prevent the state from being set beyond
	 * the new limit concurrently.
	 */
	mutex_lock(&cdev->lock);

	if (cdev->ops->get_max_state(cdev, &cdev->max_state))
		goto unlock;

	thermal_cooling_device_stats_reinit(cdev);

	list_for_each_entry(ti, &cdev->thermal_instances, cdev_node) {
		if (ti->upper == cdev->max_state)
			continue;

		if (ti->upper < cdev->max_state) {
			if (ti->upper_no_limit)
				ti->upper = cdev->max_state;

			continue;
		}

		ti->upper = cdev->max_state;
		if (ti->lower > ti->upper)
			ti->lower = ti->upper;

		if (ti->target == THERMAL_NO_TARGET)
			continue;

		if (ti->target > ti->upper)
			ti->target = ti->upper;
	}

	if (cdev->ops->get_cur_state(cdev, &state) || state > cdev->max_state)
		goto unlock;

	thermal_cooling_device_stats_update(cdev, state);

unlock:
	mutex_unlock(&cdev->lock);

unlock_list:
	mutex_unlock(&thermal_list_lock);
}
EXPORT_SYMBOL_GPL(thermal_cooling_device_update);

static void thermal_zone_cdev_unbind(struct thermal_zone_device *tz,
				     struct thermal_cooling_device *cdev)
{
	struct thermal_trip_desc *td;

	mutex_lock(&tz->lock);

	for_each_trip_desc(tz, td)
		thermal_unbind_cdev_from_trip(tz, &td->trip, cdev);

	mutex_unlock(&tz->lock);
}

/**
 * thermal_cooling_device_unregister - removes a thermal cooling device
 * @cdev:	the thermal cooling device to remove.
 *
 * thermal_cooling_device_unregister() must be called when a registered
 * thermal cooling device is no longer needed.
 */
void thermal_cooling_device_unregister(struct thermal_cooling_device *cdev)
{
	struct thermal_zone_device *tz;

	if (!cdev)
		return;

	thermal_debug_cdev_remove(cdev);

	mutex_lock(&thermal_list_lock);

	if (!thermal_cooling_device_present(cdev)) {
		mutex_unlock(&thermal_list_lock);
		return;
	}

	list_del(&cdev->node);

	/* Unbind all thermal zones associated with 'this' cdev */
	list_for_each_entry(tz, &thermal_tz_list, node)
		thermal_zone_cdev_unbind(tz, cdev);

	mutex_unlock(&thermal_list_lock);

	device_unregister(&cdev->device);
}
EXPORT_SYMBOL_GPL(thermal_cooling_device_unregister);

int thermal_zone_get_crit_temp(struct thermal_zone_device *tz, int *temp)
{
	const struct thermal_trip_desc *td;
	int ret = -EINVAL;

	if (tz->ops.get_crit_temp)
		return tz->ops.get_crit_temp(tz, temp);

	mutex_lock(&tz->lock);

	for_each_trip_desc(tz, td) {
		const struct thermal_trip *trip = &td->trip;

		if (trip->type == THERMAL_TRIP_CRITICAL) {
			*temp = trip->temperature;
			ret = 0;
			break;
		}
	}

	mutex_unlock(&tz->lock);

	return ret;
}
EXPORT_SYMBOL_GPL(thermal_zone_get_crit_temp);

/**
 * thermal_zone_device_register_with_trips() - register a new thermal zone device
 * @type:	the thermal zone device type
 * @trips:	a pointer to an array of thermal trips
 * @num_trips:	the number of trip points the thermal zone support
 * @devdata:	private device data
 * @ops:	standard thermal zone device callbacks
 * @tzp:	thermal zone platform parameters
 * @passive_delay: number of milliseconds to wait between polls when
 *		   performing passive cooling
 * @polling_delay: number of milliseconds to wait between polls when checking
 *		   whether trip points have been crossed (0 for interrupt
 *		   driven systems)
 *
 * This interface function adds a new thermal zone device (sensor) to
 * /sys/class/thermal folder as thermal_zone[0-*]. It tries to bind all the
 * thermal cooling devices registered at the same time.
 * thermal_zone_device_unregister() must be called when the device is no
 * longer needed. The passive cooling depends on the .get_trend() return value.
 *
 * Return: a pointer to the created struct thermal_zone_device or an
 * in case of error, an ERR_PTR. Caller must check return value with
 * IS_ERR*() helpers.
 */
struct thermal_zone_device *
thermal_zone_device_register_with_trips(const char *type,
					const struct thermal_trip *trips,
					int num_trips, void *devdata,
					const struct thermal_zone_device_ops *ops,
					const struct thermal_zone_params *tzp,
					unsigned int passive_delay,
					unsigned int polling_delay)
{
	const struct thermal_trip *trip = trips;
	struct thermal_cooling_device *cdev;
	struct thermal_zone_device *tz;
	struct thermal_trip_desc *td;
	int id;
	int result;
	struct thermal_governor *governor;

	if (!type || strlen(type) == 0) {
		pr_err("No thermal zone type defined\n");
		return ERR_PTR(-EINVAL);
	}

	if (strlen(type) >= THERMAL_NAME_LENGTH) {
		pr_err("Thermal zone name (%s) too long, should be under %d chars\n",
		       type, THERMAL_NAME_LENGTH);
		return ERR_PTR(-EINVAL);
	}

	if (num_trips < 0) {
		pr_err("Incorrect number of thermal trips\n");
		return ERR_PTR(-EINVAL);
	}

	if (!ops || !ops->get_temp) {
		pr_err("Thermal zone device ops not defined or invalid\n");
		return ERR_PTR(-EINVAL);
	}

	if (num_trips > 0 && !trips)
		return ERR_PTR(-EINVAL);

	if (polling_delay && passive_delay > polling_delay)
		return ERR_PTR(-EINVAL);

	if (!thermal_class)
		return ERR_PTR(-ENODEV);

	tz = kzalloc(struct_size(tz, trips, num_trips), GFP_KERNEL);
	if (!tz)
		return ERR_PTR(-ENOMEM);

	if (tzp) {
		tz->tzp = kmemdup(tzp, sizeof(*tzp), GFP_KERNEL);
		if (!tz->tzp) {
			result = -ENOMEM;
			goto free_tz;
		}
	}

	INIT_LIST_HEAD(&tz->thermal_instances);
	INIT_LIST_HEAD(&tz->node);
	ida_init(&tz->ida);
	mutex_init(&tz->lock);
	init_completion(&tz->removal);
	init_completion(&tz->resume);
	id = ida_alloc(&thermal_tz_ida, GFP_KERNEL);
	if (id < 0) {
		result = id;
		goto free_tzp;
	}

	tz->id = id;
	strscpy(tz->type, type, sizeof(tz->type));

	tz->ops = *ops;
	if (!tz->ops.critical)
		tz->ops.critical = thermal_zone_device_critical;

	tz->device.class = thermal_class;
	tz->devdata = devdata;
	tz->num_trips = num_trips;
	for_each_trip_desc(tz, td) {
		td->trip = *trip++;
		/*
		 * Mark all thresholds as invalid to start with even though
		 * this only matters for the trips that start as invalid and
		 * become valid later.
		 */
		td->threshold = INT_MAX;
	}

<<<<<<< HEAD
	thermal_set_delay_jiffies(&tz->passive_delay_jiffies, passive_delay);
	thermal_set_delay_jiffies(&tz->polling_delay_jiffies, polling_delay);
=======
	tz->polling_delay_jiffies = msecs_to_jiffies(polling_delay);
	tz->passive_delay_jiffies = msecs_to_jiffies(passive_delay);
>>>>>>> 17b65575
	tz->recheck_delay_jiffies = THERMAL_RECHECK_DELAY;

	/* sys I/F */
	/* Add nodes that are always present via .groups */
	result = thermal_zone_create_device_groups(tz);
	if (result)
		goto remove_id;

	/* A new thermal zone needs to be updated anyway. */
	atomic_set(&tz->need_update, 1);

	result = dev_set_name(&tz->device, "thermal_zone%d", tz->id);
	if (result) {
		thermal_zone_destroy_device_groups(tz);
		goto remove_id;
	}
	result = device_register(&tz->device);
	if (result)
		goto release_device;

	/* Update 'this' zone's governor information */
	mutex_lock(&thermal_governor_lock);

	if (tz->tzp)
		governor = __find_governor(tz->tzp->governor_name);
	else
		governor = def_governor;

	result = thermal_set_governor(tz, governor);
	if (result) {
		mutex_unlock(&thermal_governor_lock);
		goto unregister;
	}

	mutex_unlock(&thermal_governor_lock);

	if (!tz->tzp || !tz->tzp->no_hwmon) {
		result = thermal_add_hwmon_sysfs(tz);
		if (result)
			goto unregister;
	}

	mutex_lock(&thermal_list_lock);

	mutex_lock(&tz->lock);
	list_add_tail(&tz->node, &thermal_tz_list);
	mutex_unlock(&tz->lock);

	/* Bind cooling devices for this zone */
	list_for_each_entry(cdev, &thermal_cdev_list, node)
		thermal_zone_cdev_bind(tz, cdev);

	mutex_unlock(&thermal_list_lock);

	thermal_zone_device_init(tz);
	/* Update the new thermal zone and mark it as already updated. */
	if (atomic_cmpxchg(&tz->need_update, 1, 0))
		thermal_zone_device_update(tz, THERMAL_EVENT_UNSPECIFIED);

	thermal_notify_tz_create(tz);

	thermal_debug_tz_add(tz);

	return tz;

unregister:
	device_del(&tz->device);
release_device:
	put_device(&tz->device);
remove_id:
	ida_free(&thermal_tz_ida, id);
free_tzp:
	kfree(tz->tzp);
free_tz:
	kfree(tz);
	return ERR_PTR(result);
}
EXPORT_SYMBOL_GPL(thermal_zone_device_register_with_trips);

struct thermal_zone_device *thermal_tripless_zone_device_register(
					const char *type,
					void *devdata,
					const struct thermal_zone_device_ops *ops,
					const struct thermal_zone_params *tzp)
{
	return thermal_zone_device_register_with_trips(type, NULL, 0, devdata,
						       ops, tzp, 0, 0);
}
EXPORT_SYMBOL_GPL(thermal_tripless_zone_device_register);

void *thermal_zone_device_priv(struct thermal_zone_device *tzd)
{
	return tzd->devdata;
}
EXPORT_SYMBOL_GPL(thermal_zone_device_priv);

const char *thermal_zone_device_type(struct thermal_zone_device *tzd)
{
	return tzd->type;
}
EXPORT_SYMBOL_GPL(thermal_zone_device_type);

int thermal_zone_device_id(struct thermal_zone_device *tzd)
{
	return tzd->id;
}
EXPORT_SYMBOL_GPL(thermal_zone_device_id);

struct device *thermal_zone_device(struct thermal_zone_device *tzd)
{
	return &tzd->device;
}
EXPORT_SYMBOL_GPL(thermal_zone_device);

/**
 * thermal_zone_device_unregister - removes the registered thermal zone device
 * @tz: the thermal zone device to remove
 */
void thermal_zone_device_unregister(struct thermal_zone_device *tz)
{
	struct thermal_cooling_device *cdev;
	struct thermal_zone_device *pos = NULL;

	if (!tz)
		return;

	thermal_debug_tz_remove(tz);

	mutex_lock(&thermal_list_lock);
	list_for_each_entry(pos, &thermal_tz_list, node)
		if (pos == tz)
			break;
	if (pos != tz) {
		/* thermal zone device not found */
		mutex_unlock(&thermal_list_lock);
		return;
	}

	mutex_lock(&tz->lock);
	list_del(&tz->node);
	mutex_unlock(&tz->lock);

	/* Unbind all cdevs associated with 'this' thermal zone */
	list_for_each_entry(cdev, &thermal_cdev_list, node)
		thermal_zone_cdev_unbind(tz, cdev);

	mutex_unlock(&thermal_list_lock);

	cancel_delayed_work_sync(&tz->poll_queue);

	thermal_set_governor(tz, NULL);

	thermal_remove_hwmon_sysfs(tz);
	ida_free(&thermal_tz_ida, tz->id);
	ida_destroy(&tz->ida);

	device_del(&tz->device);

	kfree(tz->tzp);

	put_device(&tz->device);

	thermal_notify_tz_delete(tz);

	wait_for_completion(&tz->removal);
	kfree(tz);
}
EXPORT_SYMBOL_GPL(thermal_zone_device_unregister);

/**
 * thermal_zone_get_zone_by_name() - search for a zone and returns its ref
 * @name: thermal zone name to fetch the temperature
 *
 * When only one zone is found with the passed name, returns a reference to it.
 *
 * Return: On success returns a reference to an unique thermal zone with
 * matching name equals to @name, an ERR_PTR otherwise (-EINVAL for invalid
 * paramenters, -ENODEV for not found and -EEXIST for multiple matches).
 */
struct thermal_zone_device *thermal_zone_get_zone_by_name(const char *name)
{
	struct thermal_zone_device *pos = NULL, *ref = ERR_PTR(-EINVAL);
	unsigned int found = 0;

	if (!name)
		goto exit;

	mutex_lock(&thermal_list_lock);
	list_for_each_entry(pos, &thermal_tz_list, node)
		if (!strncasecmp(name, pos->type, THERMAL_NAME_LENGTH)) {
			found++;
			ref = pos;
		}
	mutex_unlock(&thermal_list_lock);

	/* nothing has been found, thus an error code for it */
	if (found == 0)
		ref = ERR_PTR(-ENODEV);
	else if (found > 1)
	/* Success only when an unique zone is found */
		ref = ERR_PTR(-EEXIST);

exit:
	return ref;
}
EXPORT_SYMBOL_GPL(thermal_zone_get_zone_by_name);

static void thermal_zone_device_resume(struct work_struct *work)
{
	struct thermal_zone_device *tz;

	tz = container_of(work, struct thermal_zone_device, poll_queue.work);

	mutex_lock(&tz->lock);

	tz->suspended = false;

	thermal_debug_tz_resume(tz);
	thermal_zone_device_init(tz);
	thermal_governor_update_tz(tz, THERMAL_TZ_RESUME);
	__thermal_zone_device_update(tz, THERMAL_TZ_RESUME);

	complete(&tz->resume);
	tz->resuming = false;

	mutex_unlock(&tz->lock);
}

static int thermal_pm_notify(struct notifier_block *nb,
			     unsigned long mode, void *_unused)
{
	struct thermal_zone_device *tz;

	switch (mode) {
	case PM_HIBERNATION_PREPARE:
	case PM_RESTORE_PREPARE:
	case PM_SUSPEND_PREPARE:
		mutex_lock(&thermal_list_lock);

		list_for_each_entry(tz, &thermal_tz_list, node) {
			mutex_lock(&tz->lock);

			if (tz->resuming) {
				/*
				 * thermal_zone_device_resume() queued up for
				 * this zone has not acquired the lock yet, so
				 * release it to let the function run and wait
				 * util it has done the work.
				 */
				mutex_unlock(&tz->lock);

				wait_for_completion(&tz->resume);

				mutex_lock(&tz->lock);
			}

			tz->suspended = true;

			mutex_unlock(&tz->lock);
		}

		mutex_unlock(&thermal_list_lock);
		break;
	case PM_POST_HIBERNATION:
	case PM_POST_RESTORE:
	case PM_POST_SUSPEND:
		mutex_lock(&thermal_list_lock);

		list_for_each_entry(tz, &thermal_tz_list, node) {
			mutex_lock(&tz->lock);

			cancel_delayed_work(&tz->poll_queue);

			reinit_completion(&tz->resume);
			tz->resuming = true;

			/*
			 * Replace the work function with the resume one, which
			 * will restore the original work function and schedule
			 * the polling work if needed.
			 */
			INIT_DELAYED_WORK(&tz->poll_queue,
					  thermal_zone_device_resume);
			/* Queue up the work without a delay. */
			mod_delayed_work(system_freezable_power_efficient_wq,
					 &tz->poll_queue, 0);

			mutex_unlock(&tz->lock);
		}

		mutex_unlock(&thermal_list_lock);
		break;
	default:
		break;
	}
	return 0;
}

static struct notifier_block thermal_pm_nb = {
	.notifier_call = thermal_pm_notify,
	/*
	 * Run at the lowest priority to avoid interference between the thermal
	 * zone resume work items spawned by thermal_pm_notify() and the other
	 * PM notifiers.
	 */
	.priority = INT_MIN,
};

static int __init thermal_init(void)
{
	int result;

	thermal_debug_init();

	result = thermal_netlink_init();
	if (result)
		goto error;

	result = thermal_register_governors();
	if (result)
		goto unregister_netlink;

	thermal_class = kzalloc(sizeof(*thermal_class), GFP_KERNEL);
	if (!thermal_class) {
		result = -ENOMEM;
		goto unregister_governors;
	}

	thermal_class->name = "thermal";
	thermal_class->dev_release = thermal_release;

	result = class_register(thermal_class);
	if (result) {
		kfree(thermal_class);
		thermal_class = NULL;
		goto unregister_governors;
	}

	result = register_pm_notifier(&thermal_pm_nb);
	if (result)
		pr_warn("Thermal: Can not register suspend notifier, return %d\n",
			result);

	return 0;

unregister_governors:
	thermal_unregister_governors();
unregister_netlink:
	thermal_netlink_exit();
error:
	mutex_destroy(&thermal_list_lock);
	mutex_destroy(&thermal_governor_lock);
	return result;
}
postcore_initcall(thermal_init);<|MERGE_RESOLUTION|>--- conflicted
+++ resolved
@@ -327,34 +327,6 @@
 		delay = round_jiffies_relative(delay);
 
 	mod_delayed_work(system_freezable_power_efficient_wq, &tz->poll_queue, delay);
-}
-
-static void thermal_zone_recheck(struct thermal_zone_device *tz, int error)
-{
-	if (error == -EAGAIN) {
-		thermal_zone_device_set_polling(tz, THERMAL_RECHECK_DELAY);
-		return;
-	}
-
-	/*
-	 * Print the message once to reduce log noise.  It will be followed by
-	 * another one if the temperature cannot be determined after multiple
-	 * attempts.
-	 */
-	if (tz->recheck_delay_jiffies == THERMAL_RECHECK_DELAY)
-		dev_info(&tz->device, "Temperature check failed (%d)\n", error);
-
-	thermal_zone_device_set_polling(tz, tz->recheck_delay_jiffies);
-
-	tz->recheck_delay_jiffies += max(tz->recheck_delay_jiffies >> 1, 1ULL);
-	if (tz->recheck_delay_jiffies > THERMAL_MAX_RECHECK_DELAY) {
-		thermal_zone_broken_disable(tz);
-		/*
-		 * Restore the original recheck delay value to allow the thermal
-		 * zone to try to recover when it is reenabled by user space.
-		 */
-		tz->recheck_delay_jiffies = THERMAL_RECHECK_DELAY;
-	}
 }
 
 static void thermal_zone_recheck(struct thermal_zone_device *tz, int error)
@@ -1474,13 +1446,8 @@
 		td->threshold = INT_MAX;
 	}
 
-<<<<<<< HEAD
-	thermal_set_delay_jiffies(&tz->passive_delay_jiffies, passive_delay);
-	thermal_set_delay_jiffies(&tz->polling_delay_jiffies, polling_delay);
-=======
 	tz->polling_delay_jiffies = msecs_to_jiffies(polling_delay);
 	tz->passive_delay_jiffies = msecs_to_jiffies(passive_delay);
->>>>>>> 17b65575
 	tz->recheck_delay_jiffies = THERMAL_RECHECK_DELAY;
 
 	/* sys I/F */
