// SPDX-License-Identifier: MIT
/*
 * Copyright © 2023 Intel Corporation
 */

#include "xe_devcoredump.h"
#include "xe_devcoredump_types.h"

#include <linux/ascii85.h>
#include <linux/devcoredump.h>
#include <generated/utsrelease.h>

#include <drm/drm_managed.h>

#include "xe_device.h"
#include "xe_exec_queue.h"
#include "xe_force_wake.h"
#include "xe_gt.h"
#include "xe_gt_printk.h"
#include "xe_guc_capture.h"
#include "xe_guc_ct.h"
#include "xe_guc_log.h"
#include "xe_guc_submit.h"
#include "xe_hw_engine.h"
#include "xe_module.h"
#include "xe_pm.h"
#include "xe_sched_job.h"
#include "xe_vm.h"

/**
 * DOC: Xe device coredump
 *
 * Devices overview:
 * Xe uses dev_coredump infrastructure for exposing the crash errors in a
 * standardized way.
 * devcoredump exposes a temporary device under /sys/class/devcoredump/
 * which is linked with our card device directly.
 * The core dump can be accessed either from
 * /sys/class/drm/card<n>/device/devcoredump/ or from
 * /sys/class/devcoredump/devcd<m> where
 * /sys/class/devcoredump/devcd<m>/failing_device is a link to
 * /sys/class/drm/card<n>/device/.
 *
 * Snapshot at hang:
 * The 'data' file is printed with a drm_printer pointer at devcoredump read
 * time. For this reason, we need to take snapshots from when the hang has
 * happened, and not only when the user is reading the file. Otherwise the
 * information is outdated since the resets might have happened in between.
 *
 * 'First' failure snapshot:
 * In general, the first hang is the most critical one since the following hangs
 * can be a consequence of the initial hang. For this reason we only take the
 * snapshot of the 'first' failure and ignore subsequent calls of this function,
 * at least while the coredump device is alive. Dev_coredump has a delayed work
 * queue that will eventually delete the device and free all the dump
 * information.
 */

#ifdef CONFIG_DEV_COREDUMP

/* 1 hour timeout */
#define XE_COREDUMP_TIMEOUT_JIFFIES (60 * 60 * HZ)

static struct xe_device *coredump_to_xe(const struct xe_devcoredump *coredump)
{
	return container_of(coredump, struct xe_device, devcoredump);
}

static struct xe_guc *exec_queue_to_guc(struct xe_exec_queue *q)
{
	return &q->gt->uc.guc;
}

static ssize_t __xe_devcoredump_read(char *buffer, size_t count,
				     struct xe_devcoredump *coredump)
{
	struct xe_device *xe;
	struct xe_devcoredump_snapshot *ss;
	struct drm_printer p;
	struct drm_print_iterator iter;
	struct timespec64 ts;
	int i;

	xe = coredump_to_xe(coredump);
	ss = &coredump->snapshot;

	iter.data = buffer;
	iter.start = 0;
	iter.remain = count;

	p = drm_coredump_printer(&iter);

	drm_puts(&p, "**** Xe Device Coredump ****\n");
	drm_puts(&p, "kernel: " UTS_RELEASE "\n");
	drm_puts(&p, "module: " KBUILD_MODNAME "\n");

	ts = ktime_to_timespec64(ss->snapshot_time);
	drm_printf(&p, "Snapshot time: %lld.%09ld\n", ts.tv_sec, ts.tv_nsec);
	ts = ktime_to_timespec64(ss->boot_time);
	drm_printf(&p, "Uptime: %lld.%09ld\n", ts.tv_sec, ts.tv_nsec);
	drm_printf(&p, "Process: %s\n", ss->process_name);
	xe_device_snapshot_print(xe, &p);

	drm_printf(&p, "\n**** GT #%d ****\n", ss->gt->info.id);
	drm_printf(&p, "\tTile: %d\n", ss->gt->tile->id);

	drm_puts(&p, "\n**** GuC Log ****\n");
	xe_guc_log_snapshot_print(ss->guc.log, &p);
	drm_puts(&p, "\n**** GuC CT ****\n");
	xe_guc_ct_snapshot_print(ss->guc.ct, &p);

<<<<<<< HEAD
	drm_puts(&p, "\n**** Contexts ****\n");
=======
	/*
	 * Don't add a new section header here because the mesa debug decoder
	 * tool expects the context information to be in the 'GuC CT' section.
	 */
	/* drm_puts(&p, "\n**** Contexts ****\n"); */
>>>>>>> f7da8f3a
	xe_guc_exec_queue_snapshot_print(ss->ge, &p);

	drm_puts(&p, "\n**** Job ****\n");
	xe_sched_job_snapshot_print(ss->job, &p);

	drm_puts(&p, "\n**** HW Engines ****\n");
	for (i = 0; i < XE_NUM_HW_ENGINES; i++)
		if (ss->hwe[i])
			xe_engine_snapshot_print(ss->hwe[i], &p);

	drm_puts(&p, "\n**** VM state ****\n");
	xe_vm_snapshot_print(ss->vm, &p);

	return count - iter.remain;
}

static void xe_devcoredump_snapshot_free(struct xe_devcoredump_snapshot *ss)
{
	int i;

	xe_guc_log_snapshot_free(ss->guc.log);
	ss->guc.log = NULL;

	xe_guc_ct_snapshot_free(ss->guc.ct);
	ss->guc.ct = NULL;

	xe_guc_capture_put_matched_nodes(&ss->gt->uc.guc);
	ss->matched_node = NULL;

	xe_guc_exec_queue_snapshot_free(ss->ge);
	ss->ge = NULL;

	xe_sched_job_snapshot_free(ss->job);
	ss->job = NULL;

	for (i = 0; i < XE_NUM_HW_ENGINES; i++)
		if (ss->hwe[i]) {
			xe_hw_engine_snapshot_free(ss->hwe[i]);
			ss->hwe[i] = NULL;
		}

	xe_vm_snapshot_free(ss->vm);
	ss->vm = NULL;
}

static ssize_t xe_devcoredump_read(char *buffer, loff_t offset,
				   size_t count, void *data, size_t datalen)
{
	struct xe_devcoredump *coredump = data;
	struct xe_devcoredump_snapshot *ss;
	ssize_t byte_copied;

	if (!coredump)
		return -ENODEV;

	ss = &coredump->snapshot;

	/* Ensure delayed work is captured before continuing */
	flush_work(&ss->work);

	if (!ss->read.buffer)
		return -ENODEV;

	if (offset >= ss->read.size)
		return 0;

	byte_copied = count < ss->read.size - offset ? count :
		ss->read.size - offset;
	memcpy(buffer, ss->read.buffer + offset, byte_copied);

	return byte_copied;
}

static void xe_devcoredump_free(void *data)
{
	struct xe_devcoredump *coredump = data;

	/* Our device is gone. Nothing to do... */
	if (!data || !coredump_to_xe(coredump))
		return;

	cancel_work_sync(&coredump->snapshot.work);

	xe_devcoredump_snapshot_free(&coredump->snapshot);
	kvfree(coredump->snapshot.read.buffer);

	/* To prevent stale data on next snapshot, clear everything */
	memset(&coredump->snapshot, 0, sizeof(coredump->snapshot));
	coredump->captured = false;
	coredump->job = NULL;
	drm_info(&coredump_to_xe(coredump)->drm,
		 "Xe device coredump has been deleted.\n");
}

static void xe_devcoredump_deferred_snap_work(struct work_struct *work)
{
	struct xe_devcoredump_snapshot *ss = container_of(work, typeof(*ss), work);
	struct xe_devcoredump *coredump = container_of(ss, typeof(*coredump), snapshot);
	struct xe_device *xe = coredump_to_xe(coredump);
	unsigned int fw_ref;

	/*
	 * NB: Despite passing a GFP_ flags parameter here, more allocations are done
	 * internally using GFP_KERNEL expliictly. Hence this call must be in the worker
	 * thread and not in the initial capture call.
	 */
	dev_coredumpm_timeout(gt_to_xe(ss->gt)->drm.dev, THIS_MODULE, coredump, 0, GFP_KERNEL,
			      xe_devcoredump_read, xe_devcoredump_free,
			      XE_COREDUMP_TIMEOUT_JIFFIES);

	xe_pm_runtime_get(xe);

	/* keep going if fw fails as we still want to save the memory and SW data */
	fw_ref = xe_force_wake_get(gt_to_fw(ss->gt), XE_FORCEWAKE_ALL);
	if (!xe_force_wake_ref_has_domain(fw_ref, XE_FORCEWAKE_ALL))
		xe_gt_info(ss->gt, "failed to get forcewake for coredump capture\n");
	xe_vm_snapshot_capture_delayed(ss->vm);
	xe_guc_exec_queue_snapshot_capture_delayed(ss->ge);
	xe_force_wake_put(gt_to_fw(ss->gt), fw_ref);

	xe_pm_runtime_put(xe);

	/* Calculate devcoredump size */
	ss->read.size = __xe_devcoredump_read(NULL, INT_MAX, coredump);

	ss->read.buffer = kvmalloc(ss->read.size, GFP_USER);
	if (!ss->read.buffer)
		return;

	__xe_devcoredump_read(ss->read.buffer, ss->read.size, coredump);
	xe_devcoredump_snapshot_free(ss);
}

static void devcoredump_snapshot(struct xe_devcoredump *coredump,
				 struct xe_sched_job *job)
{
	struct xe_devcoredump_snapshot *ss = &coredump->snapshot;
	struct xe_exec_queue *q = job->q;
	struct xe_guc *guc = exec_queue_to_guc(q);
	u32 adj_logical_mask = q->logical_mask;
	u32 width_mask = (0x1 << q->width) - 1;
	const char *process_name = "no process";

	unsigned int fw_ref;
	bool cookie;
	int i;

	ss->snapshot_time = ktime_get_real();
	ss->boot_time = ktime_get_boottime();

	if (q->vm && q->vm->xef)
		process_name = q->vm->xef->process_name;
	strscpy(ss->process_name, process_name);

	ss->gt = q->gt;
	coredump->job = job;
	INIT_WORK(&ss->work, xe_devcoredump_deferred_snap_work);

	cookie = dma_fence_begin_signalling();
	for (i = 0; q->width > 1 && i < XE_HW_ENGINE_MAX_INSTANCE;) {
		if (adj_logical_mask & BIT(i)) {
			adj_logical_mask |= width_mask << i;
			i += q->width;
		} else {
			++i;
		}
	}

	/* keep going if fw fails as we still want to save the memory and SW data */
	fw_ref = xe_force_wake_get(gt_to_fw(q->gt), XE_FORCEWAKE_ALL);

	ss->guc.log = xe_guc_log_snapshot_capture(&guc->log, true);
	ss->guc.ct = xe_guc_ct_snapshot_capture(&guc->ct);
	ss->ge = xe_guc_exec_queue_snapshot_capture(q);
	ss->job = xe_sched_job_snapshot_capture(job);
	ss->vm = xe_vm_snapshot_capture(q->vm);

	xe_engine_snapshot_capture_for_job(job);

	queue_work(system_unbound_wq, &ss->work);

	xe_force_wake_put(gt_to_fw(q->gt), fw_ref);
	dma_fence_end_signalling(cookie);
}

/**
 * xe_devcoredump - Take the required snapshots and initialize coredump device.
 * @job: The faulty xe_sched_job, where the issue was detected.
 *
 * This function should be called at the crash time within the serialized
 * gt_reset. It is skipped if we still have the core dump device available
 * with the information of the 'first' snapshot.
 */
void xe_devcoredump(struct xe_sched_job *job)
{
	struct xe_device *xe = gt_to_xe(job->q->gt);
	struct xe_devcoredump *coredump = &xe->devcoredump;

	if (coredump->captured) {
		drm_dbg(&xe->drm, "Multiple hangs are occurring, but only the first snapshot was taken\n");
		return;
	}

	coredump->captured = true;
	devcoredump_snapshot(coredump, job);

	drm_info(&xe->drm, "Xe device coredump has been created\n");
	drm_info(&xe->drm, "Check your /sys/class/drm/card%d/device/devcoredump/data\n",
		 xe->drm.primary->index);
}

static void xe_driver_devcoredump_fini(void *arg)
{
	struct drm_device *drm = arg;

	dev_coredump_put(drm->dev);
}

int xe_devcoredump_init(struct xe_device *xe)
{
	return devm_add_action_or_reset(xe->drm.dev, xe_driver_devcoredump_fini, &xe->drm);
}

#endif

/**
 * xe_print_blob_ascii85 - print a BLOB to some useful location in ASCII85
 *
 * The output is split to multiple lines because some print targets, e.g. dmesg
 * cannot handle arbitrarily long lines. Note also that printing to dmesg in
 * piece-meal fashion is not possible, each separate call to drm_puts() has a
 * line-feed automatically added! Therefore, the entire output line must be
 * constructed in a local buffer first, then printed in one atomic output call.
 *
 * There is also a scheduler yield call to prevent the 'task has been stuck for
 * 120s' kernel hang check feature from firing when printing to a slow target
 * such as dmesg over a serial port.
 *
 * TODO: Add compression prior to the ASCII85 encoding to shrink huge buffers down.
 *
 * @p: the printer object to output to
 * @prefix: optional prefix to add to output string
 * @blob: the Binary Large OBject to dump out
 * @offset: offset in bytes to skip from the front of the BLOB, must be a multiple of sizeof(u32)
 * @size: the size in bytes of the BLOB, must be a multiple of sizeof(u32)
 */
void xe_print_blob_ascii85(struct drm_printer *p, const char *prefix,
			   const void *blob, size_t offset, size_t size)
{
	const u32 *blob32 = (const u32 *)blob;
	char buff[ASCII85_BUFSZ], *line_buff;
	size_t line_pos = 0;

<<<<<<< HEAD
=======
	/*
	 * Splitting blobs across multiple lines is not compatible with the mesa
	 * debug decoder tool. Note that even dropping the explicit '\n' below
	 * doesn't help because the GuC log is so big some underlying implementation
	 * still splits the lines at 512K characters. So just bail completely for
	 * the moment.
	 */
	return;

>>>>>>> f7da8f3a
#define DMESG_MAX_LINE_LEN	800
#define MIN_SPACE		(ASCII85_BUFSZ + 2)		/* 85 + "\n\0" */

	if (size & 3)
		drm_printf(p, "Size not word aligned: %zu", size);
	if (offset & 3)
		drm_printf(p, "Offset not word aligned: %zu", size);

	line_buff = kzalloc(DMESG_MAX_LINE_LEN, GFP_KERNEL);
	if (IS_ERR_OR_NULL(line_buff)) {
		drm_printf(p, "Failed to allocate line buffer: %pe", line_buff);
		return;
	}

	blob32 += offset / sizeof(*blob32);
	size /= sizeof(*blob32);

	if (prefix) {
		strscpy(line_buff, prefix, DMESG_MAX_LINE_LEN - MIN_SPACE - 2);
		line_pos = strlen(line_buff);

		line_buff[line_pos++] = ':';
		line_buff[line_pos++] = ' ';
	}

	while (size--) {
		u32 val = *(blob32++);

		strscpy(line_buff + line_pos, ascii85_encode(val, buff),
			DMESG_MAX_LINE_LEN - line_pos);
		line_pos += strlen(line_buff + line_pos);

		if ((line_pos + MIN_SPACE) >= DMESG_MAX_LINE_LEN) {
			line_buff[line_pos++] = '\n';
			line_buff[line_pos++] = 0;

			drm_puts(p, line_buff);

			line_pos = 0;

			/* Prevent 'stuck thread' time out errors */
			cond_resched();
		}
	}

	if (line_pos) {
		line_buff[line_pos++] = '\n';
		line_buff[line_pos++] = 0;

		drm_puts(p, line_buff);
	}

	kfree(line_buff);

#undef MIN_SPACE
#undef DMESG_MAX_LINE_LEN
}<|MERGE_RESOLUTION|>--- conflicted
+++ resolved
@@ -109,15 +109,11 @@
 	drm_puts(&p, "\n**** GuC CT ****\n");
 	xe_guc_ct_snapshot_print(ss->guc.ct, &p);
 
-<<<<<<< HEAD
-	drm_puts(&p, "\n**** Contexts ****\n");
-=======
 	/*
 	 * Don't add a new section header here because the mesa debug decoder
 	 * tool expects the context information to be in the 'GuC CT' section.
 	 */
 	/* drm_puts(&p, "\n**** Contexts ****\n"); */
->>>>>>> f7da8f3a
 	xe_guc_exec_queue_snapshot_print(ss->ge, &p);
 
 	drm_puts(&p, "\n**** Job ****\n");
@@ -371,8 +367,6 @@
 	char buff[ASCII85_BUFSZ], *line_buff;
 	size_t line_pos = 0;
 
-<<<<<<< HEAD
-=======
 	/*
 	 * Splitting blobs across multiple lines is not compatible with the mesa
 	 * debug decoder tool. Note that even dropping the explicit '\n' below
@@ -382,7 +376,6 @@
 	 */
 	return;
 
->>>>>>> f7da8f3a
 #define DMESG_MAX_LINE_LEN	800
 #define MIN_SPACE		(ASCII85_BUFSZ + 2)		/* 85 + "\n\0" */
 
