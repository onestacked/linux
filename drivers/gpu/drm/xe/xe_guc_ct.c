--- conflicted
+++ resolved
@@ -898,15 +898,6 @@
 	ret = wait_event_timeout(ct->g2h_fence_wq, g2h_fence.done, HZ);
 
 	/*
-<<<<<<< HEAD
-	 * Ensure we serialize with completion side to prevent UAF with fence going out of scope on
-	 * the stack, since we have no clue if it will fire after the timeout before we can erase
-	 * from the xa. Also we have some dependent loads and stores below for which we need the
-	 * correct ordering, and we lack the needed barriers.
-	 */
-	mutex_lock(&ct->lock);
-	if (!ret) {
-=======
 	 * Occasionally it is seen that the G2H worker starts running after a delay of more than
 	 * a second even after being queued and activated by the Linux workqueue subsystem. This
 	 * leads to G2H timeout error. The root cause of issue lies with scheduling latency of
@@ -932,7 +923,6 @@
 	 */
 	mutex_lock(&ct->lock);
 	if (!ret) {
->>>>>>> e8a05819
 		xe_gt_err(gt, "Timed out wait for G2H, fence %u, action %04x, done %s",
 			  g2h_fence.seqno, action[0], str_yes_no(g2h_fence.done));
 		xa_erase_irq(&ct->fence_lookup, g2h_fence.seqno);
