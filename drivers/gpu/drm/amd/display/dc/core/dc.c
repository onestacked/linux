/*
 * Copyright 2015 Advanced Micro Devices, Inc.
 *
 * Permission is hereby granted, free of charge, to any person obtaining a
 * copy of this software and associated documentation files (the "Software"),
 * to deal in the Software without restriction, including without limitation
 * the rights to use, copy, modify, merge, publish, distribute, sublicense,
 * and/or sell copies of the Software, and to permit persons to whom the
 * Software is furnished to do so, subject to the following conditions:
 *
 * The above copyright notice and this permission notice shall be included in
 * all copies or substantial portions of the Software.
 *
 * THE SOFTWARE IS PROVIDED "AS IS", WITHOUT WARRANTY OF ANY KIND, EXPRESS OR
 * IMPLIED, INCLUDING BUT NOT LIMITED TO THE WARRANTIES OF MERCHANTABILITY,
 * FITNESS FOR A PARTICULAR PURPOSE AND NONINFRINGEMENT.  IN NO EVENT SHALL
 * THE COPYRIGHT HOLDER(S) OR AUTHOR(S) BE LIABLE FOR ANY CLAIM, DAMAGES OR
 * OTHER LIABILITY, WHETHER IN AN ACTION OF CONTRACT, TORT OR OTHERWISE,
 * ARISING FROM, OUT OF OR IN CONNECTION WITH THE SOFTWARE OR THE USE OR
 * OTHER DEALINGS IN THE SOFTWARE.
 *
 * Authors: AMD
 */

#include "dm_services.h"

#include "amdgpu.h"

#include "dc.h"

#include "core_status.h"
#include "core_types.h"
#include "hw_sequencer.h"
#include "dce/dce_hwseq.h"

#include "resource.h"
#include "dc_state.h"
#include "dc_state_priv.h"
<<<<<<< HEAD
=======
#include "dc_plane_priv.h"
>>>>>>> 0c383648

#include "gpio_service_interface.h"
#include "clk_mgr.h"
#include "clock_source.h"
#include "dc_bios_types.h"

#include "bios_parser_interface.h"
#include "bios/bios_parser_helper.h"
#include "include/irq_service_interface.h"
#include "transform.h"
#include "dmcu.h"
#include "dpp.h"
#include "timing_generator.h"
#include "abm.h"
#include "virtual/virtual_link_encoder.h"
#include "hubp.h"

#include "link_hwss.h"
#include "link_encoder.h"
#include "link_enc_cfg.h"

#include "link.h"
#include "dm_helpers.h"
#include "mem_input.h"

#include "dc_dmub_srv.h"

#include "dsc.h"

#include "vm_helper.h"

#include "dce/dce_i2c.h"

#include "dmub/dmub_srv.h"

#include "dce/dmub_psr.h"

#include "dce/dmub_hw_lock_mgr.h"

#include "dc_trace.h"

#include "hw_sequencer_private.h"

#include "dml2/dml2_internal_types.h"

#include "dce/dmub_outbox.h"

#define CTX \
	dc->ctx

#define DC_LOGGER \
	dc->ctx->logger

static const char DC_BUILD_ID[] = "production-build";

/**
 * DOC: Overview
 *
 * DC is the OS-agnostic component of the amdgpu DC driver.
 *
 * DC maintains and validates a set of structs representing the state of the
 * driver and writes that state to AMD hardware
 *
 * Main DC HW structs:
 *
 * struct dc - The central struct.  One per driver.  Created on driver load,
 * destroyed on driver unload.
 *
 * struct dc_context - One per driver.
 * Used as a backpointer by most other structs in dc.
 *
 * struct dc_link - One per connector (the physical DP, HDMI, miniDP, or eDP
 * plugpoints).  Created on driver load, destroyed on driver unload.
 *
 * struct dc_sink - One per display.  Created on boot or hotplug.
 * Destroyed on shutdown or hotunplug.  A dc_link can have a local sink
 * (the display directly attached).  It may also have one or more remote
 * sinks (in the Multi-Stream Transport case)
 *
 * struct resource_pool - One per driver.  Represents the hw blocks not in the
 * main pipeline.  Not directly accessible by dm.
 *
 * Main dc state structs:
 *
 * These structs can be created and destroyed as needed.  There is a full set of
 * these structs in dc->current_state representing the currently programmed state.
 *
 * struct dc_state - The global DC state to track global state information,
 * such as bandwidth values.
 *
 * struct dc_stream_state - Represents the hw configuration for the pipeline from
 * a framebuffer to a display.  Maps one-to-one with dc_sink.
 *
 * struct dc_plane_state - Represents a framebuffer.  Each stream has at least one,
 * and may have more in the Multi-Plane Overlay case.
 *
 * struct resource_context - Represents the programmable state of everything in
 * the resource_pool.  Not directly accessible by dm.
 *
 * struct pipe_ctx - A member of struct resource_context.  Represents the
 * internal hardware pipeline components.  Each dc_plane_state has either
 * one or two (in the pipe-split case).
 */

/* Private functions */

static inline void elevate_update_type(enum surface_update_type *original, enum surface_update_type new)
{
	if (new > *original)
		*original = new;
}

static void destroy_links(struct dc *dc)
{
	uint32_t i;

	for (i = 0; i < dc->link_count; i++) {
		if (NULL != dc->links[i])
			dc->link_srv->destroy_link(&dc->links[i]);
	}
}

static uint32_t get_num_of_internal_disp(struct dc_link **links, uint32_t num_links)
{
	int i;
	uint32_t count = 0;

	for (i = 0; i < num_links; i++) {
		if (links[i]->connector_signal == SIGNAL_TYPE_EDP ||
				links[i]->is_internal_display)
			count++;
	}

	return count;
}

static int get_seamless_boot_stream_count(struct dc_state *ctx)
{
	uint8_t i;
	uint8_t seamless_boot_stream_count = 0;

	for (i = 0; i < ctx->stream_count; i++)
		if (ctx->streams[i]->apply_seamless_boot_optimization)
			seamless_boot_stream_count++;

	return seamless_boot_stream_count;
}

static bool create_links(
		struct dc *dc,
		uint32_t num_virtual_links)
{
	int i;
	int connectors_num;
	struct dc_bios *bios = dc->ctx->dc_bios;

	dc->link_count = 0;

	connectors_num = bios->funcs->get_connectors_number(bios);

	DC_LOG_DC("BIOS object table - number of connectors: %d", connectors_num);

	if (connectors_num > ENUM_ID_COUNT) {
		dm_error(
			"DC: Number of connectors %d exceeds maximum of %d!\n",
			connectors_num,
			ENUM_ID_COUNT);
		return false;
	}

	dm_output_to_console(
		"DC: %s: connectors_num: physical:%d, virtual:%d\n",
		__func__,
		connectors_num,
		num_virtual_links);

	// condition loop on link_count to allow skipping invalid indices
	for (i = 0; dc->link_count < connectors_num && i < MAX_LINKS; i++) {
		struct link_init_data link_init_params = {0};
		struct dc_link *link;

		DC_LOG_DC("BIOS object table - printing link object info for connector number: %d, link_index: %d", i, dc->link_count);

		link_init_params.ctx = dc->ctx;
		/* next BIOS object table connector */
		link_init_params.connector_index = i;
		link_init_params.link_index = dc->link_count;
		link_init_params.dc = dc;
		link = dc->link_srv->create_link(&link_init_params);

		if (link) {
			dc->links[dc->link_count] = link;
			link->dc = dc;
			++dc->link_count;
		}
	}

	DC_LOG_DC("BIOS object table - end");

	/* Create a link for each usb4 dpia port */
	for (i = 0; i < dc->res_pool->usb4_dpia_count; i++) {
		struct link_init_data link_init_params = {0};
		struct dc_link *link;

		link_init_params.ctx = dc->ctx;
		link_init_params.connector_index = i;
		link_init_params.link_index = dc->link_count;
		link_init_params.dc = dc;
		link_init_params.is_dpia_link = true;

		link = dc->link_srv->create_link(&link_init_params);
		if (link) {
			dc->links[dc->link_count] = link;
			link->dc = dc;
			++dc->link_count;
		}
	}

	for (i = 0; i < num_virtual_links; i++) {
		struct dc_link *link = kzalloc(sizeof(*link), GFP_KERNEL);
		struct encoder_init_data enc_init = {0};

		if (link == NULL) {
			BREAK_TO_DEBUGGER();
			goto failed_alloc;
		}

		link->link_index = dc->link_count;
		dc->links[dc->link_count] = link;
		dc->link_count++;

		link->ctx = dc->ctx;
		link->dc = dc;
		link->connector_signal = SIGNAL_TYPE_VIRTUAL;
		link->link_id.type = OBJECT_TYPE_CONNECTOR;
		link->link_id.id = CONNECTOR_ID_VIRTUAL;
		link->link_id.enum_id = ENUM_ID_1;
		link->link_enc = kzalloc(sizeof(*link->link_enc), GFP_KERNEL);

		if (!link->link_enc) {
			BREAK_TO_DEBUGGER();
			goto failed_alloc;
		}

		link->link_status.dpcd_caps = &link->dpcd_caps;

		enc_init.ctx = dc->ctx;
		enc_init.channel = CHANNEL_ID_UNKNOWN;
		enc_init.hpd_source = HPD_SOURCEID_UNKNOWN;
		enc_init.transmitter = TRANSMITTER_UNKNOWN;
		enc_init.connector = link->link_id;
		enc_init.encoder.type = OBJECT_TYPE_ENCODER;
		enc_init.encoder.id = ENCODER_ID_INTERNAL_VIRTUAL;
		enc_init.encoder.enum_id = ENUM_ID_1;
		virtual_link_encoder_construct(link->link_enc, &enc_init);
	}

	dc->caps.num_of_internal_disp = get_num_of_internal_disp(dc->links, dc->link_count);

	return true;

failed_alloc:
	return false;
}

/* Create additional DIG link encoder objects if fewer than the platform
 * supports were created during link construction. This can happen if the
 * number of physical connectors is less than the number of DIGs.
 */
static bool create_link_encoders(struct dc *dc)
{
	bool res = true;
	unsigned int num_usb4_dpia = dc->res_pool->res_cap->num_usb4_dpia;
	unsigned int num_dig_link_enc = dc->res_pool->res_cap->num_dig_link_enc;
	int i;

	/* A platform without USB4 DPIA endpoints has a fixed mapping between DIG
	 * link encoders and physical display endpoints and does not require
	 * additional link encoder objects.
	 */
	if (num_usb4_dpia == 0)
		return res;

	/* Create as many link encoder objects as the platform supports. DPIA
	 * endpoints can be programmably mapped to any DIG.
	 */
	if (num_dig_link_enc > dc->res_pool->dig_link_enc_count) {
		for (i = 0; i < num_dig_link_enc; i++) {
			struct link_encoder *link_enc = dc->res_pool->link_encoders[i];

			if (!link_enc && dc->res_pool->funcs->link_enc_create_minimal) {
				link_enc = dc->res_pool->funcs->link_enc_create_minimal(dc->ctx,
						(enum engine_id)(ENGINE_ID_DIGA + i));
				if (link_enc) {
					dc->res_pool->link_encoders[i] = link_enc;
					dc->res_pool->dig_link_enc_count++;
				} else {
					res = false;
				}
			}
		}
	}

	return res;
}

/* Destroy any additional DIG link encoder objects created by
 * create_link_encoders().
 * NB: Must only be called after destroy_links().
 */
static void destroy_link_encoders(struct dc *dc)
{
	unsigned int num_usb4_dpia;
	unsigned int num_dig_link_enc;
	int i;

	if (!dc->res_pool)
		return;

	num_usb4_dpia = dc->res_pool->res_cap->num_usb4_dpia;
	num_dig_link_enc = dc->res_pool->res_cap->num_dig_link_enc;

	/* A platform without USB4 DPIA endpoints has a fixed mapping between DIG
	 * link encoders and physical display endpoints and does not require
	 * additional link encoder objects.
	 */
	if (num_usb4_dpia == 0)
		return;

	for (i = 0; i < num_dig_link_enc; i++) {
		struct link_encoder *link_enc = dc->res_pool->link_encoders[i];

		if (link_enc) {
			link_enc->funcs->destroy(&link_enc);
			dc->res_pool->link_encoders[i] = NULL;
			dc->res_pool->dig_link_enc_count--;
		}
	}
}

static struct dc_perf_trace *dc_perf_trace_create(void)
{
	return kzalloc(sizeof(struct dc_perf_trace), GFP_KERNEL);
}

static void dc_perf_trace_destroy(struct dc_perf_trace **perf_trace)
{
	kfree(*perf_trace);
	*perf_trace = NULL;
}

static bool set_long_vtotal(struct dc *dc, struct dc_stream_state *stream, struct dc_crtc_timing_adjust *adjust)
{
	if (!dc || !stream || !adjust)
		return false;

	if (!dc->current_state)
		return false;

	int i;

	for (i = 0; i < MAX_PIPES; i++) {
		struct pipe_ctx *pipe = &dc->current_state->res_ctx.pipe_ctx[i];

		if (pipe->stream == stream && pipe->stream_res.tg) {
			if (dc->hwss.set_long_vtotal)
				dc->hwss.set_long_vtotal(&pipe, 1, adjust->v_total_min, adjust->v_total_max);

			return true;
		}
	}

	return false;
}

/**
 *  dc_stream_adjust_vmin_vmax - look up pipe context & update parts of DRR
 *  @dc:     dc reference
 *  @stream: Initial dc stream state
 *  @adjust: Updated parameters for vertical_total_min and vertical_total_max
 *
 *  Looks up the pipe context of dc_stream_state and updates the
 *  vertical_total_min and vertical_total_max of the DRR, Dynamic Refresh
 *  Rate, which is a power-saving feature that targets reducing panel
 *  refresh rate while the screen is static
 *
 *  Return: %true if the pipe context is found and adjusted;
 *          %false if the pipe context is not found.
 */
bool dc_stream_adjust_vmin_vmax(struct dc *dc,
		struct dc_stream_state *stream,
		struct dc_crtc_timing_adjust *adjust)
{
	int i;

	/*
	 * Don't adjust DRR while there's bandwidth optimizations pending to
	 * avoid conflicting with firmware updates.
	 */
	if (dc->ctx->dce_version > DCE_VERSION_MAX)
		if (dc->optimized_required || dc->wm_optimized_required)
			return false;

	dc_exit_ips_for_hw_access(dc);

	stream->adjust.v_total_max = adjust->v_total_max;
	stream->adjust.v_total_mid = adjust->v_total_mid;
	stream->adjust.v_total_mid_frame_num = adjust->v_total_mid_frame_num;
	stream->adjust.v_total_min = adjust->v_total_min;
	stream->adjust.allow_otg_v_count_halt = adjust->allow_otg_v_count_halt;

	if (dc->caps.max_v_total != 0 &&
		(adjust->v_total_max > dc->caps.max_v_total || adjust->v_total_min > dc->caps.max_v_total)) {
		if (adjust->allow_otg_v_count_halt)
			return set_long_vtotal(dc, stream, adjust);
		else
			return false;
	}

	for (i = 0; i < MAX_PIPES; i++) {
		struct pipe_ctx *pipe = &dc->current_state->res_ctx.pipe_ctx[i];

		if (pipe->stream == stream && pipe->stream_res.tg) {
			dc->hwss.set_drr(&pipe,
					1,
					*adjust);

			return true;
		}
	}
	return false;
}

/**
 * dc_stream_get_last_used_drr_vtotal - Looks up the pipe context of
 * dc_stream_state and gets the last VTOTAL used by DRR (Dynamic Refresh Rate)
 *
 * @dc: [in] dc reference
 * @stream: [in] Initial dc stream state
 * @refresh_rate: [in] new refresh_rate
 *
 * Return: %true if the pipe context is found and there is an associated
 *         timing_generator for the DC;
 *         %false if the pipe context is not found or there is no
 *         timing_generator for the DC.
 */
bool dc_stream_get_last_used_drr_vtotal(struct dc *dc,
		struct dc_stream_state *stream,
		uint32_t *refresh_rate)
{
	bool status = false;

	int i = 0;

	dc_exit_ips_for_hw_access(dc);

	for (i = 0; i < MAX_PIPES; i++) {
		struct pipe_ctx *pipe = &dc->current_state->res_ctx.pipe_ctx[i];

		if (pipe->stream == stream && pipe->stream_res.tg) {
			/* Only execute if a function pointer has been defined for
			 * the DC version in question
			 */
			if (pipe->stream_res.tg->funcs->get_last_used_drr_vtotal) {
				pipe->stream_res.tg->funcs->get_last_used_drr_vtotal(pipe->stream_res.tg, refresh_rate);

				status = true;

				break;
			}
		}
	}

	return status;
}

bool dc_stream_get_crtc_position(struct dc *dc,
		struct dc_stream_state **streams, int num_streams,
		unsigned int *v_pos, unsigned int *nom_v_pos)
{
	/* TODO: Support multiple streams */
	const struct dc_stream_state *stream = streams[0];
	int i;
	bool ret = false;
	struct crtc_position position;

	dc_exit_ips_for_hw_access(dc);

	for (i = 0; i < MAX_PIPES; i++) {
		struct pipe_ctx *pipe =
				&dc->current_state->res_ctx.pipe_ctx[i];

		if (pipe->stream == stream && pipe->stream_res.stream_enc) {
			dc->hwss.get_position(&pipe, 1, &position);

			*v_pos = position.vertical_count;
			*nom_v_pos = position.nominal_vcount;
			ret = true;
		}
	}
	return ret;
}

#if defined(CONFIG_DRM_AMD_SECURE_DISPLAY)
static inline void
dc_stream_forward_dmub_crc_window(struct dc_dmub_srv *dmub_srv,
		struct rect *rect, struct otg_phy_mux *mux_mapping, bool is_stop)
{
	union dmub_rb_cmd cmd = {0};

	cmd.secure_display.roi_info.phy_id = mux_mapping->phy_output_num;
	cmd.secure_display.roi_info.otg_id = mux_mapping->otg_output_num;

	if (is_stop) {
		cmd.secure_display.header.type = DMUB_CMD__SECURE_DISPLAY;
		cmd.secure_display.header.sub_type = DMUB_CMD__SECURE_DISPLAY_CRC_STOP_UPDATE;
	} else {
		cmd.secure_display.header.type = DMUB_CMD__SECURE_DISPLAY;
		cmd.secure_display.header.sub_type = DMUB_CMD__SECURE_DISPLAY_CRC_WIN_NOTIFY;
		cmd.secure_display.roi_info.x_start = rect->x;
		cmd.secure_display.roi_info.y_start = rect->y;
		cmd.secure_display.roi_info.x_end = rect->x + rect->width;
		cmd.secure_display.roi_info.y_end = rect->y + rect->height;
	}

	dc_wake_and_execute_dmub_cmd(dmub_srv->ctx, &cmd, DM_DMUB_WAIT_TYPE_NO_WAIT);
}

static inline void
dc_stream_forward_dmcu_crc_window(struct dmcu *dmcu,
		struct rect *rect, struct otg_phy_mux *mux_mapping, bool is_stop)
{
	if (is_stop)
		dmcu->funcs->stop_crc_win_update(dmcu, mux_mapping);
	else
		dmcu->funcs->forward_crc_window(dmcu, rect, mux_mapping);
}

bool
dc_stream_forward_crc_window(struct dc_stream_state *stream,
		struct rect *rect, bool is_stop)
{
	struct dmcu *dmcu;
	struct dc_dmub_srv *dmub_srv;
	struct otg_phy_mux mux_mapping;
	struct pipe_ctx *pipe;
	int i;
	struct dc *dc = stream->ctx->dc;

	for (i = 0; i < MAX_PIPES; i++) {
		pipe = &dc->current_state->res_ctx.pipe_ctx[i];
		if (pipe->stream == stream && !pipe->top_pipe && !pipe->prev_odm_pipe)
			break;
	}

	/* Stream not found */
	if (i == MAX_PIPES)
		return false;

	mux_mapping.phy_output_num = stream->link->link_enc_hw_inst;
	mux_mapping.otg_output_num = pipe->stream_res.tg->inst;

	dmcu = dc->res_pool->dmcu;
	dmub_srv = dc->ctx->dmub_srv;

	/* forward to dmub */
	if (dmub_srv)
		dc_stream_forward_dmub_crc_window(dmub_srv, rect, &mux_mapping, is_stop);
	/* forward to dmcu */
	else if (dmcu && dmcu->funcs->is_dmcu_initialized(dmcu))
		dc_stream_forward_dmcu_crc_window(dmcu, rect, &mux_mapping, is_stop);
	else
		return false;

	return true;
}
#endif /* CONFIG_DRM_AMD_SECURE_DISPLAY */

/**
 * dc_stream_configure_crc() - Configure CRC capture for the given stream.
 * @dc: DC Object
 * @stream: The stream to configure CRC on.
 * @enable: Enable CRC if true, disable otherwise.
 * @crc_window: CRC window (x/y start/end) information
 * @continuous: Capture CRC on every frame if true. Otherwise, only capture
 *              once.
 *
 * By default, only CRC0 is configured, and the entire frame is used to
 * calculate the CRC.
 *
 * Return: %false if the stream is not found or CRC capture is not supported;
 *         %true if the stream has been configured.
 */
bool dc_stream_configure_crc(struct dc *dc, struct dc_stream_state *stream,
			     struct crc_params *crc_window, bool enable, bool continuous)
{
	struct pipe_ctx *pipe;
	struct crc_params param;
	struct timing_generator *tg;

	pipe = resource_get_otg_master_for_stream(
			&dc->current_state->res_ctx, stream);

	/* Stream not found */
	if (pipe == NULL)
		return false;

	dc_exit_ips_for_hw_access(dc);

	/* By default, capture the full frame */
	param.windowa_x_start = 0;
	param.windowa_y_start = 0;
	param.windowa_x_end = pipe->stream->timing.h_addressable;
	param.windowa_y_end = pipe->stream->timing.v_addressable;
	param.windowb_x_start = 0;
	param.windowb_y_start = 0;
	param.windowb_x_end = pipe->stream->timing.h_addressable;
	param.windowb_y_end = pipe->stream->timing.v_addressable;

	if (crc_window) {
		param.windowa_x_start = crc_window->windowa_x_start;
		param.windowa_y_start = crc_window->windowa_y_start;
		param.windowa_x_end = crc_window->windowa_x_end;
		param.windowa_y_end = crc_window->windowa_y_end;
		param.windowb_x_start = crc_window->windowb_x_start;
		param.windowb_y_start = crc_window->windowb_y_start;
		param.windowb_x_end = crc_window->windowb_x_end;
		param.windowb_y_end = crc_window->windowb_y_end;
	}

	param.dsc_mode = pipe->stream->timing.flags.DSC ? 1:0;
	param.odm_mode = pipe->next_odm_pipe ? 1:0;

	/* Default to the union of both windows */
	param.selection = UNION_WINDOW_A_B;
	param.continuous_mode = continuous;
	param.enable = enable;

	tg = pipe->stream_res.tg;

	/* Only call if supported */
	if (tg->funcs->configure_crc)
		return tg->funcs->configure_crc(tg, &param);
	DC_LOG_WARNING("CRC capture not supported.");
	return false;
}

/**
 * dc_stream_get_crc() - Get CRC values for the given stream.
 *
 * @dc: DC object.
 * @stream: The DC stream state of the stream to get CRCs from.
 * @r_cr: CRC value for the red component.
 * @g_y:  CRC value for the green component.
 * @b_cb: CRC value for the blue component.
 *
 * dc_stream_configure_crc needs to be called beforehand to enable CRCs.
 *
 * Return:
 * %false if stream is not found, or if CRCs are not enabled.
 */
bool dc_stream_get_crc(struct dc *dc, struct dc_stream_state *stream,
		       uint32_t *r_cr, uint32_t *g_y, uint32_t *b_cb)
{
	int i;
	struct pipe_ctx *pipe;
	struct timing_generator *tg;

	dc_exit_ips_for_hw_access(dc);

	for (i = 0; i < MAX_PIPES; i++) {
		pipe = &dc->current_state->res_ctx.pipe_ctx[i];
		if (pipe->stream == stream)
			break;
	}
	/* Stream not found */
	if (i == MAX_PIPES)
		return false;

	tg = pipe->stream_res.tg;

	if (tg->funcs->get_crc)
		return tg->funcs->get_crc(tg, r_cr, g_y, b_cb);
	DC_LOG_WARNING("CRC capture not supported.");
	return false;
}

void dc_stream_set_dyn_expansion(struct dc *dc, struct dc_stream_state *stream,
		enum dc_dynamic_expansion option)
{
	/* OPP FMT dyn expansion updates*/
	int i;
	struct pipe_ctx *pipe_ctx;

	dc_exit_ips_for_hw_access(dc);

	for (i = 0; i < MAX_PIPES; i++) {
		if (dc->current_state->res_ctx.pipe_ctx[i].stream
				== stream) {
			pipe_ctx = &dc->current_state->res_ctx.pipe_ctx[i];
			pipe_ctx->stream_res.opp->dyn_expansion = option;
			pipe_ctx->stream_res.opp->funcs->opp_set_dyn_expansion(
					pipe_ctx->stream_res.opp,
					COLOR_SPACE_YCBCR601,
					stream->timing.display_color_depth,
					stream->signal);
		}
	}
}

void dc_stream_set_dither_option(struct dc_stream_state *stream,
		enum dc_dither_option option)
{
	struct bit_depth_reduction_params params;
	struct dc_link *link = stream->link;
	struct pipe_ctx *pipes = NULL;
	int i;

	for (i = 0; i < MAX_PIPES; i++) {
		if (link->dc->current_state->res_ctx.pipe_ctx[i].stream ==
				stream) {
			pipes = &link->dc->current_state->res_ctx.pipe_ctx[i];
			break;
		}
	}

	if (!pipes)
		return;
	if (option > DITHER_OPTION_MAX)
		return;

	dc_exit_ips_for_hw_access(stream->ctx->dc);

	stream->dither_option = option;

	memset(&params, 0, sizeof(params));
	resource_build_bit_depth_reduction_params(stream, &params);
	stream->bit_depth_params = params;

	if (pipes->plane_res.xfm &&
	    pipes->plane_res.xfm->funcs->transform_set_pixel_storage_depth) {
		pipes->plane_res.xfm->funcs->transform_set_pixel_storage_depth(
			pipes->plane_res.xfm,
			pipes->plane_res.scl_data.lb_params.depth,
			&stream->bit_depth_params);
	}

	pipes->stream_res.opp->funcs->
		opp_program_bit_depth_reduction(pipes->stream_res.opp, &params);
}

bool dc_stream_set_gamut_remap(struct dc *dc, const struct dc_stream_state *stream)
{
	int i;
	bool ret = false;
	struct pipe_ctx *pipes;

	dc_exit_ips_for_hw_access(dc);

	for (i = 0; i < MAX_PIPES; i++) {
		if (dc->current_state->res_ctx.pipe_ctx[i].stream == stream) {
			pipes = &dc->current_state->res_ctx.pipe_ctx[i];
			dc->hwss.program_gamut_remap(pipes);
			ret = true;
		}
	}

	return ret;
}

bool dc_stream_program_csc_matrix(struct dc *dc, struct dc_stream_state *stream)
{
	int i;
	bool ret = false;
	struct pipe_ctx *pipes;

	dc_exit_ips_for_hw_access(dc);

	for (i = 0; i < MAX_PIPES; i++) {
		if (dc->current_state->res_ctx.pipe_ctx[i].stream
				== stream) {

			pipes = &dc->current_state->res_ctx.pipe_ctx[i];
			dc->hwss.program_output_csc(dc,
					pipes,
					stream->output_color_space,
					stream->csc_color_matrix.matrix,
					pipes->stream_res.opp->inst);
			ret = true;
		}
	}

	return ret;
}

void dc_stream_set_static_screen_params(struct dc *dc,
		struct dc_stream_state **streams,
		int num_streams,
		const struct dc_static_screen_params *params)
{
	int i, j;
	struct pipe_ctx *pipes_affected[MAX_PIPES];
	int num_pipes_affected = 0;

	dc_exit_ips_for_hw_access(dc);

	for (i = 0; i < num_streams; i++) {
		struct dc_stream_state *stream = streams[i];

		for (j = 0; j < MAX_PIPES; j++) {
			if (dc->current_state->res_ctx.pipe_ctx[j].stream
					== stream) {
				pipes_affected[num_pipes_affected++] =
						&dc->current_state->res_ctx.pipe_ctx[j];
			}
		}
	}

	dc->hwss.set_static_screen_control(pipes_affected, num_pipes_affected, params);
}

static void dc_destruct(struct dc *dc)
{
	// reset link encoder assignment table on destruct
	if (dc->res_pool && dc->res_pool->funcs->link_encs_assign)
		link_enc_cfg_init(dc, dc->current_state);

	if (dc->current_state) {
		dc_state_release(dc->current_state);
		dc->current_state = NULL;
	}

	destroy_links(dc);

	destroy_link_encoders(dc);

	if (dc->clk_mgr) {
		dc_destroy_clk_mgr(dc->clk_mgr);
		dc->clk_mgr = NULL;
	}

	dc_destroy_resource_pool(dc);

	if (dc->link_srv)
		link_destroy_link_service(&dc->link_srv);

	if (dc->ctx->gpio_service)
		dal_gpio_service_destroy(&dc->ctx->gpio_service);

	if (dc->ctx->created_bios)
		dal_bios_parser_destroy(&dc->ctx->dc_bios);

	kfree(dc->ctx->logger);
	dc_perf_trace_destroy(&dc->ctx->perf_trace);

	kfree(dc->ctx);
	dc->ctx = NULL;

	kfree(dc->bw_vbios);
	dc->bw_vbios = NULL;

	kfree(dc->bw_dceip);
	dc->bw_dceip = NULL;

	kfree(dc->dcn_soc);
	dc->dcn_soc = NULL;

	kfree(dc->dcn_ip);
	dc->dcn_ip = NULL;

	kfree(dc->vm_helper);
	dc->vm_helper = NULL;

}

static bool dc_construct_ctx(struct dc *dc,
		const struct dc_init_data *init_params)
{
	struct dc_context *dc_ctx;

	dc_ctx = kzalloc(sizeof(*dc_ctx), GFP_KERNEL);
	if (!dc_ctx)
		return false;

	dc_ctx->cgs_device = init_params->cgs_device;
	dc_ctx->driver_context = init_params->driver;
	dc_ctx->dc = dc;
	dc_ctx->asic_id = init_params->asic_id;
	dc_ctx->dc_sink_id_count = 0;
	dc_ctx->dc_stream_id_count = 0;
	dc_ctx->dce_environment = init_params->dce_environment;
	dc_ctx->dcn_reg_offsets = init_params->dcn_reg_offsets;
	dc_ctx->nbio_reg_offsets = init_params->nbio_reg_offsets;
	dc_ctx->clk_reg_offsets = init_params->clk_reg_offsets;

	/* Create logger */
	dc_ctx->logger = kmalloc(sizeof(*dc_ctx->logger), GFP_KERNEL);

	if (!dc_ctx->logger) {
		kfree(dc_ctx);
		return false;
	}

	dc_ctx->logger->dev = adev_to_drm(init_params->driver);
	dc->dml.logger = dc_ctx->logger;

	dc_ctx->dce_version = resource_parse_asic_id(init_params->asic_id);

	dc_ctx->perf_trace = dc_perf_trace_create();
	if (!dc_ctx->perf_trace) {
		kfree(dc_ctx);
		ASSERT_CRITICAL(false);
		return false;
	}

	dc->ctx = dc_ctx;

	dc->link_srv = link_create_link_service();
	if (!dc->link_srv)
		return false;

	return true;
}

static bool dc_construct(struct dc *dc,
		const struct dc_init_data *init_params)
{
	struct dc_context *dc_ctx;
	struct bw_calcs_dceip *dc_dceip;
	struct bw_calcs_vbios *dc_vbios;
	struct dcn_soc_bounding_box *dcn_soc;
	struct dcn_ip_params *dcn_ip;

	dc->config = init_params->flags;

	// Allocate memory for the vm_helper
	dc->vm_helper = kzalloc(sizeof(struct vm_helper), GFP_KERNEL);
	if (!dc->vm_helper) {
		dm_error("%s: failed to create dc->vm_helper\n", __func__);
		goto fail;
	}

	memcpy(&dc->bb_overrides, &init_params->bb_overrides, sizeof(dc->bb_overrides));

	dc_dceip = kzalloc(sizeof(*dc_dceip), GFP_KERNEL);
	if (!dc_dceip) {
		dm_error("%s: failed to create dceip\n", __func__);
		goto fail;
	}

	dc->bw_dceip = dc_dceip;

	dc_vbios = kzalloc(sizeof(*dc_vbios), GFP_KERNEL);
	if (!dc_vbios) {
		dm_error("%s: failed to create vbios\n", __func__);
		goto fail;
	}

	dc->bw_vbios = dc_vbios;
	dcn_soc = kzalloc(sizeof(*dcn_soc), GFP_KERNEL);
	if (!dcn_soc) {
		dm_error("%s: failed to create dcn_soc\n", __func__);
		goto fail;
	}

	dc->dcn_soc = dcn_soc;

	dcn_ip = kzalloc(sizeof(*dcn_ip), GFP_KERNEL);
	if (!dcn_ip) {
		dm_error("%s: failed to create dcn_ip\n", __func__);
		goto fail;
	}

	dc->dcn_ip = dcn_ip;

	if (!dc_construct_ctx(dc, init_params)) {
		dm_error("%s: failed to create ctx\n", __func__);
		goto fail;
	}

        dc_ctx = dc->ctx;

	/* Resource should construct all asic specific resources.
	 * This should be the only place where we need to parse the asic id
	 */
	if (init_params->vbios_override)
		dc_ctx->dc_bios = init_params->vbios_override;
	else {
		/* Create BIOS parser */
		struct bp_init_data bp_init_data;

		bp_init_data.ctx = dc_ctx;
		bp_init_data.bios = init_params->asic_id.atombios_base_address;

		dc_ctx->dc_bios = dal_bios_parser_create(
				&bp_init_data, dc_ctx->dce_version);

		if (!dc_ctx->dc_bios) {
			ASSERT_CRITICAL(false);
			goto fail;
		}

		dc_ctx->created_bios = true;
	}

	dc->vendor_signature = init_params->vendor_signature;

	/* Create GPIO service */
	dc_ctx->gpio_service = dal_gpio_service_create(
			dc_ctx->dce_version,
			dc_ctx->dce_environment,
			dc_ctx);

	if (!dc_ctx->gpio_service) {
		ASSERT_CRITICAL(false);
		goto fail;
	}

	dc->res_pool = dc_create_resource_pool(dc, init_params, dc_ctx->dce_version);
	if (!dc->res_pool)
		goto fail;

	/* set i2c speed if not done by the respective dcnxxx__resource.c */
	if (dc->caps.i2c_speed_in_khz_hdcp == 0)
		dc->caps.i2c_speed_in_khz_hdcp = dc->caps.i2c_speed_in_khz;
	if (dc->caps.max_optimizable_video_width == 0)
		dc->caps.max_optimizable_video_width = 5120;
	dc->clk_mgr = dc_clk_mgr_create(dc->ctx, dc->res_pool->pp_smu, dc->res_pool->dccg);
	if (!dc->clk_mgr)
		goto fail;
#ifdef CONFIG_DRM_AMD_DC_FP
	dc->clk_mgr->force_smu_not_present = init_params->force_smu_not_present;

	if (dc->res_pool->funcs->update_bw_bounding_box) {
		DC_FP_START();
		dc->res_pool->funcs->update_bw_bounding_box(dc, dc->clk_mgr->bw_params);
		DC_FP_END();
	}
#endif

	if (!create_links(dc, init_params->num_virtual_links))
		goto fail;

	/* Create additional DIG link encoder objects if fewer than the platform
	 * supports were created during link construction.
	 */
	if (!create_link_encoders(dc))
		goto fail;

	/* Creation of current_state must occur after dc->dml
	 * is initialized in dc_create_resource_pool because
	 * on creation it copies the contents of dc->dml
	 */
<<<<<<< HEAD

	dc->current_state = dc_state_create(dc);
=======
	dc->current_state = dc_state_create(dc, NULL);
>>>>>>> 0c383648

	if (!dc->current_state) {
		dm_error("%s: failed to create validate ctx\n", __func__);
		goto fail;
	}

	return true;

fail:
	return false;
}

static void disable_all_writeback_pipes_for_stream(
		const struct dc *dc,
		struct dc_stream_state *stream,
		struct dc_state *context)
{
	int i;

	for (i = 0; i < stream->num_wb_info; i++)
		stream->writeback_info[i].wb_enabled = false;
}

static void apply_ctx_interdependent_lock(struct dc *dc,
					  struct dc_state *context,
					  struct dc_stream_state *stream,
					  bool lock)
{
	int i;

	/* Checks if interdependent update function pointer is NULL or not, takes care of DCE110 case */
	if (dc->hwss.interdependent_update_lock)
		dc->hwss.interdependent_update_lock(dc, context, lock);
	else {
		for (i = 0; i < dc->res_pool->pipe_count; i++) {
			struct pipe_ctx *pipe_ctx = &context->res_ctx.pipe_ctx[i];
			struct pipe_ctx *old_pipe_ctx = &dc->current_state->res_ctx.pipe_ctx[i];

			// Copied conditions that were previously in dce110_apply_ctx_for_surface
			if (stream == pipe_ctx->stream) {
				if (resource_is_pipe_type(pipe_ctx, OPP_HEAD) &&
					(pipe_ctx->plane_state || old_pipe_ctx->plane_state))
					dc->hwss.pipe_control_lock(dc, pipe_ctx, lock);
			}
		}
	}
}

static void dc_update_visual_confirm_color(struct dc *dc, struct dc_state *context, struct pipe_ctx *pipe_ctx)
{
	if (dc->ctx->dce_version >= DCN_VERSION_1_0) {
		memset(&pipe_ctx->visual_confirm_color, 0, sizeof(struct tg_color));

		if (dc->debug.visual_confirm == VISUAL_CONFIRM_HDR)
			get_hdr_visual_confirm_color(pipe_ctx, &(pipe_ctx->visual_confirm_color));
		else if (dc->debug.visual_confirm == VISUAL_CONFIRM_SURFACE)
			get_surface_visual_confirm_color(pipe_ctx, &(pipe_ctx->visual_confirm_color));
		else if (dc->debug.visual_confirm == VISUAL_CONFIRM_SWIZZLE)
			get_surface_tile_visual_confirm_color(pipe_ctx, &(pipe_ctx->visual_confirm_color));
		else {
			if (dc->ctx->dce_version < DCN_VERSION_2_0)
				color_space_to_black_color(
					dc, pipe_ctx->stream->output_color_space, &(pipe_ctx->visual_confirm_color));
		}
		if (dc->ctx->dce_version >= DCN_VERSION_2_0) {
			if (dc->debug.visual_confirm == VISUAL_CONFIRM_MPCTREE)
				get_mpctree_visual_confirm_color(pipe_ctx, &(pipe_ctx->visual_confirm_color));
			else if (dc->debug.visual_confirm == VISUAL_CONFIRM_SUBVP)
				get_subvp_visual_confirm_color(pipe_ctx, &(pipe_ctx->visual_confirm_color));
			else if (dc->debug.visual_confirm == VISUAL_CONFIRM_MCLK_SWITCH)
				get_mclk_switch_visual_confirm_color(pipe_ctx, &(pipe_ctx->visual_confirm_color));
		}
	}
}

static void disable_dangling_plane(struct dc *dc, struct dc_state *context)
{
	int i, j;
	struct dc_state *dangling_context = dc_state_create_current_copy(dc);
	struct dc_state *current_ctx;
	struct pipe_ctx *pipe;
	struct timing_generator *tg;

	if (dangling_context == NULL)
		return;

	for (i = 0; i < dc->res_pool->pipe_count; i++) {
		struct dc_stream_state *old_stream =
				dc->current_state->res_ctx.pipe_ctx[i].stream;
		bool should_disable = true;
		bool pipe_split_change = false;

		if ((context->res_ctx.pipe_ctx[i].top_pipe) &&
			(dc->current_state->res_ctx.pipe_ctx[i].top_pipe))
			pipe_split_change = context->res_ctx.pipe_ctx[i].top_pipe->pipe_idx !=
				dc->current_state->res_ctx.pipe_ctx[i].top_pipe->pipe_idx;
		else
			pipe_split_change = context->res_ctx.pipe_ctx[i].top_pipe !=
				dc->current_state->res_ctx.pipe_ctx[i].top_pipe;

		for (j = 0; j < context->stream_count; j++) {
			if (old_stream == context->streams[j]) {
				should_disable = false;
				break;
			}
		}
		if (!should_disable && pipe_split_change &&
				dc->current_state->stream_count != context->stream_count)
			should_disable = true;

		if (old_stream && !dc->current_state->res_ctx.pipe_ctx[i].top_pipe &&
				!dc->current_state->res_ctx.pipe_ctx[i].prev_odm_pipe) {
			struct pipe_ctx *old_pipe, *new_pipe;

			old_pipe = &dc->current_state->res_ctx.pipe_ctx[i];
			new_pipe = &context->res_ctx.pipe_ctx[i];

			if (old_pipe->plane_state && !new_pipe->plane_state)
				should_disable = true;
		}

		if (should_disable && old_stream) {
			bool is_phantom = dc_state_get_stream_subvp_type(dc->current_state, old_stream) == SUBVP_PHANTOM;
			pipe = &dc->current_state->res_ctx.pipe_ctx[i];
			tg = pipe->stream_res.tg;
			/* When disabling plane for a phantom pipe, we must turn on the
			 * phantom OTG so the disable programming gets the double buffer
			 * update. Otherwise the pipe will be left in a partially disabled
			 * state that can result in underflow or hang when enabling it
			 * again for different use.
			 */
			if (is_phantom) {
				if (tg->funcs->enable_crtc) {
					int main_pipe_width, main_pipe_height;
					struct dc_stream_state *old_paired_stream = dc_state_get_paired_subvp_stream(dc->current_state, old_stream);

					main_pipe_width = old_paired_stream->dst.width;
					main_pipe_height = old_paired_stream->dst.height;
					if (dc->hwss.blank_phantom)
						dc->hwss.blank_phantom(dc, tg, main_pipe_width, main_pipe_height);
					tg->funcs->enable_crtc(tg);
				}
			}

			if (is_phantom)
				dc_state_rem_all_phantom_planes_for_stream(dc, old_stream, dangling_context, true);
			else
				dc_state_rem_all_planes_for_stream(dc, old_stream, dangling_context);
			disable_all_writeback_pipes_for_stream(dc, old_stream, dangling_context);

			if (pipe->stream && pipe->plane_state) {
				set_p_state_switch_method(dc, context, pipe);
				dc_update_visual_confirm_color(dc, context, pipe);
			}

			if (dc->hwss.apply_ctx_for_surface) {
				apply_ctx_interdependent_lock(dc, dc->current_state, old_stream, true);
				dc->hwss.apply_ctx_for_surface(dc, old_stream, 0, dangling_context);
				apply_ctx_interdependent_lock(dc, dc->current_state, old_stream, false);
				dc->hwss.post_unlock_program_front_end(dc, dangling_context);
			}
			if (dc->hwss.program_front_end_for_ctx) {
				dc->hwss.interdependent_update_lock(dc, dc->current_state, true);
				dc->hwss.program_front_end_for_ctx(dc, dangling_context);
				dc->hwss.interdependent_update_lock(dc, dc->current_state, false);
				dc->hwss.post_unlock_program_front_end(dc, dangling_context);
			}
			/* We need to put the phantom OTG back into it's default (disabled) state or we
			 * can get corruption when transition from one SubVP config to a different one.
			 * The OTG is set to disable on falling edge of VUPDATE so the plane disable
			 * will still get it's double buffer update.
			 */
			if (is_phantom) {
				if (tg->funcs->disable_phantom_crtc)
					tg->funcs->disable_phantom_crtc(tg);
			}
		}
	}

	current_ctx = dc->current_state;
	dc->current_state = dangling_context;
	dc_state_release(current_ctx);
}

static void disable_vbios_mode_if_required(
		struct dc *dc,
		struct dc_state *context)
{
	unsigned int i, j;

	/* check if timing_changed, disable stream*/
	for (i = 0; i < dc->res_pool->pipe_count; i++) {
		struct dc_stream_state *stream = NULL;
		struct dc_link *link = NULL;
		struct pipe_ctx *pipe = NULL;

		pipe = &context->res_ctx.pipe_ctx[i];
		stream = pipe->stream;
		if (stream == NULL)
			continue;

		if (stream->apply_seamless_boot_optimization)
			continue;

		// only looking for first odm pipe
		if (pipe->prev_odm_pipe)
			continue;

		if (stream->link->local_sink &&
			stream->link->local_sink->sink_signal == SIGNAL_TYPE_EDP) {
			link = stream->link;
		}

		if (link != NULL && link->link_enc->funcs->is_dig_enabled(link->link_enc)) {
			unsigned int enc_inst, tg_inst = 0;
			unsigned int pix_clk_100hz = 0;

			enc_inst = link->link_enc->funcs->get_dig_frontend(link->link_enc);
			if (enc_inst != ENGINE_ID_UNKNOWN) {
				for (j = 0; j < dc->res_pool->stream_enc_count; j++) {
					if (dc->res_pool->stream_enc[j]->id == enc_inst) {
						tg_inst = dc->res_pool->stream_enc[j]->funcs->dig_source_otg(
							dc->res_pool->stream_enc[j]);
						break;
					}
				}

				dc->res_pool->dp_clock_source->funcs->get_pixel_clk_frequency_100hz(
					dc->res_pool->dp_clock_source,
					tg_inst, &pix_clk_100hz);

				if (link->link_status.link_active) {
					uint32_t requested_pix_clk_100hz =
						pipe->stream_res.pix_clk_params.requested_pix_clk_100hz;

					if (pix_clk_100hz != requested_pix_clk_100hz) {
						dc->link_srv->set_dpms_off(pipe);
						pipe->stream->dpms_off = false;
					}
				}
			}
		}
	}
}

/**
 * wait_for_blank_complete - wait for all active OPPs to finish pending blank
 * pattern updates
 *
 * @dc: [in] dc reference
 * @context: [in] hardware context in use
 */
static void wait_for_blank_complete(struct dc *dc,
		struct dc_state *context)
{
	struct pipe_ctx *opp_head;
	struct dce_hwseq *hws = dc->hwseq;
	int i;

	if (!hws->funcs.wait_for_blank_complete)
		return;

	for (i = 0; i < MAX_PIPES; i++) {
		opp_head = &context->res_ctx.pipe_ctx[i];

		if (!resource_is_pipe_type(opp_head, OPP_HEAD) ||
				dc_state_get_pipe_subvp_type(context, opp_head) == SUBVP_PHANTOM)
			continue;

		hws->funcs.wait_for_blank_complete(opp_head->stream_res.opp);
	}
}

static void wait_for_odm_update_pending_complete(struct dc *dc, struct dc_state *context)
{
	struct pipe_ctx *otg_master;
	struct timing_generator *tg;
	int i;

	for (i = 0; i < MAX_PIPES; i++) {
		otg_master = &context->res_ctx.pipe_ctx[i];
		if (!resource_is_pipe_type(otg_master, OTG_MASTER) ||
				dc_state_get_pipe_subvp_type(context, otg_master) == SUBVP_PHANTOM)
			continue;
		tg = otg_master->stream_res.tg;
		if (tg->funcs->wait_odm_doublebuffer_pending_clear)
			tg->funcs->wait_odm_doublebuffer_pending_clear(tg);
	}

	/* ODM update may require to reprogram blank pattern for each OPP */
	wait_for_blank_complete(dc, context);
}

static void wait_for_no_pipes_pending(struct dc *dc, struct dc_state *context)
{
	int i;
	PERF_TRACE();
	for (i = 0; i < MAX_PIPES; i++) {
		int count = 0;
		struct pipe_ctx *pipe = &context->res_ctx.pipe_ctx[i];

		if (!pipe->plane_state || dc_state_get_pipe_subvp_type(context, pipe) == SUBVP_PHANTOM)
			continue;

		/* Timeout 100 ms */
		while (count < 100000) {
			/* Must set to false to start with, due to OR in update function */
			pipe->plane_state->status.is_flip_pending = false;
			dc->hwss.update_pending_status(pipe);
			if (!pipe->plane_state->status.is_flip_pending)
				break;
			udelay(1);
			count++;
		}
		ASSERT(!pipe->plane_state->status.is_flip_pending);
	}
	PERF_TRACE();
}

/* Public functions */

struct dc *dc_create(const struct dc_init_data *init_params)
{
	struct dc *dc = kzalloc(sizeof(*dc), GFP_KERNEL);
	unsigned int full_pipe_count;

	if (!dc)
		return NULL;

	if (init_params->dce_environment == DCE_ENV_VIRTUAL_HW) {
		if (!dc_construct_ctx(dc, init_params))
			goto destruct_dc;
	} else {
		if (!dc_construct(dc, init_params))
			goto destruct_dc;

		full_pipe_count = dc->res_pool->pipe_count;
		if (dc->res_pool->underlay_pipe_index != NO_UNDERLAY_PIPE)
			full_pipe_count--;
		dc->caps.max_streams = min(
				full_pipe_count,
				dc->res_pool->stream_enc_count);

		dc->caps.max_links = dc->link_count;
		dc->caps.max_audios = dc->res_pool->audio_count;
		dc->caps.linear_pitch_alignment = 64;

		dc->caps.max_dp_protocol_version = DP_VERSION_1_4;

		dc->caps.max_otg_num = dc->res_pool->res_cap->num_timing_generator;

		if (dc->res_pool->dmcu != NULL)
			dc->versions.dmcu_version = dc->res_pool->dmcu->dmcu_version;
	}

	dc->dcn_reg_offsets = init_params->dcn_reg_offsets;
	dc->nbio_reg_offsets = init_params->nbio_reg_offsets;
	dc->clk_reg_offsets = init_params->clk_reg_offsets;

	/* Populate versioning information */
	dc->versions.dc_ver = DC_VER;

	dc->build_id = DC_BUILD_ID;

	DC_LOG_DC("Display Core initialized\n");



	return dc;

destruct_dc:
	dc_destruct(dc);
	kfree(dc);
	return NULL;
}

static void detect_edp_presence(struct dc *dc)
{
	struct dc_link *edp_links[MAX_NUM_EDP];
	struct dc_link *edp_link = NULL;
	enum dc_connection_type type;
	int i;
	int edp_num;

	dc_get_edp_links(dc, edp_links, &edp_num);
	if (!edp_num)
		return;

	for (i = 0; i < edp_num; i++) {
		edp_link = edp_links[i];
		if (dc->config.edp_not_connected) {
			edp_link->edp_sink_present = false;
		} else {
			dc_link_detect_connection_type(edp_link, &type);
			edp_link->edp_sink_present = (type != dc_connection_none);
		}
	}
}

void dc_hardware_init(struct dc *dc)
{

	detect_edp_presence(dc);
	if (dc->ctx->dce_environment != DCE_ENV_VIRTUAL_HW)
		dc->hwss.init_hw(dc);
}

void dc_init_callbacks(struct dc *dc,
		const struct dc_callback_init *init_params)
{
	dc->ctx->cp_psp = init_params->cp_psp;
}

void dc_deinit_callbacks(struct dc *dc)
{
	memset(&dc->ctx->cp_psp, 0, sizeof(dc->ctx->cp_psp));
}

void dc_destroy(struct dc **dc)
{
	dc_destruct(*dc);
	kfree(*dc);
	*dc = NULL;
}

static void enable_timing_multisync(
		struct dc *dc,
		struct dc_state *ctx)
{
	int i, multisync_count = 0;
	int pipe_count = dc->res_pool->pipe_count;
	struct pipe_ctx *multisync_pipes[MAX_PIPES] = { NULL };

	for (i = 0; i < pipe_count; i++) {
		if (!ctx->res_ctx.pipe_ctx[i].stream ||
				!ctx->res_ctx.pipe_ctx[i].stream->triggered_crtc_reset.enabled)
			continue;
		if (ctx->res_ctx.pipe_ctx[i].stream == ctx->res_ctx.pipe_ctx[i].stream->triggered_crtc_reset.event_source)
			continue;
		multisync_pipes[multisync_count] = &ctx->res_ctx.pipe_ctx[i];
		multisync_count++;
	}

	if (multisync_count > 0) {
		dc->hwss.enable_per_frame_crtc_position_reset(
			dc, multisync_count, multisync_pipes);
	}
}

static void program_timing_sync(
		struct dc *dc,
		struct dc_state *ctx)
{
	int i, j, k;
	int group_index = 0;
	int num_group = 0;
	int pipe_count = dc->res_pool->pipe_count;
	struct pipe_ctx *unsynced_pipes[MAX_PIPES] = { NULL };

	for (i = 0; i < pipe_count; i++) {
		if (!ctx->res_ctx.pipe_ctx[i].stream
				|| ctx->res_ctx.pipe_ctx[i].top_pipe
				|| ctx->res_ctx.pipe_ctx[i].prev_odm_pipe)
			continue;

		unsynced_pipes[i] = &ctx->res_ctx.pipe_ctx[i];
	}

	for (i = 0; i < pipe_count; i++) {
		int group_size = 1;
		enum timing_synchronization_type sync_type = NOT_SYNCHRONIZABLE;
		struct pipe_ctx *pipe_set[MAX_PIPES];

		if (!unsynced_pipes[i])
			continue;

		pipe_set[0] = unsynced_pipes[i];
		unsynced_pipes[i] = NULL;

		/* Add tg to the set, search rest of the tg's for ones with
		 * same timing, add all tgs with same timing to the group
		 */
		for (j = i + 1; j < pipe_count; j++) {
			if (!unsynced_pipes[j])
				continue;
			if (sync_type != TIMING_SYNCHRONIZABLE &&
				dc->hwss.enable_vblanks_synchronization &&
				unsynced_pipes[j]->stream_res.tg->funcs->align_vblanks &&
				resource_are_vblanks_synchronizable(
					unsynced_pipes[j]->stream,
					pipe_set[0]->stream)) {
				sync_type = VBLANK_SYNCHRONIZABLE;
				pipe_set[group_size] = unsynced_pipes[j];
				unsynced_pipes[j] = NULL;
				group_size++;
			} else
			if (sync_type != VBLANK_SYNCHRONIZABLE &&
				resource_are_streams_timing_synchronizable(
					unsynced_pipes[j]->stream,
					pipe_set[0]->stream)) {
				sync_type = TIMING_SYNCHRONIZABLE;
				pipe_set[group_size] = unsynced_pipes[j];
				unsynced_pipes[j] = NULL;
				group_size++;
			}
		}

		/* set first unblanked pipe as master */
		for (j = 0; j < group_size; j++) {
			bool is_blanked;

			if (pipe_set[j]->stream_res.opp->funcs->dpg_is_blanked)
				is_blanked =
					pipe_set[j]->stream_res.opp->funcs->dpg_is_blanked(pipe_set[j]->stream_res.opp);
			else
				is_blanked =
					pipe_set[j]->stream_res.tg->funcs->is_blanked(pipe_set[j]->stream_res.tg);
			if (!is_blanked) {
				if (j == 0)
					break;

				swap(pipe_set[0], pipe_set[j]);
				break;
			}
		}

		for (k = 0; k < group_size; k++) {
			struct dc_stream_status *status = dc_state_get_stream_status(ctx, pipe_set[k]->stream);

			status->timing_sync_info.group_id = num_group;
			status->timing_sync_info.group_size = group_size;
			if (k == 0)
				status->timing_sync_info.master = true;
			else
				status->timing_sync_info.master = false;

		}

		/* remove any other unblanked pipes as they have already been synced */
		if (dc->config.use_pipe_ctx_sync_logic) {
			/* check pipe's syncd to decide which pipe to be removed */
			for (j = 1; j < group_size; j++) {
				if (pipe_set[j]->pipe_idx_syncd == pipe_set[0]->pipe_idx_syncd) {
					group_size--;
					pipe_set[j] = pipe_set[group_size];
					j--;
				} else
					/* link slave pipe's syncd with master pipe */
					pipe_set[j]->pipe_idx_syncd = pipe_set[0]->pipe_idx_syncd;
			}
		} else {
			/* remove any other pipes by checking valid plane */
			for (j = j + 1; j < group_size; j++) {
				bool is_blanked;

				if (pipe_set[j]->stream_res.opp->funcs->dpg_is_blanked)
					is_blanked =
						pipe_set[j]->stream_res.opp->funcs->dpg_is_blanked(pipe_set[j]->stream_res.opp);
				else
					is_blanked =
						pipe_set[j]->stream_res.tg->funcs->is_blanked(pipe_set[j]->stream_res.tg);
				if (!is_blanked) {
					group_size--;
					pipe_set[j] = pipe_set[group_size];
					j--;
				}
			}
		}

		if (group_size > 1) {
			if (sync_type == TIMING_SYNCHRONIZABLE) {
				dc->hwss.enable_timing_synchronization(
					dc, ctx, group_index, group_size, pipe_set);
			} else
				if (sync_type == VBLANK_SYNCHRONIZABLE) {
				dc->hwss.enable_vblanks_synchronization(
					dc, group_index, group_size, pipe_set);
				}
			group_index++;
		}
		num_group++;
	}
}

static bool streams_changed(struct dc *dc,
			    struct dc_stream_state *streams[],
			    uint8_t stream_count)
{
	uint8_t i;

	if (stream_count != dc->current_state->stream_count)
		return true;

	for (i = 0; i < dc->current_state->stream_count; i++) {
		if (dc->current_state->streams[i] != streams[i])
			return true;
		if (!streams[i]->link->link_state_valid)
			return true;
	}

	return false;
}

bool dc_validate_boot_timing(const struct dc *dc,
				const struct dc_sink *sink,
				struct dc_crtc_timing *crtc_timing)
{
	struct timing_generator *tg;
	struct stream_encoder *se = NULL;

	struct dc_crtc_timing hw_crtc_timing = {0};

	struct dc_link *link = sink->link;
	unsigned int i, enc_inst, tg_inst = 0;

	/* Support seamless boot on EDP displays only */
	if (sink->sink_signal != SIGNAL_TYPE_EDP) {
		return false;
	}

	if (dc->debug.force_odm_combine)
		return false;

	/* Check for enabled DIG to identify enabled display */
	if (!link->link_enc->funcs->is_dig_enabled(link->link_enc))
		return false;

	enc_inst = link->link_enc->funcs->get_dig_frontend(link->link_enc);

	if (enc_inst == ENGINE_ID_UNKNOWN)
		return false;

	for (i = 0; i < dc->res_pool->stream_enc_count; i++) {
		if (dc->res_pool->stream_enc[i]->id == enc_inst) {

			se = dc->res_pool->stream_enc[i];

			tg_inst = dc->res_pool->stream_enc[i]->funcs->dig_source_otg(
				dc->res_pool->stream_enc[i]);
			break;
		}
	}

	// tg_inst not found
	if (i == dc->res_pool->stream_enc_count)
		return false;

	if (tg_inst >= dc->res_pool->timing_generator_count)
		return false;

	if (tg_inst != link->link_enc->preferred_engine)
		return false;

	tg = dc->res_pool->timing_generators[tg_inst];

	if (!tg->funcs->get_hw_timing)
		return false;

	if (!tg->funcs->get_hw_timing(tg, &hw_crtc_timing))
		return false;

	if (crtc_timing->h_total != hw_crtc_timing.h_total)
		return false;

	if (crtc_timing->h_border_left != hw_crtc_timing.h_border_left)
		return false;

	if (crtc_timing->h_addressable != hw_crtc_timing.h_addressable)
		return false;

	if (crtc_timing->h_border_right != hw_crtc_timing.h_border_right)
		return false;

	if (crtc_timing->h_front_porch != hw_crtc_timing.h_front_porch)
		return false;

	if (crtc_timing->h_sync_width != hw_crtc_timing.h_sync_width)
		return false;

	if (crtc_timing->v_total != hw_crtc_timing.v_total)
		return false;

	if (crtc_timing->v_border_top != hw_crtc_timing.v_border_top)
		return false;

	if (crtc_timing->v_addressable != hw_crtc_timing.v_addressable)
		return false;

	if (crtc_timing->v_border_bottom != hw_crtc_timing.v_border_bottom)
		return false;

	if (crtc_timing->v_front_porch != hw_crtc_timing.v_front_porch)
		return false;

	if (crtc_timing->v_sync_width != hw_crtc_timing.v_sync_width)
		return false;

	/* block DSC for now, as VBIOS does not currently support DSC timings */
	if (crtc_timing->flags.DSC)
		return false;

	if (dc_is_dp_signal(link->connector_signal)) {
		unsigned int pix_clk_100hz = 0;
		uint32_t numOdmPipes = 1;
		uint32_t id_src[4] = {0};

		dc->res_pool->dp_clock_source->funcs->get_pixel_clk_frequency_100hz(
			dc->res_pool->dp_clock_source,
			tg_inst, &pix_clk_100hz);

		if (tg->funcs->get_optc_source)
			tg->funcs->get_optc_source(tg,
						&numOdmPipes, &id_src[0], &id_src[1]);

		if (numOdmPipes == 2)
			pix_clk_100hz *= 2;
		if (numOdmPipes == 4)
			pix_clk_100hz *= 4;

		// Note: In rare cases, HW pixclk may differ from crtc's pixclk
		// slightly due to rounding issues in 10 kHz units.
		if (crtc_timing->pix_clk_100hz != pix_clk_100hz)
			return false;

		if (!se->funcs->dp_get_pixel_format)
			return false;

		if (!se->funcs->dp_get_pixel_format(
			se,
			&hw_crtc_timing.pixel_encoding,
			&hw_crtc_timing.display_color_depth))
			return false;

		if (hw_crtc_timing.display_color_depth != crtc_timing->display_color_depth)
			return false;

		if (hw_crtc_timing.pixel_encoding != crtc_timing->pixel_encoding)
			return false;
	}

	if (link->dpcd_caps.dprx_feature.bits.VSC_SDP_COLORIMETRY_SUPPORTED) {
		return false;
	}

	if (link->dpcd_caps.channel_coding_cap.bits.DP_128b_132b_SUPPORTED)
		return false;

	if (dc->link_srv->edp_is_ilr_optimization_required(link, crtc_timing)) {
		DC_LOG_EVENT_LINK_TRAINING("Seamless boot disabled to optimize eDP link rate\n");
		return false;
	}

	return true;
}

static inline bool should_update_pipe_for_stream(
		struct dc_state *context,
		struct pipe_ctx *pipe_ctx,
		struct dc_stream_state *stream)
{
	return (pipe_ctx->stream && pipe_ctx->stream == stream);
}

static inline bool should_update_pipe_for_plane(
		struct dc_state *context,
		struct pipe_ctx *pipe_ctx,
		struct dc_plane_state *plane_state)
{
	return (pipe_ctx->plane_state == plane_state);
}

void dc_enable_stereo(
	struct dc *dc,
	struct dc_state *context,
	struct dc_stream_state *streams[],
	uint8_t stream_count)
{
	int i, j;
	struct pipe_ctx *pipe;

	dc_exit_ips_for_hw_access(dc);

	for (i = 0; i < MAX_PIPES; i++) {
		if (context != NULL) {
			pipe = &context->res_ctx.pipe_ctx[i];
		} else {
			context = dc->current_state;
			pipe = &dc->current_state->res_ctx.pipe_ctx[i];
		}

		for (j = 0; pipe && j < stream_count; j++)  {
			if (should_update_pipe_for_stream(context, pipe, streams[j]) &&
				dc->hwss.setup_stereo)
				dc->hwss.setup_stereo(pipe, dc);
		}
	}
}

void dc_trigger_sync(struct dc *dc, struct dc_state *context)
{
	if (context->stream_count > 1 && !dc->debug.disable_timing_sync) {
		dc_exit_ips_for_hw_access(dc);

		enable_timing_multisync(dc, context);
		program_timing_sync(dc, context);
	}
}

static uint8_t get_stream_mask(struct dc *dc, struct dc_state *context)
{
	int i;
	unsigned int stream_mask = 0;

	for (i = 0; i < dc->res_pool->pipe_count; i++) {
		if (context->res_ctx.pipe_ctx[i].stream)
			stream_mask |= 1 << i;
	}

	return stream_mask;
}

void dc_z10_restore(const struct dc *dc)
{
	if (dc->hwss.z10_restore)
		dc->hwss.z10_restore(dc);
}

void dc_z10_save_init(struct dc *dc)
{
	if (dc->hwss.z10_save_init)
		dc->hwss.z10_save_init(dc);
}

/**
 * dc_commit_state_no_check - Apply context to the hardware
 *
 * @dc: DC object with the current status to be updated
 * @context: New state that will become the current status at the end of this function
 *
 * Applies given context to the hardware and copy it into current context.
 * It's up to the user to release the src context afterwards.
 *
 * Return: an enum dc_status result code for the operation
 */
static enum dc_status dc_commit_state_no_check(struct dc *dc, struct dc_state *context)
{
	struct dc_bios *dcb = dc->ctx->dc_bios;
	enum dc_status result = DC_ERROR_UNEXPECTED;
	struct pipe_ctx *pipe;
	int i, k, l;
	struct dc_stream_state *dc_streams[MAX_STREAMS] = {0};
	struct dc_state *old_state;
	bool subvp_prev_use = false;

	dc_z10_restore(dc);
	dc_allow_idle_optimizations(dc, false);

	for (i = 0; i < dc->res_pool->pipe_count; i++) {
		struct pipe_ctx *old_pipe = &dc->current_state->res_ctx.pipe_ctx[i];

		/* Check old context for SubVP */
		subvp_prev_use |= (dc_state_get_pipe_subvp_type(dc->current_state, old_pipe) == SUBVP_PHANTOM);
		if (subvp_prev_use)
			break;
	}

	for (i = 0; i < context->stream_count; i++)
		dc_streams[i] =  context->streams[i];

	if (!dcb->funcs->is_accelerated_mode(dcb)) {
		disable_vbios_mode_if_required(dc, context);
		dc->hwss.enable_accelerated_mode(dc, context);
	}

	if (context->stream_count > get_seamless_boot_stream_count(context) ||
		context->stream_count == 0)
		dc->hwss.prepare_bandwidth(dc, context);

	/* When SubVP is active, all HW programming must be done while
	 * SubVP lock is acquired
	 */
	if (dc->hwss.subvp_pipe_control_lock)
		dc->hwss.subvp_pipe_control_lock(dc, context, true, true, NULL, subvp_prev_use);

	if (dc->hwss.update_dsc_pg)
		dc->hwss.update_dsc_pg(dc, context, false);

	disable_dangling_plane(dc, context);
	/* re-program planes for existing stream, in case we need to
	 * free up plane resource for later use
	 */
	if (dc->hwss.apply_ctx_for_surface) {
		for (i = 0; i < context->stream_count; i++) {
			if (context->streams[i]->mode_changed)
				continue;
			apply_ctx_interdependent_lock(dc, context, context->streams[i], true);
			dc->hwss.apply_ctx_for_surface(
				dc, context->streams[i],
				context->stream_status[i].plane_count,
				context); /* use new pipe config in new context */
			apply_ctx_interdependent_lock(dc, context, context->streams[i], false);
			dc->hwss.post_unlock_program_front_end(dc, context);
		}
	}

	/* Program hardware */
	for (i = 0; i < dc->res_pool->pipe_count; i++) {
		pipe = &context->res_ctx.pipe_ctx[i];
		dc->hwss.wait_for_mpcc_disconnect(dc, dc->res_pool, pipe);
	}

	result = dc->hwss.apply_ctx_to_hw(dc, context);

	if (result != DC_OK) {
		/* Application of dc_state to hardware stopped. */
		dc->current_state->res_ctx.link_enc_cfg_ctx.mode = LINK_ENC_CFG_STEADY;
		return result;
	}

	dc_trigger_sync(dc, context);

	/* Full update should unconditionally be triggered when dc_commit_state_no_check is called */
	for (i = 0; i < context->stream_count; i++) {
		uint32_t prev_dsc_changed = context->streams[i]->update_flags.bits.dsc_changed;

		context->streams[i]->update_flags.raw = 0xFFFFFFFF;
		context->streams[i]->update_flags.bits.dsc_changed = prev_dsc_changed;
	}

	/* Program all planes within new context*/
	if (dc->hwss.program_front_end_for_ctx) {
		dc->hwss.interdependent_update_lock(dc, context, true);
		dc->hwss.program_front_end_for_ctx(dc, context);
		dc->hwss.interdependent_update_lock(dc, context, false);
		dc->hwss.post_unlock_program_front_end(dc, context);
	}

	if (dc->hwss.commit_subvp_config)
		dc->hwss.commit_subvp_config(dc, context);
	if (dc->hwss.subvp_pipe_control_lock)
		dc->hwss.subvp_pipe_control_lock(dc, context, false, true, NULL, subvp_prev_use);

	for (i = 0; i < context->stream_count; i++) {
		const struct dc_link *link = context->streams[i]->link;

		if (!context->streams[i]->mode_changed)
			continue;

		if (dc->hwss.apply_ctx_for_surface) {
			apply_ctx_interdependent_lock(dc, context, context->streams[i], true);
			dc->hwss.apply_ctx_for_surface(
					dc, context->streams[i],
					context->stream_status[i].plane_count,
					context);
			apply_ctx_interdependent_lock(dc, context, context->streams[i], false);
			dc->hwss.post_unlock_program_front_end(dc, context);
		}

		/*
		 * enable stereo
		 * TODO rework dc_enable_stereo call to work with validation sets?
		 */
		for (k = 0; k < MAX_PIPES; k++) {
			pipe = &context->res_ctx.pipe_ctx[k];

			for (l = 0 ; pipe && l < context->stream_count; l++)  {
				if (context->streams[l] &&
					context->streams[l] == pipe->stream &&
					dc->hwss.setup_stereo)
					dc->hwss.setup_stereo(pipe, dc);
			}
		}

		CONN_MSG_MODE(link, "{%dx%d, %dx%d@%dKhz}",
				context->streams[i]->timing.h_addressable,
				context->streams[i]->timing.v_addressable,
				context->streams[i]->timing.h_total,
				context->streams[i]->timing.v_total,
				context->streams[i]->timing.pix_clk_100hz / 10);
	}

	dc_enable_stereo(dc, context, dc_streams, context->stream_count);

	if (context->stream_count > get_seamless_boot_stream_count(context) ||
		context->stream_count == 0) {
		/* Must wait for no flips to be pending before doing optimize bw */
		wait_for_no_pipes_pending(dc, context);
		/*
		 * optimized dispclk depends on ODM setup. Need to wait for ODM
		 * update pending complete before optimizing bandwidth.
		 */
		wait_for_odm_update_pending_complete(dc, context);
		/* pplib is notified if disp_num changed */
		dc->hwss.optimize_bandwidth(dc, context);
		/* Need to do otg sync again as otg could be out of sync due to otg
		 * workaround applied during clock update
		 */
		dc_trigger_sync(dc, context);
	}

	if (dc->hwss.update_dsc_pg)
		dc->hwss.update_dsc_pg(dc, context, true);

	if (dc->ctx->dce_version >= DCE_VERSION_MAX)
		TRACE_DCN_CLOCK_STATE(&context->bw_ctx.bw.dcn.clk);
	else
		TRACE_DCE_CLOCK_STATE(&context->bw_ctx.bw.dce);

	context->stream_mask = get_stream_mask(dc, context);

	if (context->stream_mask != dc->current_state->stream_mask)
		dc_dmub_srv_notify_stream_mask(dc->ctx->dmub_srv, context->stream_mask);

	for (i = 0; i < context->stream_count; i++)
		context->streams[i]->mode_changed = false;

	/* Clear update flags that were set earlier to avoid redundant programming */
	for (i = 0; i < context->stream_count; i++) {
		context->streams[i]->update_flags.raw = 0x0;
	}

	old_state = dc->current_state;
	dc->current_state = context;

	dc_state_release(old_state);

	dc_state_retain(dc->current_state);

	return result;
}

static bool commit_minimal_transition_state_legacy(struct dc *dc,
		struct dc_state *transition_base_context);

/**
 * dc_commit_streams - Commit current stream state
 *
 * @dc: DC object with the commit state to be configured in the hardware
 * @params: Parameters for the commit, including the streams to be committed
 *
 * Function responsible for commit streams change to the hardware.
 *
 * Return:
 * Return DC_OK if everything work as expected, otherwise, return a dc_status
 * code.
 */
enum dc_status dc_commit_streams(struct dc *dc, struct dc_commit_streams_params *params)
{
	int i, j;
	struct dc_state *context;
	enum dc_status res = DC_OK;
	struct dc_validation_set set[MAX_STREAMS] = {0};
	struct pipe_ctx *pipe;
	bool handle_exit_odm2to1 = false;

	if (!params)
		return DC_ERROR_UNEXPECTED;

	if (dc->ctx->dce_environment == DCE_ENV_VIRTUAL_HW)
		return res;

	if (!streams_changed(dc, params->streams, params->stream_count) &&
			dc->current_state->power_source == params->power_source)
		return res;

	dc_exit_ips_for_hw_access(dc);
<<<<<<< HEAD

	DC_LOG_DC("%s: %d streams\n", __func__, stream_count);
=======
>>>>>>> 0c383648

	DC_LOG_DC("%s: %d streams\n", __func__, params->stream_count);

	for (i = 0; i < params->stream_count; i++) {
		struct dc_stream_state *stream = params->streams[i];
		struct dc_stream_status *status = dc_stream_get_status(stream);

		dc_stream_log(dc, stream);

		set[i].stream = stream;

		if (status) {
			set[i].plane_count = status->plane_count;
			for (j = 0; j < status->plane_count; j++)
				set[i].plane_states[j] = status->plane_states[j];
		}
	}

	/* ODM Combine 2:1 power optimization is only applied for single stream
	 * scenario, it uses extra pipes than needed to reduce power consumption
	 * We need to switch off this feature to make room for new streams.
	 */
<<<<<<< HEAD
	if (stream_count > dc->current_state->stream_count &&
=======
	if (params->stream_count > dc->current_state->stream_count &&
>>>>>>> 0c383648
			dc->current_state->stream_count == 1) {
		for (i = 0; i < dc->res_pool->pipe_count; i++) {
			pipe = &dc->current_state->res_ctx.pipe_ctx[i];
			if (pipe->next_odm_pipe)
				handle_exit_odm2to1 = true;
		}
	}

	if (handle_exit_odm2to1)
		res = commit_minimal_transition_state_legacy(dc, dc->current_state);

	context = dc_state_create_current_copy(dc);
	if (!context)
		goto context_alloc_fail;

<<<<<<< HEAD
	res = dc_validate_with_context(dc, set, stream_count, context, false);
=======
	context->power_source = params->power_source;

	res = dc_validate_with_context(dc, set, params->stream_count, context, false);
>>>>>>> 0c383648
	if (res != DC_OK) {
		BREAK_TO_DEBUGGER();
		goto fail;
	}

	res = dc_commit_state_no_check(dc, context);

	for (i = 0; i < params->stream_count; i++) {
		for (j = 0; j < context->stream_count; j++) {
			if (params->streams[i]->stream_id == context->streams[j]->stream_id)
				params->streams[i]->out.otg_offset = context->stream_status[j].primary_otg_inst;

<<<<<<< HEAD
			if (dc_is_embedded_signal(streams[i]->signal)) {
				struct dc_stream_status *status = dc_state_get_stream_status(context, streams[i]);
=======
			if (dc_is_embedded_signal(params->streams[i]->signal)) {
				struct dc_stream_status *status = dc_state_get_stream_status(context, params->streams[i]);
>>>>>>> 0c383648

				if (dc->hwss.is_abm_supported)
					status->is_abm_supported = dc->hwss.is_abm_supported(dc, context, params->streams[i]);
				else
					status->is_abm_supported = true;
			}
		}
	}

fail:
	dc_state_release(context);

context_alloc_fail:

	DC_LOG_DC("%s Finished.\n", __func__);

	return res;
}

bool dc_acquire_release_mpc_3dlut(
		struct dc *dc, bool acquire,
		struct dc_stream_state *stream,
		struct dc_3dlut **lut,
		struct dc_transfer_func **shaper)
{
	int pipe_idx;
	bool ret = false;
	bool found_pipe_idx = false;
	const struct resource_pool *pool = dc->res_pool;
	struct resource_context *res_ctx = &dc->current_state->res_ctx;
	int mpcc_id = 0;

	if (pool && res_ctx) {
		if (acquire) {
			/*find pipe idx for the given stream*/
			for (pipe_idx = 0; pipe_idx < pool->pipe_count; pipe_idx++) {
				if (res_ctx->pipe_ctx[pipe_idx].stream == stream) {
					found_pipe_idx = true;
					mpcc_id = res_ctx->pipe_ctx[pipe_idx].plane_res.hubp->inst;
					break;
				}
			}
		} else
			found_pipe_idx = true;/*for release pipe_idx is not required*/

		if (found_pipe_idx) {
			if (acquire && pool->funcs->acquire_post_bldn_3dlut)
				ret = pool->funcs->acquire_post_bldn_3dlut(res_ctx, pool, mpcc_id, lut, shaper);
			else if (!acquire && pool->funcs->release_post_bldn_3dlut)
				ret = pool->funcs->release_post_bldn_3dlut(res_ctx, pool, lut, shaper);
		}
	}
	return ret;
}

static bool is_flip_pending_in_pipes(struct dc *dc, struct dc_state *context)
{
	int i;
	struct pipe_ctx *pipe;

	for (i = 0; i < MAX_PIPES; i++) {
		pipe = &context->res_ctx.pipe_ctx[i];

		// Don't check flip pending on phantom pipes
		if (!pipe->plane_state || (dc_state_get_pipe_subvp_type(context, pipe) == SUBVP_PHANTOM))
			continue;

		/* Must set to false to start with, due to OR in update function */
		pipe->plane_state->status.is_flip_pending = false;
		dc->hwss.update_pending_status(pipe);
		if (pipe->plane_state->status.is_flip_pending)
			return true;
	}
	return false;
}

/* Perform updates here which need to be deferred until next vupdate
 *
 * i.e. blnd lut, 3dlut, and shaper lut bypass regs are double buffered
 * but forcing lut memory to shutdown state is immediate. This causes
 * single frame corruption as lut gets disabled mid-frame unless shutdown
 * is deferred until after entering bypass.
 */
static void process_deferred_updates(struct dc *dc)
{
	int i = 0;

	if (dc->debug.enable_mem_low_power.bits.cm) {
		ASSERT(dc->dcn_ip->max_num_dpp);
		for (i = 0; i < dc->dcn_ip->max_num_dpp; i++)
			if (dc->res_pool->dpps[i]->funcs->dpp_deferred_update)
				dc->res_pool->dpps[i]->funcs->dpp_deferred_update(dc->res_pool->dpps[i]);
	}
}

void dc_post_update_surfaces_to_stream(struct dc *dc)
{
	int i;
	struct dc_state *context = dc->current_state;

	if ((!dc->optimized_required) || get_seamless_boot_stream_count(context) > 0)
		return;

	post_surface_trace(dc);

	/*
	 * Only relevant for DCN behavior where we can guarantee the optimization
	 * is safe to apply - retain the legacy behavior for DCE.
	 */

	if (dc->ctx->dce_version < DCE_VERSION_MAX)
		TRACE_DCE_CLOCK_STATE(&context->bw_ctx.bw.dce);
	else {
		TRACE_DCN_CLOCK_STATE(&context->bw_ctx.bw.dcn.clk);

		if (is_flip_pending_in_pipes(dc, context))
			return;

		for (i = 0; i < dc->res_pool->pipe_count; i++)
			if (context->res_ctx.pipe_ctx[i].stream == NULL ||
					context->res_ctx.pipe_ctx[i].plane_state == NULL) {
				context->res_ctx.pipe_ctx[i].pipe_idx = i;
				dc->hwss.disable_plane(dc, context, &context->res_ctx.pipe_ctx[i]);
			}

		process_deferred_updates(dc);

		dc->hwss.optimize_bandwidth(dc, context);

		if (dc->hwss.update_dsc_pg)
			dc->hwss.update_dsc_pg(dc, context, true);
	}

	dc->optimized_required = false;
	dc->wm_optimized_required = false;
}

bool dc_set_generic_gpio_for_stereo(bool enable,
		struct gpio_service *gpio_service)
{
	enum gpio_result gpio_result = GPIO_RESULT_NON_SPECIFIC_ERROR;
	struct gpio_pin_info pin_info;
	struct gpio *generic;
	struct gpio_generic_mux_config *config = kzalloc(sizeof(struct gpio_generic_mux_config),
			   GFP_KERNEL);

	if (!config)
		return false;
	pin_info = dal_gpio_get_generic_pin_info(gpio_service, GPIO_ID_GENERIC, 0);

	if (pin_info.mask == 0xFFFFFFFF || pin_info.offset == 0xFFFFFFFF) {
		kfree(config);
		return false;
	} else {
		generic = dal_gpio_service_create_generic_mux(
			gpio_service,
			pin_info.offset,
			pin_info.mask);
	}

	if (!generic) {
		kfree(config);
		return false;
	}

	gpio_result = dal_gpio_open(generic, GPIO_MODE_OUTPUT);

	config->enable_output_from_mux = enable;
	config->mux_select = GPIO_SIGNAL_SOURCE_PASS_THROUGH_STEREO_SYNC;

	if (gpio_result == GPIO_RESULT_OK)
		gpio_result = dal_mux_setup_config(generic, config);

	if (gpio_result == GPIO_RESULT_OK) {
		dal_gpio_close(generic);
		dal_gpio_destroy_generic_mux(&generic);
		kfree(config);
		return true;
	} else {
		dal_gpio_close(generic);
		dal_gpio_destroy_generic_mux(&generic);
		kfree(config);
		return false;
	}
}

static bool is_surface_in_context(
		const struct dc_state *context,
		const struct dc_plane_state *plane_state)
{
	int j;

	for (j = 0; j < MAX_PIPES; j++) {
		const struct pipe_ctx *pipe_ctx = &context->res_ctx.pipe_ctx[j];

		if (plane_state == pipe_ctx->plane_state) {
			return true;
		}
	}

	return false;
}

static enum surface_update_type get_plane_info_update_type(const struct dc_surface_update *u)
{
	union surface_update_flags *update_flags = &u->surface->update_flags;
	enum surface_update_type update_type = UPDATE_TYPE_FAST;

	if (!u->plane_info)
		return UPDATE_TYPE_FAST;

	if (u->plane_info->color_space != u->surface->color_space) {
		update_flags->bits.color_space_change = 1;
		elevate_update_type(&update_type, UPDATE_TYPE_MED);
	}

	if (u->plane_info->horizontal_mirror != u->surface->horizontal_mirror) {
		update_flags->bits.horizontal_mirror_change = 1;
		elevate_update_type(&update_type, UPDATE_TYPE_MED);
	}

	if (u->plane_info->rotation != u->surface->rotation) {
		update_flags->bits.rotation_change = 1;
		elevate_update_type(&update_type, UPDATE_TYPE_FULL);
	}

	if (u->plane_info->format != u->surface->format) {
		update_flags->bits.pixel_format_change = 1;
		elevate_update_type(&update_type, UPDATE_TYPE_FULL);
	}

	if (u->plane_info->stereo_format != u->surface->stereo_format) {
		update_flags->bits.stereo_format_change = 1;
		elevate_update_type(&update_type, UPDATE_TYPE_FULL);
	}

	if (u->plane_info->per_pixel_alpha != u->surface->per_pixel_alpha) {
		update_flags->bits.per_pixel_alpha_change = 1;
		elevate_update_type(&update_type, UPDATE_TYPE_MED);
	}

	if (u->plane_info->global_alpha_value != u->surface->global_alpha_value) {
		update_flags->bits.global_alpha_change = 1;
		elevate_update_type(&update_type, UPDATE_TYPE_MED);
	}

	if (u->plane_info->dcc.enable != u->surface->dcc.enable
			|| u->plane_info->dcc.dcc_ind_blk != u->surface->dcc.dcc_ind_blk
			|| u->plane_info->dcc.meta_pitch != u->surface->dcc.meta_pitch) {
		/* During DCC on/off, stutter period is calculated before
		 * DCC has fully transitioned. This results in incorrect
		 * stutter period calculation. Triggering a full update will
		 * recalculate stutter period.
		 */
		update_flags->bits.dcc_change = 1;
		elevate_update_type(&update_type, UPDATE_TYPE_FULL);
	}

	if (resource_pixel_format_to_bpp(u->plane_info->format) !=
			resource_pixel_format_to_bpp(u->surface->format)) {
		/* different bytes per element will require full bandwidth
		 * and DML calculation
		 */
		update_flags->bits.bpp_change = 1;
		elevate_update_type(&update_type, UPDATE_TYPE_FULL);
	}

	if (u->plane_info->plane_size.surface_pitch != u->surface->plane_size.surface_pitch
			|| u->plane_info->plane_size.chroma_pitch != u->surface->plane_size.chroma_pitch) {
		update_flags->bits.plane_size_change = 1;
		elevate_update_type(&update_type, UPDATE_TYPE_MED);
	}


	if (memcmp(&u->plane_info->tiling_info, &u->surface->tiling_info,
			sizeof(union dc_tiling_info)) != 0) {
		update_flags->bits.swizzle_change = 1;
		elevate_update_type(&update_type, UPDATE_TYPE_MED);

		/* todo: below are HW dependent, we should add a hook to
		 * DCE/N resource and validated there.
		 */
		if (u->plane_info->tiling_info.gfx9.swizzle != DC_SW_LINEAR) {
			/* swizzled mode requires RQ to be setup properly,
			 * thus need to run DML to calculate RQ settings
			 */
			update_flags->bits.bandwidth_change = 1;
			elevate_update_type(&update_type, UPDATE_TYPE_FULL);
		}
	}

	/* This should be UPDATE_TYPE_FAST if nothing has changed. */
	return update_type;
}

static enum surface_update_type get_scaling_info_update_type(
		const struct dc *dc,
		const struct dc_surface_update *u)
{
	union surface_update_flags *update_flags = &u->surface->update_flags;

	if (!u->scaling_info)
		return UPDATE_TYPE_FAST;

	if (u->scaling_info->dst_rect.width != u->surface->dst_rect.width
			|| u->scaling_info->dst_rect.height != u->surface->dst_rect.height
			|| u->scaling_info->scaling_quality.integer_scaling !=
				u->surface->scaling_quality.integer_scaling
			) {
		update_flags->bits.scaling_change = 1;

		if ((u->scaling_info->dst_rect.width < u->surface->dst_rect.width
			|| u->scaling_info->dst_rect.height < u->surface->dst_rect.height)
				&& (u->scaling_info->dst_rect.width < u->surface->src_rect.width
					|| u->scaling_info->dst_rect.height < u->surface->src_rect.height))
			/* Making dst rect smaller requires a bandwidth change */
			update_flags->bits.bandwidth_change = 1;
	}

	if (u->scaling_info->src_rect.width != u->surface->src_rect.width
		|| u->scaling_info->src_rect.height != u->surface->src_rect.height) {

		update_flags->bits.scaling_change = 1;
		if (u->scaling_info->src_rect.width > u->surface->src_rect.width
				|| u->scaling_info->src_rect.height > u->surface->src_rect.height)
			/* Making src rect bigger requires a bandwidth change */
			update_flags->bits.clock_change = 1;
	}

	if (u->scaling_info->src_rect.width > dc->caps.max_optimizable_video_width &&
		(u->scaling_info->clip_rect.width > u->surface->clip_rect.width ||
		 u->scaling_info->clip_rect.height > u->surface->clip_rect.height))
		 /* Changing clip size of a large surface may result in MPC slice count change */
		update_flags->bits.bandwidth_change = 1;

	if (u->scaling_info->clip_rect.width != u->surface->clip_rect.width ||
			u->scaling_info->clip_rect.height != u->surface->clip_rect.height)
		update_flags->bits.clip_size_change = 1;

	if (u->scaling_info->src_rect.x != u->surface->src_rect.x
			|| u->scaling_info->src_rect.y != u->surface->src_rect.y
			|| u->scaling_info->clip_rect.x != u->surface->clip_rect.x
			|| u->scaling_info->clip_rect.y != u->surface->clip_rect.y
			|| u->scaling_info->dst_rect.x != u->surface->dst_rect.x
			|| u->scaling_info->dst_rect.y != u->surface->dst_rect.y)
		update_flags->bits.position_change = 1;

	if (update_flags->bits.clock_change
			|| update_flags->bits.bandwidth_change
			|| update_flags->bits.scaling_change)
		return UPDATE_TYPE_FULL;

	if (update_flags->bits.position_change ||
			update_flags->bits.clip_size_change)
		return UPDATE_TYPE_MED;

	return UPDATE_TYPE_FAST;
}

static enum surface_update_type det_surface_update(const struct dc *dc,
		const struct dc_surface_update *u)
{
	const struct dc_state *context = dc->current_state;
	enum surface_update_type type;
	enum surface_update_type overall_type = UPDATE_TYPE_FAST;
	union surface_update_flags *update_flags = &u->surface->update_flags;

	if (!is_surface_in_context(context, u->surface) || u->surface->force_full_update) {
		update_flags->raw = 0xFFFFFFFF;
		return UPDATE_TYPE_FULL;
	}

	update_flags->raw = 0; // Reset all flags

	type = get_plane_info_update_type(u);
	elevate_update_type(&overall_type, type);

	type = get_scaling_info_update_type(dc, u);
	elevate_update_type(&overall_type, type);

	if (u->flip_addr) {
		update_flags->bits.addr_update = 1;
		if (u->flip_addr->address.tmz_surface != u->surface->address.tmz_surface) {
			update_flags->bits.tmz_changed = 1;
			elevate_update_type(&overall_type, UPDATE_TYPE_FULL);
		}
	}
	if (u->in_transfer_func)
		update_flags->bits.in_transfer_func_change = 1;

	if (u->input_csc_color_matrix)
		update_flags->bits.input_csc_change = 1;

	if (u->coeff_reduction_factor)
		update_flags->bits.coeff_reduction_change = 1;

	if (u->gamut_remap_matrix)
		update_flags->bits.gamut_remap_change = 1;

	if (u->blend_tf)
		update_flags->bits.gamma_change = 1;

	if (u->gamma) {
		enum surface_pixel_format format = SURFACE_PIXEL_FORMAT_GRPH_BEGIN;

		if (u->plane_info)
			format = u->plane_info->format;
		else if (u->surface)
			format = u->surface->format;

		if (dce_use_lut(format))
			update_flags->bits.gamma_change = 1;
	}

	if (u->lut3d_func || u->func_shaper)
		update_flags->bits.lut_3d = 1;

	if (u->hdr_mult.value)
		if (u->hdr_mult.value != u->surface->hdr_mult.value) {
			update_flags->bits.hdr_mult = 1;
			elevate_update_type(&overall_type, UPDATE_TYPE_MED);
		}

	if (update_flags->bits.in_transfer_func_change) {
		type = UPDATE_TYPE_MED;
		elevate_update_type(&overall_type, type);
	}

	if (update_flags->bits.lut_3d) {
		type = UPDATE_TYPE_FULL;
		elevate_update_type(&overall_type, type);
	}

	if (dc->debug.enable_legacy_fast_update &&
			(update_flags->bits.gamma_change ||
			update_flags->bits.gamut_remap_change ||
			update_flags->bits.input_csc_change ||
			update_flags->bits.coeff_reduction_change)) {
		type = UPDATE_TYPE_FULL;
		elevate_update_type(&overall_type, type);
	}
	return overall_type;
}

static enum surface_update_type check_update_surfaces_for_stream(
		struct dc *dc,
		struct dc_surface_update *updates,
		int surface_count,
		struct dc_stream_update *stream_update,
		const struct dc_stream_status *stream_status)
{
	int i;
	enum surface_update_type overall_type = UPDATE_TYPE_FAST;

	if (dc->idle_optimizations_allowed)
		overall_type = UPDATE_TYPE_FULL;

	if (stream_status == NULL || stream_status->plane_count != surface_count)
		overall_type = UPDATE_TYPE_FULL;

	if (stream_update && stream_update->pending_test_pattern) {
		overall_type = UPDATE_TYPE_FULL;
	}

	/* some stream updates require passive update */
	if (stream_update) {
		union stream_update_flags *su_flags = &stream_update->stream->update_flags;

		if ((stream_update->src.height != 0 && stream_update->src.width != 0) ||
			(stream_update->dst.height != 0 && stream_update->dst.width != 0) ||
			stream_update->integer_scaling_update)
			su_flags->bits.scaling = 1;

		if (dc->debug.enable_legacy_fast_update && stream_update->out_transfer_func)
			su_flags->bits.out_tf = 1;

		if (stream_update->abm_level)
			su_flags->bits.abm_level = 1;

		if (stream_update->dpms_off)
			su_flags->bits.dpms_off = 1;

		if (stream_update->gamut_remap)
			su_flags->bits.gamut_remap = 1;

		if (stream_update->wb_update)
			su_flags->bits.wb_update = 1;

		if (stream_update->dsc_config)
			su_flags->bits.dsc_changed = 1;

		if (stream_update->mst_bw_update)
			su_flags->bits.mst_bw = 1;

		if (stream_update->stream && stream_update->stream->freesync_on_desktop &&
			(stream_update->vrr_infopacket || stream_update->allow_freesync ||
				stream_update->vrr_active_variable || stream_update->vrr_active_fixed))
			su_flags->bits.fams_changed = 1;

		if (su_flags->raw != 0)
			overall_type = UPDATE_TYPE_FULL;

		if (stream_update->output_csc_transform || stream_update->output_color_space)
			su_flags->bits.out_csc = 1;

		/* Output transfer function changes do not require bandwidth recalculation,
		 * so don't trigger a full update
		 */
		if (!dc->debug.enable_legacy_fast_update && stream_update->out_transfer_func)
			su_flags->bits.out_tf = 1;
	}

	for (i = 0 ; i < surface_count; i++) {
		enum surface_update_type type =
				det_surface_update(dc, &updates[i]);

		elevate_update_type(&overall_type, type);
	}

	return overall_type;
}

/*
 * dc_check_update_surfaces_for_stream() - Determine update type (fast, med, or full)
 *
 * See :c:type:`enum surface_update_type <surface_update_type>` for explanation of update types
 */
enum surface_update_type dc_check_update_surfaces_for_stream(
		struct dc *dc,
		struct dc_surface_update *updates,
		int surface_count,
		struct dc_stream_update *stream_update,
		const struct dc_stream_status *stream_status)
{
	int i;
	enum surface_update_type type;

	if (stream_update)
		stream_update->stream->update_flags.raw = 0;
	for (i = 0; i < surface_count; i++)
		updates[i].surface->update_flags.raw = 0;

	type = check_update_surfaces_for_stream(dc, updates, surface_count, stream_update, stream_status);
	if (type == UPDATE_TYPE_FULL) {
		if (stream_update) {
			uint32_t dsc_changed = stream_update->stream->update_flags.bits.dsc_changed;
			stream_update->stream->update_flags.raw = 0xFFFFFFFF;
			stream_update->stream->update_flags.bits.dsc_changed = dsc_changed;
		}
		for (i = 0; i < surface_count; i++)
			updates[i].surface->update_flags.raw = 0xFFFFFFFF;
	}

	if (type == UPDATE_TYPE_FAST) {
		// If there's an available clock comparator, we use that.
		if (dc->clk_mgr->funcs->are_clock_states_equal) {
			if (!dc->clk_mgr->funcs->are_clock_states_equal(&dc->clk_mgr->clks, &dc->current_state->bw_ctx.bw.dcn.clk))
				dc->optimized_required = true;
		// Else we fallback to mem compare.
		} else if (memcmp(&dc->current_state->bw_ctx.bw.dcn.clk, &dc->clk_mgr->clks, offsetof(struct dc_clocks, prev_p_state_change_support)) != 0) {
			dc->optimized_required = true;
		}

		dc->optimized_required |= dc->wm_optimized_required;
	}

	return type;
}

static struct dc_stream_status *stream_get_status(
	struct dc_state *ctx,
	struct dc_stream_state *stream)
{
	uint8_t i;

	for (i = 0; i < ctx->stream_count; i++) {
		if (stream == ctx->streams[i]) {
			return &ctx->stream_status[i];
		}
	}

	return NULL;
}

static const enum surface_update_type update_surface_trace_level = UPDATE_TYPE_FULL;

static void copy_surface_update_to_plane(
		struct dc_plane_state *surface,
		struct dc_surface_update *srf_update)
{
	if (srf_update->flip_addr) {
		surface->address = srf_update->flip_addr->address;
		surface->flip_immediate =
			srf_update->flip_addr->flip_immediate;
		surface->time.time_elapsed_in_us[surface->time.index] =
			srf_update->flip_addr->flip_timestamp_in_us -
				surface->time.prev_update_time_in_us;
		surface->time.prev_update_time_in_us =
			srf_update->flip_addr->flip_timestamp_in_us;
		surface->time.index++;
		if (surface->time.index >= DC_PLANE_UPDATE_TIMES_MAX)
			surface->time.index = 0;

		surface->triplebuffer_flips = srf_update->flip_addr->triplebuffer_flips;
	}

	if (srf_update->scaling_info) {
		surface->scaling_quality =
				srf_update->scaling_info->scaling_quality;
		surface->dst_rect =
				srf_update->scaling_info->dst_rect;
		surface->src_rect =
				srf_update->scaling_info->src_rect;
		surface->clip_rect =
				srf_update->scaling_info->clip_rect;
	}

	if (srf_update->plane_info) {
		surface->color_space =
				srf_update->plane_info->color_space;
		surface->format =
				srf_update->plane_info->format;
		surface->plane_size =
				srf_update->plane_info->plane_size;
		surface->rotation =
				srf_update->plane_info->rotation;
		surface->horizontal_mirror =
				srf_update->plane_info->horizontal_mirror;
		surface->stereo_format =
				srf_update->plane_info->stereo_format;
		surface->tiling_info =
				srf_update->plane_info->tiling_info;
		surface->visible =
				srf_update->plane_info->visible;
		surface->per_pixel_alpha =
				srf_update->plane_info->per_pixel_alpha;
		surface->global_alpha =
				srf_update->plane_info->global_alpha;
		surface->global_alpha_value =
				srf_update->plane_info->global_alpha_value;
		surface->dcc =
				srf_update->plane_info->dcc;
		surface->layer_index =
				srf_update->plane_info->layer_index;
	}

	if (srf_update->gamma) {
		memcpy(&surface->gamma_correction.entries,
			&srf_update->gamma->entries,
			sizeof(struct dc_gamma_entries));
		surface->gamma_correction.is_identity =
			srf_update->gamma->is_identity;
		surface->gamma_correction.num_entries =
			srf_update->gamma->num_entries;
		surface->gamma_correction.type =
			srf_update->gamma->type;
	}

	if (srf_update->in_transfer_func) {
		surface->in_transfer_func.sdr_ref_white_level =
			srf_update->in_transfer_func->sdr_ref_white_level;
		surface->in_transfer_func.tf =
			srf_update->in_transfer_func->tf;
		surface->in_transfer_func.type =
			srf_update->in_transfer_func->type;
		memcpy(&surface->in_transfer_func.tf_pts,
			&srf_update->in_transfer_func->tf_pts,
			sizeof(struct dc_transfer_func_distributed_points));
	}

	if (srf_update->func_shaper)
		memcpy(&surface->in_shaper_func, srf_update->func_shaper,
		sizeof(surface->in_shaper_func));

	if (srf_update->lut3d_func)
		memcpy(&surface->lut3d_func, srf_update->lut3d_func,
		sizeof(surface->lut3d_func));

	if (srf_update->hdr_mult.value)
		surface->hdr_mult =
				srf_update->hdr_mult;

	if (srf_update->blend_tf)
		memcpy(&surface->blend_tf, srf_update->blend_tf,
		sizeof(surface->blend_tf));

	if (srf_update->input_csc_color_matrix)
		surface->input_csc_color_matrix =
			*srf_update->input_csc_color_matrix;

	if (srf_update->coeff_reduction_factor)
		surface->coeff_reduction_factor =
			*srf_update->coeff_reduction_factor;

	if (srf_update->gamut_remap_matrix)
		surface->gamut_remap_matrix =
			*srf_update->gamut_remap_matrix;
}

static void copy_stream_update_to_stream(struct dc *dc,
					 struct dc_state *context,
					 struct dc_stream_state *stream,
					 struct dc_stream_update *update)
{
	struct dc_context *dc_ctx = dc->ctx;

	if (update == NULL || stream == NULL)
		return;

	if (update->src.height && update->src.width)
		stream->src = update->src;

	if (update->dst.height && update->dst.width)
		stream->dst = update->dst;

	if (update->out_transfer_func) {
		stream->out_transfer_func.sdr_ref_white_level =
			update->out_transfer_func->sdr_ref_white_level;
		stream->out_transfer_func.tf = update->out_transfer_func->tf;
		stream->out_transfer_func.type =
			update->out_transfer_func->type;
		memcpy(&stream->out_transfer_func.tf_pts,
		       &update->out_transfer_func->tf_pts,
		       sizeof(struct dc_transfer_func_distributed_points));
	}

	if (update->hdr_static_metadata)
		stream->hdr_static_metadata = *update->hdr_static_metadata;

	if (update->abm_level)
		stream->abm_level = *update->abm_level;

	if (update->periodic_interrupt)
		stream->periodic_interrupt = *update->periodic_interrupt;

	if (update->gamut_remap)
		stream->gamut_remap_matrix = *update->gamut_remap;

	/* Note: this being updated after mode set is currently not a use case
	 * however if it arises OCSC would need to be reprogrammed at the
	 * minimum
	 */
	if (update->output_color_space)
		stream->output_color_space = *update->output_color_space;

	if (update->output_csc_transform)
		stream->csc_color_matrix = *update->output_csc_transform;

	if (update->vrr_infopacket)
		stream->vrr_infopacket = *update->vrr_infopacket;

	if (update->allow_freesync)
		stream->allow_freesync = *update->allow_freesync;

	if (update->vrr_active_variable)
		stream->vrr_active_variable = *update->vrr_active_variable;

	if (update->vrr_active_fixed)
		stream->vrr_active_fixed = *update->vrr_active_fixed;

	if (update->crtc_timing_adjust)
		stream->adjust = *update->crtc_timing_adjust;

	if (update->dpms_off)
		stream->dpms_off = *update->dpms_off;

	if (update->hfvsif_infopacket)
		stream->hfvsif_infopacket = *update->hfvsif_infopacket;

	if (update->vtem_infopacket)
		stream->vtem_infopacket = *update->vtem_infopacket;

	if (update->vsc_infopacket)
		stream->vsc_infopacket = *update->vsc_infopacket;

	if (update->vsp_infopacket)
		stream->vsp_infopacket = *update->vsp_infopacket;

	if (update->adaptive_sync_infopacket)
		stream->adaptive_sync_infopacket = *update->adaptive_sync_infopacket;

	if (update->dither_option)
		stream->dither_option = *update->dither_option;

	if (update->pending_test_pattern)
		stream->test_pattern = *update->pending_test_pattern;
	/* update current stream with writeback info */
	if (update->wb_update) {
		int i;

		stream->num_wb_info = update->wb_update->num_wb_info;
		ASSERT(stream->num_wb_info <= MAX_DWB_PIPES);
		for (i = 0; i < stream->num_wb_info; i++)
			stream->writeback_info[i] =
				update->wb_update->writeback_info[i];
	}
	if (update->dsc_config) {
		struct dc_dsc_config old_dsc_cfg = stream->timing.dsc_cfg;
		uint32_t old_dsc_enabled = stream->timing.flags.DSC;
		uint32_t enable_dsc = (update->dsc_config->num_slices_h != 0 &&
				       update->dsc_config->num_slices_v != 0);

		/* Use temporarry context for validating new DSC config */
		struct dc_state *dsc_validate_context = dc_state_create_copy(dc->current_state);

		if (dsc_validate_context) {
			stream->timing.dsc_cfg = *update->dsc_config;
			stream->timing.flags.DSC = enable_dsc;
			if (!dc->res_pool->funcs->validate_bandwidth(dc, dsc_validate_context, true)) {
				stream->timing.dsc_cfg = old_dsc_cfg;
				stream->timing.flags.DSC = old_dsc_enabled;
				update->dsc_config = NULL;
			}

			dc_state_release(dsc_validate_context);
		} else {
			DC_ERROR("Failed to allocate new validate context for DSC change\n");
			update->dsc_config = NULL;
		}
	}
}

static void backup_planes_and_stream_state(
		struct dc_scratch_space *scratch,
		struct dc_stream_state *stream)
<<<<<<< HEAD
{
	int i;
	struct dc_stream_status *status = dc_stream_get_status(stream);

	if (!status)
		return;

	for (i = 0; i < status->plane_count; i++) {
		scratch->plane_states[i] = *status->plane_states[i];
		scratch->gamma_correction[i] = *status->plane_states[i]->gamma_correction;
		scratch->in_transfer_func[i] = *status->plane_states[i]->in_transfer_func;
		scratch->lut3d_func[i] = *status->plane_states[i]->lut3d_func;
		scratch->in_shaper_func[i] = *status->plane_states[i]->in_shaper_func;
		scratch->blend_tf[i] = *status->plane_states[i]->blend_tf;
	}
	scratch->stream_state = *stream;
	if (stream->out_transfer_func)
		scratch->out_transfer_func = *stream->out_transfer_func;
}

static void restore_planes_and_stream_state(
		struct dc_scratch_space *scratch,
		struct dc_stream_state *stream)
{
	int i;
	struct dc_stream_status *status = dc_stream_get_status(stream);

	if (!status)
		return;

	for (i = 0; i < status->plane_count; i++) {
		*status->plane_states[i] = scratch->plane_states[i];
		*status->plane_states[i]->gamma_correction = scratch->gamma_correction[i];
		*status->plane_states[i]->in_transfer_func = scratch->in_transfer_func[i];
		*status->plane_states[i]->lut3d_func = scratch->lut3d_func[i];
		*status->plane_states[i]->in_shaper_func = scratch->in_shaper_func[i];
		*status->plane_states[i]->blend_tf = scratch->blend_tf[i];
	}
	*stream = scratch->stream_state;
	if (stream->out_transfer_func)
		*stream->out_transfer_func = scratch->out_transfer_func;
}

static bool update_planes_and_stream_state(struct dc *dc,
		struct dc_surface_update *srf_updates, int surface_count,
		struct dc_stream_state *stream,
		struct dc_stream_update *stream_update,
		enum surface_update_type *new_update_type,
		struct dc_state **new_context)
=======
>>>>>>> 0c383648
{
	int i;
	struct dc_stream_status *status = dc_stream_get_status(stream);

	if (!status)
		return;

	for (i = 0; i < status->plane_count; i++) {
		scratch->plane_states[i] = *status->plane_states[i];
	}
	scratch->stream_state = *stream;
}

<<<<<<< HEAD
	context = dc->current_state;
	backup_planes_and_stream_state(&dc->current_state->scratch, stream);
	update_type = dc_check_update_surfaces_for_stream(
			dc, srf_updates, surface_count, stream_update, stream_status);
=======
static void restore_planes_and_stream_state(
		struct dc_scratch_space *scratch,
		struct dc_stream_state *stream)
{
	int i;
	struct dc_stream_status *status = dc_stream_get_status(stream);

	if (!status)
		return;
>>>>>>> 0c383648

	for (i = 0; i < status->plane_count; i++) {
		*status->plane_states[i] = scratch->plane_states[i];
	}
	*stream = scratch->stream_state;
}

/**
 * update_seamless_boot_flags() - Helper function for updating seamless boot flags
 *
 * @dc: Current DC state
 * @context: New DC state to be programmed
 * @surface_count: Number of surfaces that have an updated
 * @stream: Corresponding stream to be updated in the current flip
 *
 * Updating seamless boot flags do not need to be part of the commit sequence. This
 * helper function will update the seamless boot flags on each flip (if required)
 * outside of the HW commit sequence (fast or slow).
 *
 * Return: void
 */
static void update_seamless_boot_flags(struct dc *dc,
		struct dc_state *context,
		int surface_count,
		struct dc_stream_state *stream)
{
	if (get_seamless_boot_stream_count(context) > 0 && surface_count > 0) {
		/* Optimize seamless boot flag keeps clocks and watermarks high until
		 * first flip. After first flip, optimization is required to lower
		 * bandwidth. Important to note that it is expected UEFI will
		 * only light up a single display on POST, therefore we only expect
		 * one stream with seamless boot flag set.
		 */
		if (stream->apply_seamless_boot_optimization) {
			stream->apply_seamless_boot_optimization = false;

			if (get_seamless_boot_stream_count(context) == 0)
				dc->optimized_required = true;
		}
	}
}

/**
 * update_planes_and_stream_state() - The function takes planes and stream
 * updates as inputs and determines the appropriate update type. If update type
 * is FULL, the function allocates a new context, populates and validates it.
 * Otherwise, it updates current dc context. The function will return both
 * new_context and new_update_type back to the caller. The function also backs
 * up both current and new contexts into corresponding dc state scratch memory.
 * TODO: The function does too many things, and even conditionally allocates dc
 * context memory implicitly. We should consider to break it down.
 *
 * @dc: Current DC state
 * @srf_updates: an array of surface updates
 * @surface_count: surface update count
 * @stream: Corresponding stream to be updated
 * @stream_update: stream update
 * @new_update_type: [out] determined update type by the function
 * @new_context: [out] new context allocated and validated if update type is
 * FULL, reference to current context if update type is less than FULL.
 *
 * Return: true if a valid update is populated into new_context, false
 * otherwise.
 */
static bool update_planes_and_stream_state(struct dc *dc,
		struct dc_surface_update *srf_updates, int surface_count,
		struct dc_stream_state *stream,
		struct dc_stream_update *stream_update,
		enum surface_update_type *new_update_type,
		struct dc_state **new_context)
{
	struct dc_state *context;
	int i, j;
	enum surface_update_type update_type;
	const struct dc_stream_status *stream_status;
	struct dc_context *dc_ctx = dc->ctx;

	stream_status = dc_stream_get_status(stream);

	if (!stream_status) {
		if (surface_count) /* Only an error condition if surf_count non-zero*/
			ASSERT(false);

		return false; /* Cannot commit surface to stream that is not committed */
	}

	context = dc->current_state;
	update_type = dc_check_update_surfaces_for_stream(
			dc, srf_updates, surface_count, stream_update, stream_status);
	if (update_type == UPDATE_TYPE_FULL)
		backup_planes_and_stream_state(&dc->scratch.current_state, stream);

	/* update current stream with the new updates */
	copy_stream_update_to_stream(dc, context, stream, stream_update);

	/* do not perform surface update if surface has invalid dimensions
	 * (all zero) and no scaling_info is provided
	 */
	if (surface_count > 0) {
		for (i = 0; i < surface_count; i++) {
			if ((srf_updates[i].surface->src_rect.width == 0 ||
				 srf_updates[i].surface->src_rect.height == 0 ||
				 srf_updates[i].surface->dst_rect.width == 0 ||
				 srf_updates[i].surface->dst_rect.height == 0) &&
				(!srf_updates[i].scaling_info ||
				  srf_updates[i].scaling_info->src_rect.width == 0 ||
				  srf_updates[i].scaling_info->src_rect.height == 0 ||
				  srf_updates[i].scaling_info->dst_rect.width == 0 ||
				  srf_updates[i].scaling_info->dst_rect.height == 0)) {
				DC_ERROR("Invalid src/dst rects in surface update!\n");
				return false;
			}
		}
	}

	if (update_type >= update_surface_trace_level)
		update_surface_trace(dc, srf_updates, surface_count);

	for (i = 0; i < surface_count; i++)
		copy_surface_update_to_plane(srf_updates[i].surface, &srf_updates[i]);

	if (update_type >= UPDATE_TYPE_FULL) {
		struct dc_plane_state *new_planes[MAX_SURFACES] = {0};

		for (i = 0; i < surface_count; i++)
			new_planes[i] = srf_updates[i].surface;

		/* initialize scratch memory for building context */
		context = dc_state_create_copy(dc->current_state);
		if (context == NULL) {
			DC_ERROR("Failed to allocate new validate context!\n");
			return false;
		}

		/* For each full update, remove all existing phantom pipes first.
		 * Ensures that we have enough pipes for newly added MPO planes
		 */
		dc_state_remove_phantom_streams_and_planes(dc, context);
		dc_state_release_phantom_streams_and_planes(dc, context);

		/*remove old surfaces from context */
		if (!dc_state_rem_all_planes_for_stream(dc, stream, context)) {

			BREAK_TO_DEBUGGER();
			goto fail;
		}

		/* add surface to context */
		if (!dc_state_add_all_planes_for_stream(dc, stream, new_planes, surface_count, context)) {

			BREAK_TO_DEBUGGER();
			goto fail;
		}
	}

	/* save update parameters into surface */
	for (i = 0; i < surface_count; i++) {
		struct dc_plane_state *surface = srf_updates[i].surface;

<<<<<<< HEAD
		if (update_type >= UPDATE_TYPE_MED) {
=======
		if (update_type != UPDATE_TYPE_MED)
			continue;
		if (surface->update_flags.bits.clip_size_change ||
				surface->update_flags.bits.position_change) {
>>>>>>> 0c383648
			for (j = 0; j < dc->res_pool->pipe_count; j++) {
				struct pipe_ctx *pipe_ctx = &context->res_ctx.pipe_ctx[j];

				if (pipe_ctx->plane_state != surface)
					continue;

				resource_build_scaling_params(pipe_ctx);
			}
		}
	}

	if (update_type == UPDATE_TYPE_FULL) {
		if (!dc->res_pool->funcs->validate_bandwidth(dc, context, false)) {
			BREAK_TO_DEBUGGER();
			goto fail;
		}

		for (i = 0; i < context->stream_count; i++) {
			struct pipe_ctx *otg_master = resource_get_otg_master_for_stream(&context->res_ctx,
					context->streams[i]);

			if (otg_master && otg_master->stream->test_pattern.type != DP_TEST_PATTERN_VIDEO_MODE)
				resource_build_test_pattern_params(&context->res_ctx, otg_master);
		}
	}
	update_seamless_boot_flags(dc, context, surface_count, stream);

	*new_context = context;
	*new_update_type = update_type;
<<<<<<< HEAD
	backup_planes_and_stream_state(&context->scratch, stream);
=======
	if (update_type == UPDATE_TYPE_FULL)
		backup_planes_and_stream_state(&dc->scratch.new_state, stream);
>>>>>>> 0c383648

	return true;

fail:
	dc_state_release(context);

	return false;

}

static void commit_planes_do_stream_update(struct dc *dc,
		struct dc_stream_state *stream,
		struct dc_stream_update *stream_update,
		enum surface_update_type update_type,
		struct dc_state *context)
{
	int j;

	// Stream updates
	for (j = 0; j < dc->res_pool->pipe_count; j++) {
		struct pipe_ctx *pipe_ctx = &context->res_ctx.pipe_ctx[j];

		if (resource_is_pipe_type(pipe_ctx, OTG_MASTER) && pipe_ctx->stream == stream) {

			if (stream_update->periodic_interrupt && dc->hwss.setup_periodic_interrupt)
				dc->hwss.setup_periodic_interrupt(dc, pipe_ctx);

			if ((stream_update->hdr_static_metadata && !stream->use_dynamic_meta) ||
					stream_update->vrr_infopacket ||
					stream_update->vsc_infopacket ||
					stream_update->vsp_infopacket ||
					stream_update->hfvsif_infopacket ||
					stream_update->adaptive_sync_infopacket ||
					stream_update->vtem_infopacket) {
				resource_build_info_frame(pipe_ctx);
				dc->hwss.update_info_frame(pipe_ctx);

				if (dc_is_dp_signal(pipe_ctx->stream->signal))
					dc->link_srv->dp_trace_source_sequence(
							pipe_ctx->stream->link,
							DPCD_SOURCE_SEQ_AFTER_UPDATE_INFO_FRAME);
			}

			if (stream_update->hdr_static_metadata &&
					stream->use_dynamic_meta &&
					dc->hwss.set_dmdata_attributes &&
					pipe_ctx->stream->dmdata_address.quad_part != 0)
				dc->hwss.set_dmdata_attributes(pipe_ctx);

			if (stream_update->gamut_remap)
				dc_stream_set_gamut_remap(dc, stream);

			if (stream_update->output_csc_transform)
				dc_stream_program_csc_matrix(dc, stream);

			if (stream_update->dither_option) {
				struct pipe_ctx *odm_pipe = pipe_ctx->next_odm_pipe;
				resource_build_bit_depth_reduction_params(pipe_ctx->stream,
									&pipe_ctx->stream->bit_depth_params);
				pipe_ctx->stream_res.opp->funcs->opp_program_fmt(pipe_ctx->stream_res.opp,
						&stream->bit_depth_params,
						&stream->clamping);
				while (odm_pipe) {
					odm_pipe->stream_res.opp->funcs->opp_program_fmt(odm_pipe->stream_res.opp,
							&stream->bit_depth_params,
							&stream->clamping);
					odm_pipe = odm_pipe->next_odm_pipe;
				}
			}


			/* Full fe update*/
			if (update_type == UPDATE_TYPE_FAST)
				continue;

			if (stream_update->dsc_config)
				dc->link_srv->update_dsc_config(pipe_ctx);

			if (stream_update->mst_bw_update) {
				if (stream_update->mst_bw_update->is_increase)
					dc->link_srv->increase_mst_payload(pipe_ctx,
							stream_update->mst_bw_update->mst_stream_bw);
 				else
					dc->link_srv->reduce_mst_payload(pipe_ctx,
							stream_update->mst_bw_update->mst_stream_bw);
 			}

			if (stream_update->pending_test_pattern) {
				/*
				 * test pattern params depends on ODM topology
				 * changes that we could be applying to front
				 * end. Since at the current stage front end
				 * changes are not yet applied. We can only
				 * apply test pattern in hw based on current
				 * state and populate the final test pattern
				 * params in new state. If current and new test
				 * pattern params are different as result of
				 * different ODM topology being used, it will be
				 * detected and handle during front end
				 * programming update.
				 */
				dc->link_srv->dp_set_test_pattern(stream->link,
					stream->test_pattern.type,
					stream->test_pattern.color_space,
					stream->test_pattern.p_link_settings,
					stream->test_pattern.p_custom_pattern,
					stream->test_pattern.cust_pattern_size);
				resource_build_test_pattern_params(&context->res_ctx, pipe_ctx);
			}

			if (stream_update->dpms_off) {
				if (*stream_update->dpms_off) {
					dc->link_srv->set_dpms_off(pipe_ctx);
					/* for dpms, keep acquired resources*/
					if (pipe_ctx->stream_res.audio && !dc->debug.az_endpoint_mute_only)
						pipe_ctx->stream_res.audio->funcs->az_disable(pipe_ctx->stream_res.audio);

					dc->optimized_required = true;

				} else {
					if (get_seamless_boot_stream_count(context) == 0)
						dc->hwss.prepare_bandwidth(dc, dc->current_state);
					dc->link_srv->set_dpms_on(dc->current_state, pipe_ctx);
				}
			} else if (pipe_ctx->stream->link->wa_flags.blank_stream_on_ocs_change && stream_update->output_color_space
					&& !stream->dpms_off && dc_is_dp_signal(pipe_ctx->stream->signal)) {
				/*
				 * Workaround for firmware issue in some receivers where they don't pick up
				 * correct output color space unless DP link is disabled/re-enabled
				 */
				dc->link_srv->set_dpms_on(dc->current_state, pipe_ctx);
			}

			if (stream_update->abm_level && pipe_ctx->stream_res.abm) {
				bool should_program_abm = true;

				// if otg funcs defined check if blanked before programming
				if (pipe_ctx->stream_res.tg->funcs->is_blanked)
					if (pipe_ctx->stream_res.tg->funcs->is_blanked(pipe_ctx->stream_res.tg))
						should_program_abm = false;

				if (should_program_abm) {
					if (*stream_update->abm_level == ABM_LEVEL_IMMEDIATE_DISABLE) {
						dc->hwss.set_abm_immediate_disable(pipe_ctx);
					} else {
						pipe_ctx->stream_res.abm->funcs->set_abm_level(
							pipe_ctx->stream_res.abm, stream->abm_level);
					}
				}
			}
		}
	}
}

static bool dc_dmub_should_send_dirty_rect_cmd(struct dc *dc, struct dc_stream_state *stream)
{
	if ((stream->link->psr_settings.psr_version == DC_PSR_VERSION_SU_1
			|| stream->link->psr_settings.psr_version == DC_PSR_VERSION_1)
			&& stream->ctx->dce_version >= DCN_VERSION_3_1)
		return true;

	if (stream->link->replay_settings.config.replay_supported)
		return true;

	if (stream->ctx->dce_version >= DCN_VERSION_3_5 && stream->abm_level)
		return true;

	return false;
}

void dc_dmub_update_dirty_rect(struct dc *dc,
			       int surface_count,
			       struct dc_stream_state *stream,
			       struct dc_surface_update *srf_updates,
			       struct dc_state *context)
{
	union dmub_rb_cmd cmd;
	struct dmub_cmd_update_dirty_rect_data *update_dirty_rect;
	unsigned int i, j;
	unsigned int panel_inst = 0;

	if (!dc_dmub_should_send_dirty_rect_cmd(dc, stream))
		return;

	if (!dc_get_edp_link_panel_inst(dc, stream->link, &panel_inst))
		return;

	memset(&cmd, 0x0, sizeof(cmd));
	cmd.update_dirty_rect.header.type = DMUB_CMD__UPDATE_DIRTY_RECT;
	cmd.update_dirty_rect.header.sub_type = 0;
	cmd.update_dirty_rect.header.payload_bytes =
		sizeof(cmd.update_dirty_rect) -
		sizeof(cmd.update_dirty_rect.header);
	update_dirty_rect = &cmd.update_dirty_rect.update_dirty_rect_data;
	for (i = 0; i < surface_count; i++) {
		struct dc_plane_state *plane_state = srf_updates[i].surface;
		const struct dc_flip_addrs *flip_addr = srf_updates[i].flip_addr;

		if (!srf_updates[i].surface || !flip_addr)
			continue;
		/* Do not send in immediate flip mode */
		if (srf_updates[i].surface->flip_immediate)
			continue;

		update_dirty_rect->cmd_version = DMUB_CMD_PSR_CONTROL_VERSION_1;
		update_dirty_rect->dirty_rect_count = flip_addr->dirty_rect_count;
		memcpy(update_dirty_rect->src_dirty_rects, flip_addr->dirty_rects,
				sizeof(flip_addr->dirty_rects));
		for (j = 0; j < dc->res_pool->pipe_count; j++) {
			struct pipe_ctx *pipe_ctx = &context->res_ctx.pipe_ctx[j];

			if (pipe_ctx->stream != stream)
				continue;
			if (pipe_ctx->plane_state != plane_state)
				continue;

			update_dirty_rect->panel_inst = panel_inst;
			update_dirty_rect->pipe_idx = j;
			dc_wake_and_execute_dmub_cmd(dc->ctx, &cmd, DM_DMUB_WAIT_TYPE_NO_WAIT);
		}
	}
}

static void build_dmub_update_dirty_rect(
		struct dc *dc,
		int surface_count,
		struct dc_stream_state *stream,
		struct dc_surface_update *srf_updates,
		struct dc_state *context,
		struct dc_dmub_cmd dc_dmub_cmd[],
		unsigned int *dmub_cmd_count)
{
	union dmub_rb_cmd cmd;
	struct dmub_cmd_update_dirty_rect_data *update_dirty_rect;
	unsigned int i, j;
	unsigned int panel_inst = 0;

	if (!dc_dmub_should_send_dirty_rect_cmd(dc, stream))
		return;

	if (!dc_get_edp_link_panel_inst(dc, stream->link, &panel_inst))
		return;

	memset(&cmd, 0x0, sizeof(cmd));
	cmd.update_dirty_rect.header.type = DMUB_CMD__UPDATE_DIRTY_RECT;
	cmd.update_dirty_rect.header.sub_type = 0;
	cmd.update_dirty_rect.header.payload_bytes =
		sizeof(cmd.update_dirty_rect) -
		sizeof(cmd.update_dirty_rect.header);
	update_dirty_rect = &cmd.update_dirty_rect.update_dirty_rect_data;
	for (i = 0; i < surface_count; i++) {
		struct dc_plane_state *plane_state = srf_updates[i].surface;
		const struct dc_flip_addrs *flip_addr = srf_updates[i].flip_addr;

		if (!srf_updates[i].surface || !flip_addr)
			continue;
		/* Do not send in immediate flip mode */
		if (srf_updates[i].surface->flip_immediate)
			continue;
		update_dirty_rect->cmd_version = DMUB_CMD_PSR_CONTROL_VERSION_1;
		update_dirty_rect->dirty_rect_count = flip_addr->dirty_rect_count;
		memcpy(update_dirty_rect->src_dirty_rects, flip_addr->dirty_rects,
				sizeof(flip_addr->dirty_rects));
		for (j = 0; j < dc->res_pool->pipe_count; j++) {
			struct pipe_ctx *pipe_ctx = &context->res_ctx.pipe_ctx[j];

			if (pipe_ctx->stream != stream)
				continue;
			if (pipe_ctx->plane_state != plane_state)
				continue;
			update_dirty_rect->panel_inst = panel_inst;
			update_dirty_rect->pipe_idx = j;
			dc_dmub_cmd[*dmub_cmd_count].dmub_cmd = cmd;
			dc_dmub_cmd[*dmub_cmd_count].wait_type = DM_DMUB_WAIT_TYPE_NO_WAIT;
			(*dmub_cmd_count)++;
		}
	}
}


/**
 * build_dmub_cmd_list() - Build an array of DMCUB commands to be sent to DMCUB
 *
 * @dc: Current DC state
 * @srf_updates: Array of surface updates
 * @surface_count: Number of surfaces that have an updated
 * @stream: Corresponding stream to be updated in the current flip
 * @context: New DC state to be programmed
 *
 * @dc_dmub_cmd: Array of DMCUB commands to be sent to DMCUB
 * @dmub_cmd_count: Count indicating the number of DMCUB commands in dc_dmub_cmd array
 *
 * This function builds an array of DMCUB commands to be sent to DMCUB. This function is required
 * to build an array of commands and have them sent while the OTG lock is acquired.
 *
 * Return: void
 */
static void build_dmub_cmd_list(struct dc *dc,
		struct dc_surface_update *srf_updates,
		int surface_count,
		struct dc_stream_state *stream,
		struct dc_state *context,
		struct dc_dmub_cmd dc_dmub_cmd[],
		unsigned int *dmub_cmd_count)
{
	// Initialize cmd count to 0
	*dmub_cmd_count = 0;
	build_dmub_update_dirty_rect(dc, surface_count, stream, srf_updates, context, dc_dmub_cmd, dmub_cmd_count);
}

static void commit_planes_for_stream_fast(struct dc *dc,
		struct dc_surface_update *srf_updates,
		int surface_count,
		struct dc_stream_state *stream,
		struct dc_stream_update *stream_update,
		enum surface_update_type update_type,
		struct dc_state *context)
{
	int i, j;
	struct pipe_ctx *top_pipe_to_program = NULL;
	struct dc_stream_status *stream_status = NULL;
<<<<<<< HEAD
=======

>>>>>>> 0c383648
	dc_exit_ips_for_hw_access(dc);

	dc_z10_restore(dc);

	top_pipe_to_program = resource_get_otg_master_for_stream(
			&context->res_ctx,
			stream);

	if (!top_pipe_to_program)
		return;

	for (i = 0; i < dc->res_pool->pipe_count; i++) {
		struct pipe_ctx *pipe = &context->res_ctx.pipe_ctx[i];
<<<<<<< HEAD

		if (pipe->stream && pipe->plane_state) {
			set_p_state_switch_method(dc, context, pipe);

=======

		if (pipe->stream && pipe->plane_state) {
			set_p_state_switch_method(dc, context, pipe);

>>>>>>> 0c383648
			if (dc->debug.visual_confirm)
				dc_update_visual_confirm_color(dc, context, pipe);
		}
	}

	for (i = 0; i < surface_count; i++) {
		struct dc_plane_state *plane_state = srf_updates[i].surface;
		/*set logical flag for lock/unlock use*/
		for (j = 0; j < dc->res_pool->pipe_count; j++) {
			struct pipe_ctx *pipe_ctx = &context->res_ctx.pipe_ctx[j];

			if (!pipe_ctx->plane_state)
				continue;
			if (should_update_pipe_for_plane(context, pipe_ctx, plane_state))
				continue;
			pipe_ctx->plane_state->triplebuffer_flips = false;
			if (update_type == UPDATE_TYPE_FAST &&
			    dc->hwss.program_triplebuffer &&
			    !pipe_ctx->plane_state->flip_immediate && dc->debug.enable_tri_buf) {
				/*triple buffer for VUpdate  only*/
				pipe_ctx->plane_state->triplebuffer_flips = true;
			}
		}
	}

	stream_status = dc_state_get_stream_status(context, stream);

	build_dmub_cmd_list(dc,
			srf_updates,
			surface_count,
			stream,
			context,
			context->dc_dmub_cmd,
			&(context->dmub_cmd_count));
	hwss_build_fast_sequence(dc,
			context->dc_dmub_cmd,
			context->dmub_cmd_count,
			context->block_sequence,
			&(context->block_sequence_steps),
			top_pipe_to_program,
<<<<<<< HEAD
			stream_status);
=======
			stream_status,
			context);
>>>>>>> 0c383648
	hwss_execute_sequence(dc,
			context->block_sequence,
			context->block_sequence_steps);
	/* Clear update flags so next flip doesn't have redundant programming
	 * (if there's no stream update, the update flags are not cleared).
	 * Surface updates are cleared unconditionally at the beginning of each flip,
	 * so no need to clear here.
	 */
	if (top_pipe_to_program->stream)
		top_pipe_to_program->stream->update_flags.raw = 0;
}

static void wait_for_outstanding_hw_updates(struct dc *dc, struct dc_state *dc_context)
{
/*
 * This function calls HWSS to wait for any potentially double buffered
 * operations to complete. It should be invoked as a pre-amble prior
 * to full update programming before asserting any HW locks.
 */
	int pipe_idx;
	int opp_inst;
	int opp_count = dc->res_pool->res_cap->num_opp;
	struct hubp *hubp;
	int mpcc_inst;
	const struct pipe_ctx *pipe_ctx;

	for (pipe_idx = 0; pipe_idx < dc->res_pool->pipe_count; pipe_idx++) {
		pipe_ctx = &dc_context->res_ctx.pipe_ctx[pipe_idx];

		if (!pipe_ctx->stream)
			continue;

		if (pipe_ctx->stream_res.tg->funcs->wait_drr_doublebuffer_pending_clear)
			pipe_ctx->stream_res.tg->funcs->wait_drr_doublebuffer_pending_clear(pipe_ctx->stream_res.tg);

		hubp = pipe_ctx->plane_res.hubp;
		if (!hubp)
			continue;

		mpcc_inst = hubp->inst;
		// MPCC inst is equal to pipe index in practice
		for (opp_inst = 0; opp_inst < opp_count; opp_inst++) {
			if ((dc->res_pool->opps[opp_inst] != NULL) &&
				(dc->res_pool->opps[opp_inst]->mpcc_disconnect_pending[mpcc_inst])) {
				dc->res_pool->mpc->funcs->wait_for_idle(dc->res_pool->mpc, mpcc_inst);
				dc->res_pool->opps[opp_inst]->mpcc_disconnect_pending[mpcc_inst] = false;
				break;
			}
		}
	}
	wait_for_odm_update_pending_complete(dc, dc_context);
}

static void commit_planes_for_stream(struct dc *dc,
		struct dc_surface_update *srf_updates,
		int surface_count,
		struct dc_stream_state *stream,
		struct dc_stream_update *stream_update,
		enum surface_update_type update_type,
		struct dc_state *context)
{
	int i, j;
	struct pipe_ctx *top_pipe_to_program = NULL;
	bool should_lock_all_pipes = (update_type != UPDATE_TYPE_FAST);
	bool subvp_prev_use = false;
	bool subvp_curr_use = false;
	uint8_t current_stream_mask = 0;

	// Once we apply the new subvp context to hardware it won't be in the
	// dc->current_state anymore, so we have to cache it before we apply
	// the new SubVP context
	subvp_prev_use = false;
	dc_exit_ips_for_hw_access(dc);

	dc_z10_restore(dc);
	if (update_type == UPDATE_TYPE_FULL)
		wait_for_outstanding_hw_updates(dc, context);

	for (i = 0; i < dc->res_pool->pipe_count; i++) {
		struct pipe_ctx *pipe = &context->res_ctx.pipe_ctx[i];

		if (pipe->stream && pipe->plane_state) {
			set_p_state_switch_method(dc, context, pipe);

			if (dc->debug.visual_confirm)
				dc_update_visual_confirm_color(dc, context, pipe);
		}
	}

	if (update_type == UPDATE_TYPE_FULL) {
		dc_allow_idle_optimizations(dc, false);

		if (get_seamless_boot_stream_count(context) == 0)
			dc->hwss.prepare_bandwidth(dc, context);

		if (dc->hwss.update_dsc_pg)
			dc->hwss.update_dsc_pg(dc, context, false);

		context_clock_trace(dc, context);
	}

	top_pipe_to_program = resource_get_otg_master_for_stream(
				&context->res_ctx,
				stream);
	ASSERT(top_pipe_to_program != NULL);
	for (i = 0; i < dc->res_pool->pipe_count; i++) {
		struct pipe_ctx *old_pipe = &dc->current_state->res_ctx.pipe_ctx[i];

		// Check old context for SubVP
		subvp_prev_use |= (dc_state_get_pipe_subvp_type(dc->current_state, old_pipe) == SUBVP_PHANTOM);
		if (subvp_prev_use)
			break;
	}

	for (i = 0; i < dc->res_pool->pipe_count; i++) {
		struct pipe_ctx *pipe = &context->res_ctx.pipe_ctx[i];

		if (dc_state_get_pipe_subvp_type(context, pipe) == SUBVP_PHANTOM) {
			subvp_curr_use = true;
			break;
		}
	}

	if (stream->test_pattern.type != DP_TEST_PATTERN_VIDEO_MODE) {
		struct pipe_ctx *mpcc_pipe;
		struct pipe_ctx *odm_pipe;

		for (mpcc_pipe = top_pipe_to_program; mpcc_pipe; mpcc_pipe = mpcc_pipe->bottom_pipe)
			for (odm_pipe = mpcc_pipe; odm_pipe; odm_pipe = odm_pipe->next_odm_pipe)
				odm_pipe->ttu_regs.min_ttu_vblank = MAX_TTU;
	}

	if ((update_type != UPDATE_TYPE_FAST) && stream->update_flags.bits.dsc_changed)
		if (top_pipe_to_program &&
			top_pipe_to_program->stream_res.tg->funcs->lock_doublebuffer_enable) {
			if (should_use_dmub_lock(stream->link)) {
				union dmub_hw_lock_flags hw_locks = { 0 };
				struct dmub_hw_lock_inst_flags inst_flags = { 0 };

				hw_locks.bits.lock_dig = 1;
				inst_flags.dig_inst = top_pipe_to_program->stream_res.tg->inst;

				dmub_hw_lock_mgr_cmd(dc->ctx->dmub_srv,
							true,
							&hw_locks,
							&inst_flags);
			} else
				top_pipe_to_program->stream_res.tg->funcs->lock_doublebuffer_enable(
						top_pipe_to_program->stream_res.tg);
		}

	if (should_lock_all_pipes && dc->hwss.interdependent_update_lock) {
		if (dc->hwss.subvp_pipe_control_lock)
				dc->hwss.subvp_pipe_control_lock(dc, context, true, should_lock_all_pipes, NULL, subvp_prev_use);
		dc->hwss.interdependent_update_lock(dc, context, true);

	} else {
		if (dc->hwss.subvp_pipe_control_lock)
			dc->hwss.subvp_pipe_control_lock(dc, context, true, should_lock_all_pipes, top_pipe_to_program, subvp_prev_use);
		/* Lock the top pipe while updating plane addrs, since freesync requires
		 *  plane addr update event triggers to be synchronized.
		 *  top_pipe_to_program is expected to never be NULL
		 */
		dc->hwss.pipe_control_lock(dc, top_pipe_to_program, true);
	}

	dc_dmub_update_dirty_rect(dc, surface_count, stream, srf_updates, context);

	// Stream updates
	if (stream_update)
		commit_planes_do_stream_update(dc, stream, stream_update, update_type, context);

	if (surface_count == 0) {
		/*
		 * In case of turning off screen, no need to program front end a second time.
		 * just return after program blank.
		 */
		if (dc->hwss.apply_ctx_for_surface)
			dc->hwss.apply_ctx_for_surface(dc, stream, 0, context);
		if (dc->hwss.program_front_end_for_ctx)
			dc->hwss.program_front_end_for_ctx(dc, context);

		if (should_lock_all_pipes && dc->hwss.interdependent_update_lock) {
			dc->hwss.interdependent_update_lock(dc, context, false);
		} else {
			dc->hwss.pipe_control_lock(dc, top_pipe_to_program, false);
		}
		dc->hwss.post_unlock_program_front_end(dc, context);

		if (update_type != UPDATE_TYPE_FAST)
			if (dc->hwss.commit_subvp_config)
				dc->hwss.commit_subvp_config(dc, context);

		/* Since phantom pipe programming is moved to post_unlock_program_front_end,
		 * move the SubVP lock to after the phantom pipes have been setup
		 */
		if (dc->hwss.subvp_pipe_control_lock)
			dc->hwss.subvp_pipe_control_lock(dc, context, false, should_lock_all_pipes,
							 NULL, subvp_prev_use);
		return;
	}

	if (update_type != UPDATE_TYPE_FAST) {
		for (j = 0; j < dc->res_pool->pipe_count; j++) {
			struct pipe_ctx *pipe_ctx = &context->res_ctx.pipe_ctx[j];

			if ((dc->debug.visual_confirm == VISUAL_CONFIRM_SUBVP ||
				dc->debug.visual_confirm == VISUAL_CONFIRM_MCLK_SWITCH) &&
				pipe_ctx->stream && pipe_ctx->plane_state) {
				/* Only update visual confirm for SUBVP and Mclk switching here.
				 * The bar appears on all pipes, so we need to update the bar on all displays,
				 * so the information doesn't get stale.
				 */
				dc->hwss.update_visual_confirm_color(dc, pipe_ctx,
						pipe_ctx->plane_res.hubp->inst);
			}
		}
	}

	for (i = 0; i < surface_count; i++) {
		struct dc_plane_state *plane_state = srf_updates[i].surface;
		/*set logical flag for lock/unlock use*/
		for (j = 0; j < dc->res_pool->pipe_count; j++) {
			struct pipe_ctx *pipe_ctx = &context->res_ctx.pipe_ctx[j];
			if (!pipe_ctx->plane_state)
				continue;
			if (should_update_pipe_for_plane(context, pipe_ctx, plane_state))
				continue;
			pipe_ctx->plane_state->triplebuffer_flips = false;
			if (update_type == UPDATE_TYPE_FAST &&
				dc->hwss.program_triplebuffer != NULL &&
				!pipe_ctx->plane_state->flip_immediate && dc->debug.enable_tri_buf) {
					/*triple buffer for VUpdate  only*/
					pipe_ctx->plane_state->triplebuffer_flips = true;
			}
		}
		if (update_type == UPDATE_TYPE_FULL) {
			/* force vsync flip when reconfiguring pipes to prevent underflow */
			plane_state->flip_immediate = false;
		}
	}

	// Update Type FULL, Surface updates
	for (j = 0; j < dc->res_pool->pipe_count; j++) {
		struct pipe_ctx *pipe_ctx = &context->res_ctx.pipe_ctx[j];

		if (!pipe_ctx->top_pipe &&
			!pipe_ctx->prev_odm_pipe &&
			should_update_pipe_for_stream(context, pipe_ctx, stream)) {
			struct dc_stream_status *stream_status = NULL;

			if (!pipe_ctx->plane_state)
				continue;

			/* Full fe update*/
			if (update_type == UPDATE_TYPE_FAST)
				continue;

			ASSERT(!pipe_ctx->plane_state->triplebuffer_flips);

			if (dc->hwss.program_triplebuffer != NULL && dc->debug.enable_tri_buf) {
				/*turn off triple buffer for full update*/
				dc->hwss.program_triplebuffer(
					dc, pipe_ctx, pipe_ctx->plane_state->triplebuffer_flips);
			}
			stream_status =
				stream_get_status(context, pipe_ctx->stream);

			if (dc->hwss.apply_ctx_for_surface)
				dc->hwss.apply_ctx_for_surface(
					dc, pipe_ctx->stream, stream_status->plane_count, context);
		}
	}
	if (dc->hwss.program_front_end_for_ctx && update_type != UPDATE_TYPE_FAST) {
		dc->hwss.program_front_end_for_ctx(dc, context);
		if (dc->debug.validate_dml_output) {
			for (i = 0; i < dc->res_pool->pipe_count; i++) {
				struct pipe_ctx *cur_pipe = &context->res_ctx.pipe_ctx[i];
				if (cur_pipe->stream == NULL)
					continue;

				cur_pipe->plane_res.hubp->funcs->validate_dml_output(
						cur_pipe->plane_res.hubp, dc->ctx,
						&context->res_ctx.pipe_ctx[i].rq_regs,
						&context->res_ctx.pipe_ctx[i].dlg_regs,
						&context->res_ctx.pipe_ctx[i].ttu_regs);
			}
		}
	}

	// Update Type FAST, Surface updates
	if (update_type == UPDATE_TYPE_FAST) {
		if (dc->hwss.set_flip_control_gsl)
			for (i = 0; i < surface_count; i++) {
				struct dc_plane_state *plane_state = srf_updates[i].surface;

				for (j = 0; j < dc->res_pool->pipe_count; j++) {
					struct pipe_ctx *pipe_ctx = &context->res_ctx.pipe_ctx[j];

					if (!should_update_pipe_for_stream(context, pipe_ctx, stream))
						continue;

					if (!should_update_pipe_for_plane(context, pipe_ctx, plane_state))
						continue;

					// GSL has to be used for flip immediate
					dc->hwss.set_flip_control_gsl(pipe_ctx,
							pipe_ctx->plane_state->flip_immediate);
				}
			}

		/* Perform requested Updates */
		for (i = 0; i < surface_count; i++) {
			struct dc_plane_state *plane_state = srf_updates[i].surface;

			for (j = 0; j < dc->res_pool->pipe_count; j++) {
				struct pipe_ctx *pipe_ctx = &context->res_ctx.pipe_ctx[j];

				if (!should_update_pipe_for_stream(context, pipe_ctx, stream))
					continue;

				if (!should_update_pipe_for_plane(context, pipe_ctx, plane_state))
					continue;

				/*program triple buffer after lock based on flip type*/
				if (dc->hwss.program_triplebuffer != NULL && dc->debug.enable_tri_buf) {
					/*only enable triplebuffer for  fast_update*/
					dc->hwss.program_triplebuffer(
						dc, pipe_ctx, pipe_ctx->plane_state->triplebuffer_flips);
				}
				if (pipe_ctx->plane_state->update_flags.bits.addr_update)
					dc->hwss.update_plane_addr(dc, pipe_ctx);
			}
		}
	}

	if (should_lock_all_pipes && dc->hwss.interdependent_update_lock) {
		dc->hwss.interdependent_update_lock(dc, context, false);
	} else {
		dc->hwss.pipe_control_lock(dc, top_pipe_to_program, false);
	}

	if ((update_type != UPDATE_TYPE_FAST) && stream->update_flags.bits.dsc_changed)
		if (top_pipe_to_program->stream_res.tg->funcs->lock_doublebuffer_enable) {
			top_pipe_to_program->stream_res.tg->funcs->wait_for_state(
				top_pipe_to_program->stream_res.tg,
				CRTC_STATE_VACTIVE);
			top_pipe_to_program->stream_res.tg->funcs->wait_for_state(
				top_pipe_to_program->stream_res.tg,
				CRTC_STATE_VBLANK);
			top_pipe_to_program->stream_res.tg->funcs->wait_for_state(
				top_pipe_to_program->stream_res.tg,
				CRTC_STATE_VACTIVE);

			if (should_use_dmub_lock(stream->link)) {
				union dmub_hw_lock_flags hw_locks = { 0 };
				struct dmub_hw_lock_inst_flags inst_flags = { 0 };

				hw_locks.bits.lock_dig = 1;
				inst_flags.dig_inst = top_pipe_to_program->stream_res.tg->inst;

				dmub_hw_lock_mgr_cmd(dc->ctx->dmub_srv,
							false,
							&hw_locks,
							&inst_flags);
			} else
				top_pipe_to_program->stream_res.tg->funcs->lock_doublebuffer_disable(
					top_pipe_to_program->stream_res.tg);
		}

	if (subvp_curr_use) {
		/* If enabling subvp or transitioning from subvp->subvp, enable the
		 * phantom streams before we program front end for the phantom pipes.
		 */
		if (update_type != UPDATE_TYPE_FAST) {
			if (dc->hwss.enable_phantom_streams)
				dc->hwss.enable_phantom_streams(dc, context);
		}
	}

	if (update_type != UPDATE_TYPE_FAST)
		dc->hwss.post_unlock_program_front_end(dc, context);

	if (subvp_prev_use && !subvp_curr_use) {
		/* If disabling subvp, disable phantom streams after front end
		 * programming has completed (we turn on phantom OTG in order
		 * to complete the plane disable for phantom pipes).
		 */

		if (dc->hwss.disable_phantom_streams)
			dc->hwss.disable_phantom_streams(dc, context);
	}

	if (update_type != UPDATE_TYPE_FAST)
		if (dc->hwss.commit_subvp_config)
			dc->hwss.commit_subvp_config(dc, context);
	/* Since phantom pipe programming is moved to post_unlock_program_front_end,
	 * move the SubVP lock to after the phantom pipes have been setup
	 */
	if (should_lock_all_pipes && dc->hwss.interdependent_update_lock) {
		if (dc->hwss.subvp_pipe_control_lock)
			dc->hwss.subvp_pipe_control_lock(dc, context, false, should_lock_all_pipes, NULL, subvp_prev_use);
	} else {
		if (dc->hwss.subvp_pipe_control_lock)
			dc->hwss.subvp_pipe_control_lock(dc, context, false, should_lock_all_pipes, top_pipe_to_program, subvp_prev_use);
	}

	// Fire manual trigger only when bottom plane is flipped
	for (j = 0; j < dc->res_pool->pipe_count; j++) {
		struct pipe_ctx *pipe_ctx = &context->res_ctx.pipe_ctx[j];

		if (!pipe_ctx->plane_state)
			continue;

		if (pipe_ctx->bottom_pipe || pipe_ctx->next_odm_pipe ||
				!pipe_ctx->stream || !should_update_pipe_for_stream(context, pipe_ctx, stream) ||
				!pipe_ctx->plane_state->update_flags.bits.addr_update ||
				pipe_ctx->plane_state->skip_manual_trigger)
			continue;

		if (pipe_ctx->stream_res.tg->funcs->program_manual_trigger)
			pipe_ctx->stream_res.tg->funcs->program_manual_trigger(pipe_ctx->stream_res.tg);
	}

	current_stream_mask = get_stream_mask(dc, context);
	if (current_stream_mask != context->stream_mask) {
		context->stream_mask = current_stream_mask;
		dc_dmub_srv_notify_stream_mask(dc->ctx->dmub_srv, current_stream_mask);
	}
}

/**
 * could_mpcc_tree_change_for_active_pipes - Check if an OPP associated with MPCC might change
 *
 * @dc: Used to get the current state status
 * @stream: Target stream, which we want to remove the attached planes
 * @srf_updates: Array of surface updates
 * @surface_count: Number of surface update
 * @is_plane_addition: [in] Fill out with true if it is a plane addition case
 *
 * DCN32x and newer support a feature named Dynamic ODM which can conflict with
 * the MPO if used simultaneously in some specific configurations (e.g.,
 * 4k@144). This function checks if the incoming context requires applying a
 * transition state with unnecessary pipe splitting and ODM disabled to
 * circumvent our hardware limitations to prevent this edge case. If the OPP
 * associated with an MPCC might change due to plane additions, this function
 * returns true.
 *
 * Return:
 * Return true if OPP and MPCC might change, otherwise, return false.
 */
static bool could_mpcc_tree_change_for_active_pipes(struct dc *dc,
		struct dc_stream_state *stream,
		struct dc_surface_update *srf_updates,
		int surface_count,
		bool *is_plane_addition)
{

	struct dc_stream_status *cur_stream_status = stream_get_status(dc->current_state, stream);
	bool force_minimal_pipe_splitting = false;
	bool subvp_active = false;
	uint32_t i;

	*is_plane_addition = false;

	if (cur_stream_status &&
			dc->current_state->stream_count > 0 &&
			dc->debug.pipe_split_policy != MPC_SPLIT_AVOID) {
		/* determine if minimal transition is required due to MPC*/
		if (surface_count > 0) {
			if (cur_stream_status->plane_count > surface_count) {
				force_minimal_pipe_splitting = true;
			} else if (cur_stream_status->plane_count < surface_count) {
				force_minimal_pipe_splitting = true;
				*is_plane_addition = true;
			}
		}
	}

	if (cur_stream_status &&
			dc->current_state->stream_count == 1 &&
			dc->debug.enable_single_display_2to1_odm_policy) {
		/* determine if minimal transition is required due to dynamic ODM*/
		if (surface_count > 0) {
			if (cur_stream_status->plane_count > 2 && cur_stream_status->plane_count > surface_count) {
				force_minimal_pipe_splitting = true;
			} else if (surface_count > 2 && cur_stream_status->plane_count < surface_count) {
				force_minimal_pipe_splitting = true;
				*is_plane_addition = true;
			}
		}
	}

	for (i = 0; i < dc->res_pool->pipe_count; i++) {
		struct pipe_ctx *pipe = &dc->current_state->res_ctx.pipe_ctx[i];

		if (dc_state_get_pipe_subvp_type(dc->current_state, pipe) != SUBVP_NONE) {
			subvp_active = true;
			break;
		}
	}

	/* For SubVP when adding or removing planes we need to add a minimal transition
	 * (even when disabling all planes). Whenever disabling a phantom pipe, we
	 * must use the minimal transition path to disable the pipe correctly.
	 *
	 * We want to use the minimal transition whenever subvp is active, not only if
	 * a plane is being added / removed from a subvp stream (MPO plane can be added
	 * to a DRR pipe of SubVP + DRR config, in which case we still want to run through
	 * a min transition to disable subvp.
	 */
	if (cur_stream_status && subvp_active) {
		/* determine if minimal transition is required due to SubVP*/
		if (cur_stream_status->plane_count > surface_count) {
			force_minimal_pipe_splitting = true;
		} else if (cur_stream_status->plane_count < surface_count) {
			force_minimal_pipe_splitting = true;
			*is_plane_addition = true;
		}
	}

	return force_minimal_pipe_splitting;
}

struct pipe_split_policy_backup {
	bool dynamic_odm_policy;
	bool subvp_policy;
	enum pipe_split_policy mpc_policy;
<<<<<<< HEAD
};

static void release_minimal_transition_state(struct dc *dc,
		struct dc_state *context, struct pipe_split_policy_backup *policy)
{
	dc_state_release(context);
	/* restore previous pipe split and odm policy */
	if (!dc->config.is_vmin_only_asic)
		dc->debug.pipe_split_policy = policy->mpc_policy;
	dc->debug.enable_single_display_2to1_odm_policy = policy->dynamic_odm_policy;
	dc->debug.force_disable_subvp = policy->subvp_policy;
}

static struct dc_state *create_minimal_transition_state(struct dc *dc,
		struct dc_state *base_context, struct pipe_split_policy_backup *policy)
{
	struct dc_state *minimal_transition_context = NULL;
	unsigned int i, j;
=======
	char force_odm[MAX_PIPES];
};

static void backup_and_set_minimal_pipe_split_policy(struct dc *dc,
		struct dc_state *context,
		struct pipe_split_policy_backup *policy)
{
	int i;
>>>>>>> 0c383648

	if (!dc->config.is_vmin_only_asic) {
		policy->mpc_policy = dc->debug.pipe_split_policy;
		dc->debug.pipe_split_policy = MPC_SPLIT_AVOID;
	}
	policy->dynamic_odm_policy = dc->debug.enable_single_display_2to1_odm_policy;
	dc->debug.enable_single_display_2to1_odm_policy = false;
	policy->subvp_policy = dc->debug.force_disable_subvp;
	dc->debug.force_disable_subvp = true;
<<<<<<< HEAD
=======
	for (i = 0; i < context->stream_count; i++) {
		policy->force_odm[i] = context->streams[i]->debug.force_odm_combine_segments;
		context->streams[i]->debug.force_odm_combine_segments = 0;
	}
}

static void restore_minimal_pipe_split_policy(struct dc *dc,
		struct dc_state *context,
		struct pipe_split_policy_backup *policy)
{
	uint8_t i;

	if (!dc->config.is_vmin_only_asic)
		dc->debug.pipe_split_policy = policy->mpc_policy;
	dc->debug.enable_single_display_2to1_odm_policy =
			policy->dynamic_odm_policy;
	dc->debug.force_disable_subvp = policy->subvp_policy;
	for (i = 0; i < context->stream_count; i++)
		context->streams[i]->debug.force_odm_combine_segments = policy->force_odm[i];
}

static void release_minimal_transition_state(struct dc *dc,
		struct dc_state *minimal_transition_context,
		struct dc_state *base_context,
		struct pipe_split_policy_backup *policy)
{
	restore_minimal_pipe_split_policy(dc, base_context, policy);
	dc_state_release(minimal_transition_context);
}

static void force_vsync_flip_in_minimal_transition_context(struct dc_state *context)
{
	uint8_t i;
	int j;
	struct dc_stream_status *stream_status;

	for (i = 0; i < context->stream_count; i++) {
		stream_status = &context->stream_status[i];

		for (j = 0; j < stream_status->plane_count; j++)
			stream_status->plane_states[j]->flip_immediate = false;
	}
}

static struct dc_state *create_minimal_transition_state(struct dc *dc,
		struct dc_state *base_context, struct pipe_split_policy_backup *policy)
{
	struct dc_state *minimal_transition_context = NULL;
>>>>>>> 0c383648

	minimal_transition_context = dc_state_create_copy(base_context);
	if (!minimal_transition_context)
		return NULL;

<<<<<<< HEAD
	/* commit minimal state */
	if (dc->res_pool->funcs->validate_bandwidth(dc, minimal_transition_context, false)) {
		for (i = 0; i < minimal_transition_context->stream_count; i++) {
			struct dc_stream_status *stream_status = &minimal_transition_context->stream_status[i];

			for (j = 0; j < stream_status->plane_count; j++) {
				struct dc_plane_state *plane_state = stream_status->plane_states[j];

				/* force vsync flip when reconfiguring pipes to prevent underflow
				 * and corruption
				 */
				plane_state->flip_immediate = false;
			}
		}
	} else {
		/* this should never happen */
		release_minimal_transition_state(dc, minimal_transition_context, policy);
=======
	backup_and_set_minimal_pipe_split_policy(dc, base_context, policy);
	/* commit minimal state */
	if (dc->res_pool->funcs->validate_bandwidth(dc, minimal_transition_context, false)) {
		/* prevent underflow and corruption when reconfiguring pipes */
		force_vsync_flip_in_minimal_transition_context(minimal_transition_context);
	} else {
		/*
		 * This should never happen, minimal transition state should
		 * always be validated first before adding pipe split features.
		 */
		release_minimal_transition_state(dc, minimal_transition_context, base_context, policy);
>>>>>>> 0c383648
		BREAK_TO_DEBUGGER();
		minimal_transition_context = NULL;
	}
	return minimal_transition_context;
}

<<<<<<< HEAD
=======
static bool is_pipe_topology_transition_seamless_with_intermediate_step(
		struct dc *dc,
		struct dc_state *initial_state,
		struct dc_state *intermediate_state,
		struct dc_state *final_state)
{
	return dc->hwss.is_pipe_topology_transition_seamless(dc, initial_state,
			intermediate_state) &&
			dc->hwss.is_pipe_topology_transition_seamless(dc,
					intermediate_state, final_state);
}

static void swap_and_release_current_context(struct dc *dc,
		struct dc_state *new_context, struct dc_stream_state *stream)
{

	int i;
	struct dc_state *old = dc->current_state;
	struct pipe_ctx *pipe_ctx;

	/* Since memory free requires elevated IRQ, an interrupt
	 * request is generated by mem free. If this happens
	 * between freeing and reassigning the context, our vsync
	 * interrupt will call into dc and cause a memory
	 * corruption. Hence, we first reassign the context,
	 * then free the old context.
	 */
	dc->current_state = new_context;
	dc_state_release(old);

	// clear any forced full updates
	for (i = 0; i < dc->res_pool->pipe_count; i++) {
		pipe_ctx = &new_context->res_ctx.pipe_ctx[i];

		if (pipe_ctx->plane_state && pipe_ctx->stream == stream)
			pipe_ctx->plane_state->force_full_update = false;
	}
}

static int initialize_empty_surface_updates(
		struct dc_stream_state *stream,
		struct dc_surface_update *srf_updates)
{
	struct dc_stream_status *status = dc_stream_get_status(stream);
	int i;

	if (!status)
		return 0;

	for (i = 0; i < status->plane_count; i++)
		srf_updates[i].surface = status->plane_states[i];

	return status->plane_count;
}

static bool commit_minimal_transition_based_on_new_context(struct dc *dc,
		struct dc_state *new_context,
		struct dc_stream_state *stream,
		struct dc_surface_update *srf_updates,
		int surface_count)
{
	bool success = false;
	struct pipe_split_policy_backup policy;
	struct dc_state *intermediate_context =
			create_minimal_transition_state(dc, new_context,
					&policy);

	if (intermediate_context) {
		if (is_pipe_topology_transition_seamless_with_intermediate_step(
				dc,
				dc->current_state,
				intermediate_context,
				new_context)) {
			DC_LOG_DC("commit minimal transition state: base = new state\n");
			commit_planes_for_stream(dc, srf_updates,
					surface_count, stream, NULL,
					UPDATE_TYPE_FULL, intermediate_context);
			swap_and_release_current_context(
					dc, intermediate_context, stream);
			dc_state_retain(dc->current_state);
			success = true;
		}
		release_minimal_transition_state(
				dc, intermediate_context, new_context, &policy);
	}
	return success;
}

static bool commit_minimal_transition_based_on_current_context(struct dc *dc,
		struct dc_state *new_context, struct dc_stream_state *stream)
{
	bool success = false;
	struct pipe_split_policy_backup policy;
	struct dc_state *intermediate_context;
	struct dc_state *old_current_state = dc->current_state;
	struct dc_surface_update srf_updates[MAX_SURFACE_NUM] = {0};
	int surface_count;

	/*
	 * Both current and new contexts share the same stream and plane state
	 * pointers. When new context is validated, stream and planes get
	 * populated with new updates such as new plane addresses. This makes
	 * the current context no longer valid because stream and planes are
	 * modified from the original. We backup current stream and plane states
	 * into scratch space whenever we are populating new context. So we can
	 * restore the original values back by calling the restore function now.
	 * This restores back the original stream and plane states associated
	 * with the current state.
	 */
	restore_planes_and_stream_state(&dc->scratch.current_state, stream);
	dc_state_retain(old_current_state);
	intermediate_context = create_minimal_transition_state(dc,
			old_current_state, &policy);

	if (intermediate_context) {
		if (is_pipe_topology_transition_seamless_with_intermediate_step(
				dc,
				dc->current_state,
				intermediate_context,
				new_context)) {
			DC_LOG_DC("commit minimal transition state: base = current state\n");
			surface_count = initialize_empty_surface_updates(
					stream, srf_updates);
			commit_planes_for_stream(dc, srf_updates,
					surface_count, stream, NULL,
					UPDATE_TYPE_FULL, intermediate_context);
			swap_and_release_current_context(
					dc, intermediate_context, stream);
			dc_state_retain(dc->current_state);
			success = true;
		}
		release_minimal_transition_state(dc, intermediate_context,
				old_current_state, &policy);
	}
	dc_state_release(old_current_state);
	/*
	 * Restore stream and plane states back to the values associated with
	 * new context.
	 */
	restore_planes_and_stream_state(&dc->scratch.new_state, stream);
	return success;
}

/**
 * commit_minimal_transition_state_in_dc_update - Commit a minimal state based
 * on current or new context
 *
 * @dc: DC structure, used to get the current state
 * @new_context: New context
 * @stream: Stream getting the update for the flip
 * @srf_updates: Surface updates
 * @surface_count: Number of surfaces
 *
 * The function takes in current state and new state and determine a minimal
 * transition state as the intermediate step which could make the transition
 * between current and new states seamless. If found, it will commit the minimal
 * transition state and update current state to this minimal transition state
 * and return true, if not, it will return false.
 *
 * Return:
 * Return True if the minimal transition succeeded, false otherwise
 */
static bool commit_minimal_transition_state_in_dc_update(struct dc *dc,
		struct dc_state *new_context,
		struct dc_stream_state *stream,
		struct dc_surface_update *srf_updates,
		int surface_count)
{
	bool success = commit_minimal_transition_based_on_new_context(
				dc, new_context, stream, srf_updates,
				surface_count);
	if (!success)
		success = commit_minimal_transition_based_on_current_context(dc,
				new_context, stream);
	if (!success)
		DC_LOG_ERROR("Fail to commit a seamless minimal transition state between current and new states.\nThis pipe topology update is non-seamless!\n");
	return success;
}
>>>>>>> 0c383648

/**
 * commit_minimal_transition_state - Commit a minimal state based on current or new context
 *
 * @dc: DC structure, used to get the current state
 * @context: New context
 * @stream: Stream getting the update for the flip
 *
 * The function takes in current state and new state and determine a minimal transition state
 * as the intermediate step which could make the transition between current and new states
 * seamless. If found, it will commit the minimal transition state and update current state to
 * this minimal transition state and return true, if not, it will return false.
 *
 * Return:
 * Return True if the minimal transition succeeded, false otherwise
 */
static bool commit_minimal_transition_state(struct dc *dc,
		struct dc_state *context,
		struct dc_stream_state *stream)
{
	bool success = false;
	struct dc_state *minimal_transition_context;
	struct pipe_split_policy_backup policy;

	/* commit based on new context */
	minimal_transition_context = create_minimal_transition_state(dc,
			context, &policy);
	if (minimal_transition_context) {
		if (dc->hwss.is_pipe_topology_transition_seamless(
					dc, dc->current_state, minimal_transition_context) &&
			dc->hwss.is_pipe_topology_transition_seamless(
					dc, minimal_transition_context, context)) {
			DC_LOG_DC("%s base = new state\n", __func__);

			success = dc_commit_state_no_check(dc, minimal_transition_context) == DC_OK;
		}
		release_minimal_transition_state(dc, minimal_transition_context, &policy);
	}

	if (!success) {
		/* commit based on current context */
		restore_planes_and_stream_state(&dc->current_state->scratch, stream);
		minimal_transition_context = create_minimal_transition_state(dc,
				dc->current_state, &policy);
		if (minimal_transition_context) {
			if (dc->hwss.is_pipe_topology_transition_seamless(
					dc, dc->current_state, minimal_transition_context) &&
				dc->hwss.is_pipe_topology_transition_seamless(
						dc, minimal_transition_context, context)) {
				DC_LOG_DC("%s base = current state\n", __func__);
				success = dc_commit_state_no_check(dc, minimal_transition_context) == DC_OK;
			}
			release_minimal_transition_state(dc, minimal_transition_context, &policy);
		}
		restore_planes_and_stream_state(&context->scratch, stream);
	}

	ASSERT(success);
	return success;
}

/**
 * commit_minimal_transition_state_legacy - Create a transition pipe split state
 *
 * @dc: Used to get the current state status
 * @transition_base_context: New transition state
 *
 * In some specific configurations, such as pipe split on multi-display with
 * MPO and/or Dynamic ODM, removing a plane may cause unsupported pipe
 * programming when moving to new planes. To mitigate those types of problems,
 * this function adds a transition state that minimizes pipe usage before
 * programming the new configuration. When adding a new plane, the current
 * state requires the least pipes, so it is applied without splitting. When
 * removing a plane, the new state requires the least pipes, so it is applied
 * without splitting.
 *
 * Return:
 * Return false if something is wrong in the transition state.
 */
static bool commit_minimal_transition_state_legacy(struct dc *dc,
		struct dc_state *transition_base_context)
{
	struct dc_state *transition_context;
	struct pipe_split_policy_backup policy;
	enum dc_status ret = DC_ERROR_UNEXPECTED;
	unsigned int i, j;
	unsigned int pipe_in_use = 0;
	bool subvp_in_use = false;
	bool odm_in_use = false;

	/* check current pipes in use*/
	for (i = 0; i < dc->res_pool->pipe_count; i++) {
		struct pipe_ctx *pipe = &transition_base_context->res_ctx.pipe_ctx[i];

		if (pipe->plane_state)
			pipe_in_use++;
	}

	/* If SubVP is enabled and we are adding or removing planes from any main subvp
	 * pipe, we must use the minimal transition.
	 */
	for (i = 0; i < dc->res_pool->pipe_count; i++) {
		struct pipe_ctx *pipe = &dc->current_state->res_ctx.pipe_ctx[i];

		if (pipe->stream && dc_state_get_pipe_subvp_type(dc->current_state, pipe) == SUBVP_PHANTOM) {
			subvp_in_use = true;
			break;
		}
	}

	/* If ODM is enabled and we are adding or removing planes from any ODM
	 * pipe, we must use the minimal transition.
	 */
	for (i = 0; i < dc->res_pool->pipe_count; i++) {
		struct pipe_ctx *pipe = &transition_base_context->res_ctx.pipe_ctx[i];

		if (resource_is_pipe_type(pipe, OTG_MASTER)) {
			odm_in_use = resource_get_odm_slice_count(pipe) > 1;
			break;
		}
	}

	/* When the OS add a new surface if we have been used all of pipes with odm combine
	 * and mpc split feature, it need use commit_minimal_transition_state to transition safely.
	 * After OS exit MPO, it will back to use odm and mpc split with all of pipes, we need
	 * call it again. Otherwise return true to skip.
	 *
	 * Reduce the scenarios to use dc_commit_state_no_check in the stage of flip. Especially
	 * enter/exit MPO when DCN still have enough resources.
	 */
	if (pipe_in_use != dc->res_pool->pipe_count && !subvp_in_use && !odm_in_use)
		return true;

	DC_LOG_DC("%s base = %s state, reason = %s\n", __func__,
			dc->current_state == transition_base_context ? "current" : "new",
			subvp_in_use ? "Subvp In Use" :
			odm_in_use ? "ODM in Use" :
			dc->debug.pipe_split_policy != MPC_SPLIT_AVOID ? "MPC in Use" :
			"Unknown");

<<<<<<< HEAD
=======
	dc_state_retain(transition_base_context);
>>>>>>> 0c383648
	transition_context = create_minimal_transition_state(dc,
			transition_base_context, &policy);
	if (transition_context) {
		ret = dc_commit_state_no_check(dc, transition_context);
<<<<<<< HEAD
		release_minimal_transition_state(dc, transition_context, &policy);
	}
=======
		release_minimal_transition_state(dc, transition_context, transition_base_context, &policy);
	}
	dc_state_release(transition_base_context);
>>>>>>> 0c383648

	if (ret != DC_OK) {
		/* this should never happen */
		BREAK_TO_DEBUGGER();
		return false;
	}

	/* force full surface update */
	for (i = 0; i < dc->current_state->stream_count; i++) {
		for (j = 0; j < dc->current_state->stream_status[i].plane_count; j++) {
			dc->current_state->stream_status[i].plane_states[j]->update_flags.raw = 0xFFFFFFFF;
		}
	}

	return true;
}

static void populate_fast_updates(struct dc_fast_update *fast_update,
		struct dc_surface_update *srf_updates,
		int surface_count,
		struct dc_stream_update *stream_update)
{
	int i = 0;

	if (stream_update) {
		fast_update[0].out_transfer_func = stream_update->out_transfer_func;
		fast_update[0].output_csc_transform = stream_update->output_csc_transform;
	}

	for (i = 0; i < surface_count; i++) {
		fast_update[i].flip_addr = srf_updates[i].flip_addr;
		fast_update[i].gamma = srf_updates[i].gamma;
		fast_update[i].gamut_remap_matrix = srf_updates[i].gamut_remap_matrix;
		fast_update[i].input_csc_color_matrix = srf_updates[i].input_csc_color_matrix;
		fast_update[i].coeff_reduction_factor = srf_updates[i].coeff_reduction_factor;
	}
}

static bool fast_updates_exist(struct dc_fast_update *fast_update, int surface_count)
{
	int i;

	if (fast_update[0].out_transfer_func ||
		fast_update[0].output_csc_transform)
		return true;

	for (i = 0; i < surface_count; i++) {
		if (fast_update[i].flip_addr ||
				fast_update[i].gamma ||
				fast_update[i].gamut_remap_matrix ||
				fast_update[i].input_csc_color_matrix ||
				fast_update[i].coeff_reduction_factor)
			return true;
	}

	return false;
}

static bool full_update_required(struct dc *dc,
		struct dc_surface_update *srf_updates,
		int surface_count,
		struct dc_stream_update *stream_update,
		struct dc_stream_state *stream)
{

	int i;
	struct dc_stream_status *stream_status;
	const struct dc_state *context = dc->current_state;

	for (i = 0; i < surface_count; i++) {
		if (srf_updates &&
				(srf_updates[i].plane_info ||
				srf_updates[i].scaling_info ||
				(srf_updates[i].hdr_mult.value &&
				srf_updates[i].hdr_mult.value != srf_updates->surface->hdr_mult.value) ||
				srf_updates[i].in_transfer_func ||
				srf_updates[i].func_shaper ||
				srf_updates[i].lut3d_func ||
				srf_updates[i].surface->force_full_update ||
				(srf_updates[i].flip_addr &&
				srf_updates[i].flip_addr->address.tmz_surface != srf_updates[i].surface->address.tmz_surface) ||
				!is_surface_in_context(context, srf_updates[i].surface)))
			return true;
	}

	if (stream_update &&
			(((stream_update->src.height != 0 && stream_update->src.width != 0) ||
			(stream_update->dst.height != 0 && stream_update->dst.width != 0) ||
			stream_update->integer_scaling_update) ||
			stream_update->hdr_static_metadata ||
			stream_update->abm_level ||
			stream_update->periodic_interrupt ||
			stream_update->vrr_infopacket ||
			stream_update->vsc_infopacket ||
			stream_update->vsp_infopacket ||
			stream_update->hfvsif_infopacket ||
			stream_update->vtem_infopacket ||
			stream_update->adaptive_sync_infopacket ||
			stream_update->dpms_off ||
			stream_update->allow_freesync ||
			stream_update->vrr_active_variable ||
			stream_update->vrr_active_fixed ||
			stream_update->gamut_remap ||
			stream_update->output_color_space ||
			stream_update->dither_option ||
			stream_update->wb_update ||
			stream_update->dsc_config ||
			stream_update->mst_bw_update ||
			stream_update->func_shaper ||
			stream_update->lut3d_func ||
			stream_update->pending_test_pattern ||
			stream_update->crtc_timing_adjust))
		return true;

	if (stream) {
		stream_status = dc_stream_get_status(stream);
		if (stream_status == NULL || stream_status->plane_count != surface_count)
			return true;
	}
	if (dc->idle_optimizations_allowed)
		return true;

	return false;
}

static bool fast_update_only(struct dc *dc,
		struct dc_fast_update *fast_update,
		struct dc_surface_update *srf_updates,
		int surface_count,
		struct dc_stream_update *stream_update,
		struct dc_stream_state *stream)
{
	return fast_updates_exist(fast_update, surface_count)
			&& !full_update_required(dc, srf_updates, surface_count, stream_update, stream);
}

static bool update_planes_and_stream_v1(struct dc *dc,
		struct dc_surface_update *srf_updates, int surface_count,
		struct dc_stream_state *stream,
<<<<<<< HEAD
		struct dc_stream_update *stream_update)
{
	struct dc_state *context;
	enum surface_update_type update_type;
	int i;
	struct dc_fast_update fast_update[MAX_SURFACES] = {0};

	/* In cases where MPO and split or ODM are used transitions can
	 * cause underflow. Apply stream configuration with minimal pipe
	 * split first to avoid unsupported transitions for active pipes.
	 */
	bool force_minimal_pipe_splitting = 0;
	bool is_plane_addition = 0;
	bool is_fast_update_only;

	dc_exit_ips_for_hw_access(dc);

	populate_fast_updates(fast_update, srf_updates, surface_count, stream_update);
	is_fast_update_only = fast_update_only(dc, fast_update, srf_updates,
			surface_count, stream_update, stream);
	force_minimal_pipe_splitting = could_mpcc_tree_change_for_active_pipes(
			dc,
			stream,
			srf_updates,
			surface_count,
			&is_plane_addition);

	/* on plane addition, minimal state is the current one */
	if (force_minimal_pipe_splitting && is_plane_addition &&
		!commit_minimal_transition_state_legacy(dc, dc->current_state))
				return false;

	if (!update_planes_and_stream_state(
			dc,
			srf_updates,
			surface_count,
			stream,
			stream_update,
			&update_type,
			&context))
		return false;

	/* on plane removal, minimal state is the new one */
	if (force_minimal_pipe_splitting && !is_plane_addition) {
		if (!commit_minimal_transition_state_legacy(dc, context)) {
			dc_state_release(context);
			return false;
		}
		update_type = UPDATE_TYPE_FULL;
	}

	if (dc->hwss.is_pipe_topology_transition_seamless &&
			!dc->hwss.is_pipe_topology_transition_seamless(
					dc, dc->current_state, context)) {
		commit_minimal_transition_state(dc,
				context, stream);
	}
	update_seamless_boot_flags(dc, context, surface_count, stream);
	if (is_fast_update_only && !dc->debug.enable_legacy_fast_update) {
		commit_planes_for_stream_fast(dc,
				srf_updates,
				surface_count,
				stream,
				stream_update,
				update_type,
				context);
	} else {
		if (!stream_update &&
				dc->hwss.is_pipe_topology_transition_seamless &&
				!dc->hwss.is_pipe_topology_transition_seamless(
						dc, dc->current_state, context)) {
			DC_LOG_ERROR("performing non-seamless pipe topology transition with surface only update!\n");
			BREAK_TO_DEBUGGER();
		}
		commit_planes_for_stream(
				dc,
				srf_updates,
				surface_count,
				stream,
				stream_update,
				update_type,
				context);
	}

	if (dc->current_state != context) {

		/* Since memory free requires elevated IRQL, an interrupt
		 * request is generated by mem free. If this happens
		 * between freeing and reassigning the context, our vsync
		 * interrupt will call into dc and cause a memory
		 * corruption BSOD. Hence, we first reassign the context,
		 * then free the old context.
		 */

		struct dc_state *old = dc->current_state;

		dc->current_state = context;
		dc_state_release(old);

		// clear any forced full updates
		for (i = 0; i < dc->res_pool->pipe_count; i++) {
			struct pipe_ctx *pipe_ctx = &context->res_ctx.pipe_ctx[i];

			if (pipe_ctx->plane_state && pipe_ctx->stream == stream)
				pipe_ctx->plane_state->force_full_update = false;
		}
	}
	return true;
}

void dc_commit_updates_for_stream(struct dc *dc,
		struct dc_surface_update *srf_updates,
		int surface_count,
		struct dc_stream_state *stream,
=======
>>>>>>> 0c383648
		struct dc_stream_update *stream_update,
		struct dc_state *state)
{
	const struct dc_stream_status *stream_status;
	enum surface_update_type update_type;
	struct dc_state *context;
	struct dc_context *dc_ctx = dc->ctx;
	int i, j;
	struct dc_fast_update fast_update[MAX_SURFACES] = {0};

	dc_exit_ips_for_hw_access(dc);

	populate_fast_updates(fast_update, srf_updates, surface_count, stream_update);
	stream_status = dc_stream_get_status(stream);
	context = dc->current_state;

	update_type = dc_check_update_surfaces_for_stream(
				dc, srf_updates, surface_count, stream_update, stream_status);

	if (update_type >= UPDATE_TYPE_FULL) {

		/* initialize scratch memory for building context */
		context = dc_state_create_copy(state);
		if (context == NULL) {
			DC_ERROR("Failed to allocate new validate context!\n");
			return false;
		}

		for (i = 0; i < dc->res_pool->pipe_count; i++) {
			struct pipe_ctx *new_pipe = &context->res_ctx.pipe_ctx[i];
			struct pipe_ctx *old_pipe = &dc->current_state->res_ctx.pipe_ctx[i];

			if (new_pipe->plane_state && new_pipe->plane_state != old_pipe->plane_state)
				new_pipe->plane_state->force_full_update = true;
		}
	} else if (update_type == UPDATE_TYPE_FAST) {
		/*
		 * Previous frame finished and HW is ready for optimization.
		 */
		dc_post_update_surfaces_to_stream(dc);
	}

	for (i = 0; i < surface_count; i++) {
		struct dc_plane_state *surface = srf_updates[i].surface;

		copy_surface_update_to_plane(surface, &srf_updates[i]);

		if (update_type >= UPDATE_TYPE_MED) {
			for (j = 0; j < dc->res_pool->pipe_count; j++) {
				struct pipe_ctx *pipe_ctx =
					&context->res_ctx.pipe_ctx[j];

				if (pipe_ctx->plane_state != surface)
					continue;

				resource_build_scaling_params(pipe_ctx);
			}
		}
	}

	copy_stream_update_to_stream(dc, context, stream, stream_update);

	if (update_type >= UPDATE_TYPE_FULL) {
		if (!dc->res_pool->funcs->validate_bandwidth(dc, context, false)) {
			DC_ERROR("Mode validation failed for stream update!\n");
			dc_state_release(context);
<<<<<<< HEAD
			return;
=======
			return false;
>>>>>>> 0c383648
		}
	}

	TRACE_DC_PIPE_STATE(pipe_ctx, i, MAX_PIPES);

<<<<<<< HEAD
	update_seamless_boot_flags(dc, context, surface_count, stream);
=======
>>>>>>> 0c383648
	if (fast_update_only(dc, fast_update, srf_updates, surface_count, stream_update, stream) &&
			!dc->debug.enable_legacy_fast_update) {
		commit_planes_for_stream_fast(dc,
				srf_updates,
				surface_count,
				stream,
				stream_update,
				update_type,
				context);
	} else {
		commit_planes_for_stream(
				dc,
				srf_updates,
				surface_count,
				stream,
				stream_update,
				update_type,
				context);
	}
	/*update current_State*/
	if (dc->current_state != context) {

		struct dc_state *old = dc->current_state;

		dc->current_state = context;
		dc_state_release(old);

		for (i = 0; i < dc->res_pool->pipe_count; i++) {
			struct pipe_ctx *pipe_ctx = &context->res_ctx.pipe_ctx[i];

			if (pipe_ctx->plane_state && pipe_ctx->stream == stream)
				pipe_ctx->plane_state->force_full_update = false;
		}
	}

	/* Legacy optimization path for DCE. */
	if (update_type >= UPDATE_TYPE_FULL && dc_ctx->dce_version < DCE_VERSION_MAX) {
		dc_post_update_surfaces_to_stream(dc);
		TRACE_DCE_CLOCK_STATE(&context->bw_ctx.bw.dce);
	}
	return true;
}

static bool update_planes_and_stream_v2(struct dc *dc,
		struct dc_surface_update *srf_updates, int surface_count,
		struct dc_stream_state *stream,
		struct dc_stream_update *stream_update)
{
	struct dc_state *context;
	enum surface_update_type update_type;
	struct dc_fast_update fast_update[MAX_SURFACES] = {0};

	/* In cases where MPO and split or ODM are used transitions can
	 * cause underflow. Apply stream configuration with minimal pipe
	 * split first to avoid unsupported transitions for active pipes.
	 */
	bool force_minimal_pipe_splitting = 0;
	bool is_plane_addition = 0;
	bool is_fast_update_only;

	populate_fast_updates(fast_update, srf_updates, surface_count, stream_update);
	is_fast_update_only = fast_update_only(dc, fast_update, srf_updates,
			surface_count, stream_update, stream);
	force_minimal_pipe_splitting = could_mpcc_tree_change_for_active_pipes(
			dc,
			stream,
			srf_updates,
			surface_count,
			&is_plane_addition);

	/* on plane addition, minimal state is the current one */
	if (force_minimal_pipe_splitting && is_plane_addition &&
		!commit_minimal_transition_state(dc, dc->current_state))
		return false;

	if (!update_planes_and_stream_state(
			dc,
			srf_updates,
			surface_count,
			stream,
			stream_update,
			&update_type,
			&context))
		return false;

	/* on plane removal, minimal state is the new one */
	if (force_minimal_pipe_splitting && !is_plane_addition) {
		if (!commit_minimal_transition_state(dc, context)) {
			dc_state_release(context);
			return false;
		}
		update_type = UPDATE_TYPE_FULL;
	}

	if (dc->hwss.is_pipe_topology_transition_seamless &&
			!dc->hwss.is_pipe_topology_transition_seamless(
					dc, dc->current_state, context))
		commit_minimal_transition_state_in_dc_update(dc, context, stream,
				srf_updates, surface_count);

	if (is_fast_update_only && !dc->debug.enable_legacy_fast_update) {
		commit_planes_for_stream_fast(dc,
				srf_updates,
				surface_count,
				stream,
				stream_update,
				update_type,
				context);
	} else {
		if (!stream_update &&
				dc->hwss.is_pipe_topology_transition_seamless &&
				!dc->hwss.is_pipe_topology_transition_seamless(
						dc, dc->current_state, context)) {
			DC_LOG_ERROR("performing non-seamless pipe topology transition with surface only update!\n");
			BREAK_TO_DEBUGGER();
		}
		commit_planes_for_stream(
				dc,
				srf_updates,
				surface_count,
				stream,
				stream_update,
				update_type,
				context);
	}
	if (dc->current_state != context)
		swap_and_release_current_context(dc, context, stream);
	return true;
}

static void commit_planes_and_stream_update_on_current_context(struct dc *dc,
		struct dc_surface_update *srf_updates, int surface_count,
		struct dc_stream_state *stream,
		struct dc_stream_update *stream_update,
		enum surface_update_type update_type)
{
	struct dc_fast_update fast_update[MAX_SURFACES] = {0};

	ASSERT(update_type < UPDATE_TYPE_FULL);
	populate_fast_updates(fast_update, srf_updates, surface_count,
			stream_update);
	if (fast_update_only(dc, fast_update, srf_updates, surface_count,
			stream_update, stream) &&
			!dc->debug.enable_legacy_fast_update)
		commit_planes_for_stream_fast(dc,
				srf_updates,
				surface_count,
				stream,
				stream_update,
				update_type,
				dc->current_state);
	else
		commit_planes_for_stream(
				dc,
				srf_updates,
				surface_count,
				stream,
				stream_update,
				update_type,
				dc->current_state);
}

static void commit_planes_and_stream_update_with_new_context(struct dc *dc,
		struct dc_surface_update *srf_updates, int surface_count,
		struct dc_stream_state *stream,
		struct dc_stream_update *stream_update,
		enum surface_update_type update_type,
		struct dc_state *new_context)
{
	ASSERT(update_type >= UPDATE_TYPE_FULL);
	if (!dc->hwss.is_pipe_topology_transition_seamless(dc,
			dc->current_state, new_context))
		/*
		 * It is required by the feature design that all pipe topologies
		 * using extra free pipes for power saving purposes such as
		 * dynamic ODM or SubVp shall only be enabled when it can be
		 * transitioned seamlessly to AND from its minimal transition
		 * state. A minimal transition state is defined as the same dc
		 * state but with all power saving features disabled. So it uses
		 * the minimum pipe topology. When we can't seamlessly
		 * transition from state A to state B, we will insert the
		 * minimal transition state A' or B' in between so seamless
		 * transition between A and B can be made possible.
		 */
		commit_minimal_transition_state_in_dc_update(dc, new_context,
				stream, srf_updates, surface_count);

	commit_planes_for_stream(
			dc,
			srf_updates,
			surface_count,
			stream,
			stream_update,
			update_type,
			new_context);
}

static bool update_planes_and_stream_v3(struct dc *dc,
		struct dc_surface_update *srf_updates, int surface_count,
		struct dc_stream_state *stream,
		struct dc_stream_update *stream_update)
{
	struct dc_state *new_context;
	enum surface_update_type update_type;

	/*
	 * When this function returns true and new_context is not equal to
	 * current state, the function allocates and validates a new dc state
	 * and assigns it to new_context. The function expects that the caller
	 * is responsible to free this memory when new_context is no longer
	 * used. We swap current with new context and free current instead. So
	 * new_context's memory will live until the next full update after it is
	 * replaced by a newer context. Refer to the use of
	 * swap_and_free_current_context below.
	 */
	if (!update_planes_and_stream_state(dc, srf_updates, surface_count,
				stream, stream_update, &update_type,
				&new_context))
		return false;

	if (new_context == dc->current_state) {
		commit_planes_and_stream_update_on_current_context(dc,
				srf_updates, surface_count, stream,
				stream_update, update_type);
	} else {
		commit_planes_and_stream_update_with_new_context(dc,
				srf_updates, surface_count, stream,
				stream_update, update_type, new_context);
		swap_and_release_current_context(dc, new_context, stream);
	}

	return true;
}

bool dc_update_planes_and_stream(struct dc *dc,
		struct dc_surface_update *srf_updates, int surface_count,
		struct dc_stream_state *stream,
		struct dc_stream_update *stream_update)
{
	dc_exit_ips_for_hw_access(dc);
	/*
	 * update planes and stream version 3 separates FULL and FAST updates
	 * to their own sequences. It aims to clean up frequent checks for
	 * update type resulting unnecessary branching in logic flow. It also
	 * adds a new commit minimal transition sequence, which detects the need
	 * for minimal transition based on the actual comparison of current and
	 * new states instead of "predicting" it based on per feature software
	 * policy.i.e could_mpcc_tree_change_for_active_pipes. The new commit
	 * minimal transition sequence is made universal to any power saving
	 * features that would use extra free pipes such as Dynamic ODM/MPC
	 * Combine, MPO or SubVp. Therefore there is no longer a need to
	 * specially handle compatibility problems with transitions among those
	 * features as they are now transparent to the new sequence.
	 */
	if (dc->ctx->dce_version > DCN_VERSION_3_51)
		return update_planes_and_stream_v3(dc, srf_updates,
				surface_count, stream, stream_update);
	return update_planes_and_stream_v2(dc, srf_updates,
			surface_count, stream, stream_update);
}

void dc_commit_updates_for_stream(struct dc *dc,
		struct dc_surface_update *srf_updates,
		int surface_count,
		struct dc_stream_state *stream,
		struct dc_stream_update *stream_update,
		struct dc_state *state)
{
	dc_exit_ips_for_hw_access(dc);
	/* TODO: Since change commit sequence can have a huge impact,
	 * we decided to only enable it for DCN3x. However, as soon as
	 * we get more confident about this change we'll need to enable
	 * the new sequence for all ASICs.
	 */
	if (dc->ctx->dce_version > DCN_VERSION_3_51) {
		update_planes_and_stream_v3(dc, srf_updates, surface_count,
				stream, stream_update);
		return;
	}
	if (dc->ctx->dce_version >= DCN_VERSION_3_2) {
		update_planes_and_stream_v2(dc, srf_updates, surface_count,
				stream, stream_update);
		return;
	}
	update_planes_and_stream_v1(dc, srf_updates, surface_count, stream,
			stream_update, state);
}

uint8_t dc_get_current_stream_count(struct dc *dc)
{
	return dc->current_state->stream_count;
}

struct dc_stream_state *dc_get_stream_at_index(struct dc *dc, uint8_t i)
{
	if (i < dc->current_state->stream_count)
		return dc->current_state->streams[i];
	return NULL;
}

enum dc_irq_source dc_interrupt_to_irq_source(
		struct dc *dc,
		uint32_t src_id,
		uint32_t ext_id)
{
	return dal_irq_service_to_irq_source(dc->res_pool->irqs, src_id, ext_id);
}

/*
 * dc_interrupt_set() - Enable/disable an AMD hw interrupt source
 */
bool dc_interrupt_set(struct dc *dc, enum dc_irq_source src, bool enable)
{

	if (dc == NULL)
		return false;

	return dal_irq_service_set(dc->res_pool->irqs, src, enable);
}

void dc_interrupt_ack(struct dc *dc, enum dc_irq_source src)
{
	dal_irq_service_ack(dc->res_pool->irqs, src);
}

void dc_power_down_on_boot(struct dc *dc)
{
	if (dc->ctx->dce_environment != DCE_ENV_VIRTUAL_HW &&
			dc->hwss.power_down_on_boot) {

			if (dc->caps.ips_support)
				dc_exit_ips_for_hw_access(dc);

		dc->hwss.power_down_on_boot(dc);
	}
}

void dc_set_power_state(
	struct dc *dc,
	enum dc_acpi_cm_power_state power_state)
{
	if (!dc->current_state)
		return;

	switch (power_state) {
	case DC_ACPI_CM_POWER_STATE_D0:
		dc_state_construct(dc, dc->current_state);

		dc_exit_ips_for_hw_access(dc);

		dc_z10_restore(dc);

		dc->hwss.init_hw(dc);

		if (dc->hwss.init_sys_ctx != NULL &&
			dc->vm_pa_config.valid) {
			dc->hwss.init_sys_ctx(dc->hwseq, dc, &dc->vm_pa_config);
		}

		break;
	default:
		ASSERT(dc->current_state->stream_count == 0);

		dc_state_destruct(dc->current_state);

		break;
	}
}

void dc_resume(struct dc *dc)
{
	uint32_t i;

	for (i = 0; i < dc->link_count; i++)
		dc->link_srv->resume(dc->links[i]);
}

bool dc_is_dmcu_initialized(struct dc *dc)
{
	struct dmcu *dmcu = dc->res_pool->dmcu;

	if (dmcu)
		return dmcu->funcs->is_dmcu_initialized(dmcu);
	return false;
}

void get_clock_requirements_for_state(struct dc_state *state, struct AsicStateEx *info)
{
	info->displayClock				= (unsigned int)state->bw_ctx.bw.dcn.clk.dispclk_khz;
	info->engineClock				= (unsigned int)state->bw_ctx.bw.dcn.clk.dcfclk_khz;
	info->memoryClock				= (unsigned int)state->bw_ctx.bw.dcn.clk.dramclk_khz;
	info->maxSupportedDppClock		= (unsigned int)state->bw_ctx.bw.dcn.clk.max_supported_dppclk_khz;
	info->dppClock					= (unsigned int)state->bw_ctx.bw.dcn.clk.dppclk_khz;
	info->socClock					= (unsigned int)state->bw_ctx.bw.dcn.clk.socclk_khz;
	info->dcfClockDeepSleep			= (unsigned int)state->bw_ctx.bw.dcn.clk.dcfclk_deep_sleep_khz;
	info->fClock					= (unsigned int)state->bw_ctx.bw.dcn.clk.fclk_khz;
	info->phyClock					= (unsigned int)state->bw_ctx.bw.dcn.clk.phyclk_khz;
}
enum dc_status dc_set_clock(struct dc *dc, enum dc_clock_type clock_type, uint32_t clk_khz, uint32_t stepping)
{
	if (dc->hwss.set_clock)
		return dc->hwss.set_clock(dc, clock_type, clk_khz, stepping);
	return DC_ERROR_UNEXPECTED;
}
void dc_get_clock(struct dc *dc, enum dc_clock_type clock_type, struct dc_clock_config *clock_cfg)
{
	if (dc->hwss.get_clock)
		dc->hwss.get_clock(dc, clock_type, clock_cfg);
}

/* enable/disable eDP PSR without specify stream for eDP */
bool dc_set_psr_allow_active(struct dc *dc, bool enable)
{
	int i;
	bool allow_active;

	for (i = 0; i < dc->current_state->stream_count ; i++) {
		struct dc_link *link;
		struct dc_stream_state *stream = dc->current_state->streams[i];

		link = stream->link;
		if (!link)
			continue;

		if (link->psr_settings.psr_feature_enabled) {
			if (enable && !link->psr_settings.psr_allow_active) {
				allow_active = true;
				if (!dc_link_set_psr_allow_active(link, &allow_active, false, false, NULL))
					return false;
			} else if (!enable && link->psr_settings.psr_allow_active) {
				allow_active = false;
				if (!dc_link_set_psr_allow_active(link, &allow_active, true, false, NULL))
					return false;
			}
		}
	}

	return true;
}

/* enable/disable eDP Replay without specify stream for eDP */
bool dc_set_replay_allow_active(struct dc *dc, bool active)
{
	int i;
	bool allow_active;

	for (i = 0; i < dc->current_state->stream_count; i++) {
		struct dc_link *link;
		struct dc_stream_state *stream = dc->current_state->streams[i];

		link = stream->link;
		if (!link)
			continue;

		if (link->replay_settings.replay_feature_enabled) {
			if (active && !link->replay_settings.replay_allow_active) {
				allow_active = true;
				if (!dc_link_set_replay_allow_active(link, &allow_active,
					false, false, NULL))
					return false;
			} else if (!active && link->replay_settings.replay_allow_active) {
				allow_active = false;
				if (!dc_link_set_replay_allow_active(link, &allow_active,
					true, false, NULL))
					return false;
			}
		}
	}

	return true;
}

<<<<<<< HEAD
void dc_allow_idle_optimizations(struct dc *dc, bool allow)
=======
void dc_allow_idle_optimizations_internal(struct dc *dc, bool allow, char const *caller_name)
>>>>>>> 0c383648
{
	if (dc->debug.disable_idle_power_optimizations)
		return;

<<<<<<< HEAD
=======
	if (allow != dc->idle_optimizations_allowed)
		DC_LOG_IPS("%s: allow_idle old=%d new=%d (caller=%s)\n", __func__,
			   dc->idle_optimizations_allowed, allow, caller_name);

>>>>>>> 0c383648
	if (dc->caps.ips_support && (dc->config.disable_ips == DMUB_IPS_DISABLE_ALL))
		return;

	if (dc->clk_mgr != NULL && dc->clk_mgr->funcs->is_smu_present)
		if (!dc->clk_mgr->funcs->is_smu_present(dc->clk_mgr))
			return;

	if (allow == dc->idle_optimizations_allowed)
		return;

	if (dc->hwss.apply_idle_power_optimizations && dc->hwss.apply_idle_power_optimizations(dc, allow))
		dc->idle_optimizations_allowed = allow;
}

<<<<<<< HEAD
void dc_exit_ips_for_hw_access(struct dc *dc)
{
	if (dc->caps.ips_support)
		dc_allow_idle_optimizations(dc, false);
=======
void dc_exit_ips_for_hw_access_internal(struct dc *dc, const char *caller_name)
{
	if (dc->caps.ips_support)
		dc_allow_idle_optimizations_internal(dc, false, caller_name);
>>>>>>> 0c383648
}

bool dc_dmub_is_ips_idle_state(struct dc *dc)
{
	if (dc->debug.disable_idle_power_optimizations)
		return false;

	if (!dc->caps.ips_support || (dc->config.disable_ips == DMUB_IPS_DISABLE_ALL))
		return false;

	if (!dc->ctx->dmub_srv)
		return false;

	return dc->ctx->dmub_srv->idle_allowed;
}

/* set min and max memory clock to lowest and highest DPM level, respectively */
void dc_unlock_memory_clock_frequency(struct dc *dc)
{
	if (dc->clk_mgr->funcs->set_hard_min_memclk)
		dc->clk_mgr->funcs->set_hard_min_memclk(dc->clk_mgr, false);

	if (dc->clk_mgr->funcs->set_hard_max_memclk)
		dc->clk_mgr->funcs->set_hard_max_memclk(dc->clk_mgr);
}

/* set min memory clock to the min required for current mode, max to maxDPM */
void dc_lock_memory_clock_frequency(struct dc *dc)
{
	if (dc->clk_mgr->funcs->get_memclk_states_from_smu)
		dc->clk_mgr->funcs->get_memclk_states_from_smu(dc->clk_mgr);

	if (dc->clk_mgr->funcs->set_hard_min_memclk)
		dc->clk_mgr->funcs->set_hard_min_memclk(dc->clk_mgr, true);

	if (dc->clk_mgr->funcs->set_hard_max_memclk)
		dc->clk_mgr->funcs->set_hard_max_memclk(dc->clk_mgr);
}

static void blank_and_force_memclk(struct dc *dc, bool apply, unsigned int memclk_mhz)
{
	struct dc_state *context = dc->current_state;
	struct hubp *hubp;
	struct pipe_ctx *pipe;
	int i;

	for (i = 0; i < dc->res_pool->pipe_count; i++) {
		pipe = &context->res_ctx.pipe_ctx[i];

		if (pipe->stream != NULL) {
			dc->hwss.disable_pixel_data(dc, pipe, true);

			// wait for double buffer
			pipe->stream_res.tg->funcs->wait_for_state(pipe->stream_res.tg, CRTC_STATE_VACTIVE);
			pipe->stream_res.tg->funcs->wait_for_state(pipe->stream_res.tg, CRTC_STATE_VBLANK);
			pipe->stream_res.tg->funcs->wait_for_state(pipe->stream_res.tg, CRTC_STATE_VACTIVE);

			hubp = pipe->plane_res.hubp;
			hubp->funcs->set_blank_regs(hubp, true);
		}
	}

	dc->clk_mgr->funcs->set_max_memclk(dc->clk_mgr, memclk_mhz);
	dc->clk_mgr->funcs->set_min_memclk(dc->clk_mgr, memclk_mhz);

	for (i = 0; i < dc->res_pool->pipe_count; i++) {
		pipe = &context->res_ctx.pipe_ctx[i];

		if (pipe->stream != NULL) {
			dc->hwss.disable_pixel_data(dc, pipe, false);

			hubp = pipe->plane_res.hubp;
			hubp->funcs->set_blank_regs(hubp, false);
		}
	}
}


/**
 * dc_enable_dcmode_clk_limit() - lower clocks in dc (battery) mode
 * @dc: pointer to dc of the dm calling this
 * @enable: True = transition to DC mode, false = transition back to AC mode
 *
 * Some SoCs define additional clock limits when in DC mode, DM should
 * invoke this function when the platform undergoes a power source transition
 * so DC can apply/unapply the limit. This interface may be disruptive to
 * the onscreen content.
 *
 * Context: Triggered by OS through DM interface, or manually by escape calls.
 * Need to hold a dclock when doing so.
 *
 * Return: none (void function)
 *
 */
void dc_enable_dcmode_clk_limit(struct dc *dc, bool enable)
{
	unsigned int softMax = 0, maxDPM = 0, funcMin = 0, i;
	bool p_state_change_support;

	if (!dc->config.dc_mode_clk_limit_support)
		return;

	softMax = dc->clk_mgr->bw_params->dc_mode_softmax_memclk;
	for (i = 0; i < dc->clk_mgr->bw_params->clk_table.num_entries; i++) {
		if (dc->clk_mgr->bw_params->clk_table.entries[i].memclk_mhz > maxDPM)
			maxDPM = dc->clk_mgr->bw_params->clk_table.entries[i].memclk_mhz;
	}
	funcMin = (dc->clk_mgr->clks.dramclk_khz + 999) / 1000;
	p_state_change_support = dc->clk_mgr->clks.p_state_change_support;

	if (enable && !dc->clk_mgr->dc_mode_softmax_enabled) {
		if (p_state_change_support) {
			if (funcMin <= softMax)
				dc->clk_mgr->funcs->set_max_memclk(dc->clk_mgr, softMax);
			// else: No-Op
		} else {
			if (funcMin <= softMax)
				blank_and_force_memclk(dc, true, softMax);
			// else: No-Op
		}
	} else if (!enable && dc->clk_mgr->dc_mode_softmax_enabled) {
		if (p_state_change_support) {
			if (funcMin <= softMax)
				dc->clk_mgr->funcs->set_max_memclk(dc->clk_mgr, maxDPM);
			// else: No-Op
		} else {
			if (funcMin <= softMax)
				blank_and_force_memclk(dc, true, maxDPM);
			// else: No-Op
		}
	}
	dc->clk_mgr->dc_mode_softmax_enabled = enable;
}
bool dc_is_plane_eligible_for_idle_optimizations(struct dc *dc,
		unsigned int pitch,
		unsigned int height,
		enum surface_pixel_format format,
		struct dc_cursor_attributes *cursor_attr)
{
	if (dc->hwss.does_plane_fit_in_mall && dc->hwss.does_plane_fit_in_mall(dc, pitch, height, format, cursor_attr))
		return true;
	return false;
}

/* cleanup on driver unload */
void dc_hardware_release(struct dc *dc)
{
	dc_mclk_switch_using_fw_based_vblank_stretch_shut_down(dc);

	if (dc->hwss.hardware_release)
		dc->hwss.hardware_release(dc);
}

void dc_mclk_switch_using_fw_based_vblank_stretch_shut_down(struct dc *dc)
{
	if (dc->current_state)
		dc->current_state->bw_ctx.bw.dcn.clk.fw_based_mclk_switching_shut_down = true;
}

/**
 * dc_is_dmub_outbox_supported - Check if DMUB firmware support outbox notification
 *
 * @dc: [in] dc structure
 *
 * Checks whether DMUB FW supports outbox notifications, if supported DM
 * should register outbox interrupt prior to actually enabling interrupts
 * via dc_enable_dmub_outbox
 *
 * Return:
 * True if DMUB FW supports outbox notifications, False otherwise
 */
bool dc_is_dmub_outbox_supported(struct dc *dc)
{
	switch (dc->ctx->asic_id.chip_family) {

	case FAMILY_YELLOW_CARP:
		/* DCN31 B0 USB4 DPIA needs dmub notifications for interrupts */
		if (dc->ctx->asic_id.hw_internal_rev == YELLOW_CARP_B0 &&
		    !dc->debug.dpia_debug.bits.disable_dpia)
			return true;
	break;

	case AMDGPU_FAMILY_GC_11_0_1:
	case AMDGPU_FAMILY_GC_11_5_0:
		if (!dc->debug.dpia_debug.bits.disable_dpia)
			return true;
	break;

	default:
		break;
	}

	/* dmub aux needs dmub notifications to be enabled */
	return dc->debug.enable_dmub_aux_for_legacy_ddc;

}

/**
 * dc_enable_dmub_notifications - Check if dmub fw supports outbox
 *
 * @dc: [in] dc structure
 *
 * Calls dc_is_dmub_outbox_supported to check if dmub fw supports outbox
 * notifications. All DMs shall switch to dc_is_dmub_outbox_supported.  This
 * API shall be removed after switching.
 *
 * Return:
 * True if DMUB FW supports outbox notifications, False otherwise
 */
bool dc_enable_dmub_notifications(struct dc *dc)
{
	return dc_is_dmub_outbox_supported(dc);
}

/**
 * dc_enable_dmub_outbox - Enables DMUB unsolicited notification
 *
 * @dc: [in] dc structure
 *
 * Enables DMUB unsolicited notifications to x86 via outbox.
 */
void dc_enable_dmub_outbox(struct dc *dc)
{
	struct dc_context *dc_ctx = dc->ctx;

	dmub_enable_outbox_notification(dc_ctx->dmub_srv);
	DC_LOG_DC("%s: dmub outbox notifications enabled\n", __func__);
}

/**
 * dc_process_dmub_aux_transfer_async - Submits aux command to dmub via inbox message
 *                                      Sets port index appropriately for legacy DDC
 * @dc: dc structure
 * @link_index: link index
 * @payload: aux payload
 *
 * Returns: True if successful, False if failure
 */
bool dc_process_dmub_aux_transfer_async(struct dc *dc,
				uint32_t link_index,
				struct aux_payload *payload)
{
	uint8_t action;
	union dmub_rb_cmd cmd = {0};

	ASSERT(payload->length <= 16);

	cmd.dp_aux_access.header.type = DMUB_CMD__DP_AUX_ACCESS;
	cmd.dp_aux_access.header.payload_bytes = 0;
	/* For dpia, ddc_pin is set to NULL */
	if (!dc->links[link_index]->ddc->ddc_pin)
		cmd.dp_aux_access.aux_control.type = AUX_CHANNEL_DPIA;
	else
		cmd.dp_aux_access.aux_control.type = AUX_CHANNEL_LEGACY_DDC;

	cmd.dp_aux_access.aux_control.instance = dc->links[link_index]->ddc_hw_inst;
	cmd.dp_aux_access.aux_control.sw_crc_enabled = 0;
	cmd.dp_aux_access.aux_control.timeout = 0;
	cmd.dp_aux_access.aux_control.dpaux.address = payload->address;
	cmd.dp_aux_access.aux_control.dpaux.is_i2c_over_aux = payload->i2c_over_aux;
	cmd.dp_aux_access.aux_control.dpaux.length = payload->length;

	/* set aux action */
	if (payload->i2c_over_aux) {
		if (payload->write) {
			if (payload->mot)
				action = DP_AUX_REQ_ACTION_I2C_WRITE_MOT;
			else
				action = DP_AUX_REQ_ACTION_I2C_WRITE;
		} else {
			if (payload->mot)
				action = DP_AUX_REQ_ACTION_I2C_READ_MOT;
			else
				action = DP_AUX_REQ_ACTION_I2C_READ;
			}
	} else {
		if (payload->write)
			action = DP_AUX_REQ_ACTION_DPCD_WRITE;
		else
			action = DP_AUX_REQ_ACTION_DPCD_READ;
	}

	cmd.dp_aux_access.aux_control.dpaux.action = action;

	if (payload->length && payload->write) {
		memcpy(cmd.dp_aux_access.aux_control.dpaux.data,
			payload->data,
			payload->length
			);
	}

	dc_wake_and_execute_dmub_cmd(dc->ctx, &cmd, DM_DMUB_WAIT_TYPE_WAIT);

	return true;
}

uint8_t get_link_index_from_dpia_port_index(const struct dc *dc,
					    uint8_t dpia_port_index)
{
	uint8_t index, link_index = 0xFF;

	for (index = 0; index < dc->link_count; index++) {
		/* ddc_hw_inst has dpia port index for dpia links
		 * and ddc instance for legacy links
		 */
		if (!dc->links[index]->ddc->ddc_pin) {
			if (dc->links[index]->ddc_hw_inst == dpia_port_index) {
				link_index = index;
				break;
			}
		}
	}
	ASSERT(link_index != 0xFF);
	return link_index;
}

/**
 * dc_process_dmub_set_config_async - Submits set_config command
 *
 * @dc: [in] dc structure
 * @link_index: [in] link_index: link index
 * @payload: [in] aux payload
 * @notify: [out] set_config immediate reply
 *
 * Submits set_config command to dmub via inbox message.
 *
 * Return:
 * True if successful, False if failure
 */
bool dc_process_dmub_set_config_async(struct dc *dc,
				uint32_t link_index,
				struct set_config_cmd_payload *payload,
				struct dmub_notification *notify)
{
	union dmub_rb_cmd cmd = {0};
	bool is_cmd_complete = true;

	/* prepare SET_CONFIG command */
	cmd.set_config_access.header.type = DMUB_CMD__DPIA;
	cmd.set_config_access.header.sub_type = DMUB_CMD__DPIA_SET_CONFIG_ACCESS;

	cmd.set_config_access.set_config_control.instance = dc->links[link_index]->ddc_hw_inst;
	cmd.set_config_access.set_config_control.cmd_pkt.msg_type = payload->msg_type;
	cmd.set_config_access.set_config_control.cmd_pkt.msg_data = payload->msg_data;

	if (!dc_wake_and_execute_dmub_cmd(dc->ctx, &cmd, DM_DMUB_WAIT_TYPE_WAIT_WITH_REPLY)) {
		/* command is not processed by dmub */
		notify->sc_status = SET_CONFIG_UNKNOWN_ERROR;
		return is_cmd_complete;
	}

	/* command processed by dmub, if ret_status is 1, it is completed instantly */
	if (cmd.set_config_access.header.ret_status == 1)
		notify->sc_status = cmd.set_config_access.set_config_control.immed_status;
	else
		/* cmd pending, will receive notification via outbox */
		is_cmd_complete = false;

	return is_cmd_complete;
}

/**
 * dc_process_dmub_set_mst_slots - Submits MST solt allocation
 *
 * @dc: [in] dc structure
 * @link_index: [in] link index
 * @mst_alloc_slots: [in] mst slots to be allotted
 * @mst_slots_in_use: [out] mst slots in use returned in failure case
 *
 * Submits mst slot allocation command to dmub via inbox message
 *
 * Return:
 * DC_OK if successful, DC_ERROR if failure
 */
enum dc_status dc_process_dmub_set_mst_slots(const struct dc *dc,
				uint32_t link_index,
				uint8_t mst_alloc_slots,
				uint8_t *mst_slots_in_use)
{
	union dmub_rb_cmd cmd = {0};

	/* prepare MST_ALLOC_SLOTS command */
	cmd.set_mst_alloc_slots.header.type = DMUB_CMD__DPIA;
	cmd.set_mst_alloc_slots.header.sub_type = DMUB_CMD__DPIA_MST_ALLOC_SLOTS;

	cmd.set_mst_alloc_slots.mst_slots_control.instance = dc->links[link_index]->ddc_hw_inst;
	cmd.set_mst_alloc_slots.mst_slots_control.mst_alloc_slots = mst_alloc_slots;

	if (!dc_wake_and_execute_dmub_cmd(dc->ctx, &cmd, DM_DMUB_WAIT_TYPE_WAIT_WITH_REPLY))
		/* command is not processed by dmub */
		return DC_ERROR_UNEXPECTED;

	/* command processed by dmub, if ret_status is 1 */
	if (cmd.set_config_access.header.ret_status != 1)
		/* command processing error */
		return DC_ERROR_UNEXPECTED;

	/* command processed and we have a status of 2, mst not enabled in dpia */
	if (cmd.set_mst_alloc_slots.mst_slots_control.immed_status == 2)
		return DC_FAIL_UNSUPPORTED_1;

	/* previously configured mst alloc and used slots did not match */
	if (cmd.set_mst_alloc_slots.mst_slots_control.immed_status == 3) {
		*mst_slots_in_use = cmd.set_mst_alloc_slots.mst_slots_control.mst_slots_in_use;
		return DC_NOT_SUPPORTED;
	}

	return DC_OK;
}

/**
 * dc_process_dmub_dpia_hpd_int_enable - Submits DPIA DPD interruption
 *
 * @dc: [in] dc structure
 * @hpd_int_enable: [in] 1 for hpd int enable, 0 to disable
 *
 * Submits dpia hpd int enable command to dmub via inbox message
 */
void dc_process_dmub_dpia_hpd_int_enable(const struct dc *dc,
				uint32_t hpd_int_enable)
{
	union dmub_rb_cmd cmd = {0};

	cmd.dpia_hpd_int_enable.header.type = DMUB_CMD__DPIA_HPD_INT_ENABLE;
	cmd.dpia_hpd_int_enable.enable = hpd_int_enable;

	dc_wake_and_execute_dmub_cmd(dc->ctx, &cmd, DM_DMUB_WAIT_TYPE_WAIT);

	DC_LOG_DEBUG("%s: hpd_int_enable(%d)\n", __func__, hpd_int_enable);
}

/**
 * dc_print_dmub_diagnostic_data - Print DMUB diagnostic data for debugging
 *
 * @dc: [in] dc structure
 *
 *
 */
void dc_print_dmub_diagnostic_data(const struct dc *dc)
{
	dc_dmub_srv_log_diagnostic_data(dc->ctx->dmub_srv);
}

/**
 * dc_disable_accelerated_mode - disable accelerated mode
 * @dc: dc structure
 */
void dc_disable_accelerated_mode(struct dc *dc)
{
	bios_set_scratch_acc_mode_change(dc->ctx->dc_bios, 0);
}


/**
 *  dc_notify_vsync_int_state - notifies vsync enable/disable state
 *  @dc: dc structure
 *  @stream: stream where vsync int state changed
 *  @enable: whether vsync is enabled or disabled
 *
 *  Called when vsync is enabled/disabled Will notify DMUB to start/stop ABM
 *  interrupts after steady state is reached.
 */
void dc_notify_vsync_int_state(struct dc *dc, struct dc_stream_state *stream, bool enable)
{
	int i;
	int edp_num;
	struct pipe_ctx *pipe = NULL;
	struct dc_link *link = stream->sink->link;
	struct dc_link *edp_links[MAX_NUM_EDP];


	if (link->psr_settings.psr_feature_enabled)
		return;

	if (link->replay_settings.replay_feature_enabled)
		return;

	/*find primary pipe associated with stream*/
	for (i = 0; i < MAX_PIPES; i++) {
		pipe = &dc->current_state->res_ctx.pipe_ctx[i];

		if (pipe->stream == stream && pipe->stream_res.tg)
			break;
	}

	if (i == MAX_PIPES) {
		ASSERT(0);
		return;
	}

	dc_get_edp_links(dc, edp_links, &edp_num);

	/* Determine panel inst */
	for (i = 0; i < edp_num; i++) {
		if (edp_links[i] == link)
			break;
	}

	if (i == edp_num) {
		return;
	}

	if (pipe->stream_res.abm && pipe->stream_res.abm->funcs->set_abm_pause)
		pipe->stream_res.abm->funcs->set_abm_pause(pipe->stream_res.abm, !enable, i, pipe->stream_res.tg->inst);
}

/*****************************************************************************
 *  dc_abm_save_restore() - Interface to DC for save+pause and restore+un-pause
 *                          ABM
 *  @dc: dc structure
 *	@stream: stream where vsync int state changed
 *  @pData: abm hw states
 *
 ****************************************************************************/
bool dc_abm_save_restore(
		struct dc *dc,
		struct dc_stream_state *stream,
		struct abm_save_restore *pData)
{
	int i;
	int edp_num;
	struct pipe_ctx *pipe = NULL;
	struct dc_link *link = stream->sink->link;
	struct dc_link *edp_links[MAX_NUM_EDP];

	if (link->replay_settings.replay_feature_enabled)
		return false;

	/*find primary pipe associated with stream*/
	for (i = 0; i < MAX_PIPES; i++) {
		pipe = &dc->current_state->res_ctx.pipe_ctx[i];

		if (pipe->stream == stream && pipe->stream_res.tg)
			break;
	}

	if (i == MAX_PIPES) {
		ASSERT(0);
		return false;
	}

	dc_get_edp_links(dc, edp_links, &edp_num);

	/* Determine panel inst */
	for (i = 0; i < edp_num; i++)
		if (edp_links[i] == link)
			break;

	if (i == edp_num)
		return false;

	if (pipe->stream_res.abm &&
		pipe->stream_res.abm->funcs->save_restore)
		return pipe->stream_res.abm->funcs->save_restore(
				pipe->stream_res.abm,
				i,
				pData);
	return false;
}

void dc_query_current_properties(struct dc *dc, struct dc_current_properties *properties)
{
	unsigned int i;
	bool subvp_sw_cursor_req = false;

	for (i = 0; i < dc->current_state->stream_count; i++) {
		if (check_subvp_sw_cursor_fallback_req(dc, dc->current_state->streams[i])) {
			subvp_sw_cursor_req = true;
			break;
		}
	}
	properties->cursor_size_limit = subvp_sw_cursor_req ? 64 : dc->caps.max_cursor_size;
}

/**
 * dc_set_edp_power() - DM controls eDP power to be ON/OFF
 *
 * Called when DM wants to power on/off eDP.
 *     Only work on links with flag skip_implict_edp_power_control is set.
 *
 * @dc: Current DC state
 * @edp_link: a link with eDP connector signal type
 * @powerOn: power on/off eDP
 *
 * Return: void
 */
void dc_set_edp_power(const struct dc *dc, struct dc_link *edp_link,
				 bool powerOn)
{
	if (edp_link->connector_signal != SIGNAL_TYPE_EDP)
		return;

	if (edp_link->skip_implict_edp_power_control == false)
		return;

	edp_link->dc->link_srv->edp_set_panel_power(edp_link, powerOn);
}

/*
 *****************************************************************************
 * dc_get_power_profile_for_dc_state() - extracts power profile from dc state
 *
 * Called when DM wants to make power policy decisions based on dc_state
 *
 *****************************************************************************
 */
struct dc_power_profile dc_get_power_profile_for_dc_state(const struct dc_state *context)
{
	struct dc_power_profile profile = { 0 };

	profile.power_level += !context->bw_ctx.bw.dcn.clk.p_state_change_support;

	return profile;
}
<|MERGE_RESOLUTION|>--- conflicted
+++ resolved
@@ -36,10 +36,7 @@
 #include "resource.h"
 #include "dc_state.h"
 #include "dc_state_priv.h"
-<<<<<<< HEAD
-=======
 #include "dc_plane_priv.h"
->>>>>>> 0c383648
 
 #include "gpio_service_interface.h"
 #include "clk_mgr.h"
@@ -1093,12 +1090,7 @@
 	 * is initialized in dc_create_resource_pool because
 	 * on creation it copies the contents of dc->dml
 	 */
-<<<<<<< HEAD
-
-	dc->current_state = dc_state_create(dc);
-=======
 	dc->current_state = dc_state_create(dc, NULL);
->>>>>>> 0c383648
 
 	if (!dc->current_state) {
 		dm_error("%s: failed to create validate ctx\n", __func__);
@@ -2130,7 +2122,7 @@
 	return result;
 }
 
-static bool commit_minimal_transition_state_legacy(struct dc *dc,
+static bool commit_minimal_transition_state(struct dc *dc,
 		struct dc_state *transition_base_context);
 
 /**
@@ -2165,11 +2157,6 @@
 		return res;
 
 	dc_exit_ips_for_hw_access(dc);
-<<<<<<< HEAD
-
-	DC_LOG_DC("%s: %d streams\n", __func__, stream_count);
-=======
->>>>>>> 0c383648
 
 	DC_LOG_DC("%s: %d streams\n", __func__, params->stream_count);
 
@@ -2192,11 +2179,7 @@
 	 * scenario, it uses extra pipes than needed to reduce power consumption
 	 * We need to switch off this feature to make room for new streams.
 	 */
-<<<<<<< HEAD
-	if (stream_count > dc->current_state->stream_count &&
-=======
 	if (params->stream_count > dc->current_state->stream_count &&
->>>>>>> 0c383648
 			dc->current_state->stream_count == 1) {
 		for (i = 0; i < dc->res_pool->pipe_count; i++) {
 			pipe = &dc->current_state->res_ctx.pipe_ctx[i];
@@ -2206,19 +2189,15 @@
 	}
 
 	if (handle_exit_odm2to1)
-		res = commit_minimal_transition_state_legacy(dc, dc->current_state);
+		res = commit_minimal_transition_state(dc, dc->current_state);
 
 	context = dc_state_create_current_copy(dc);
 	if (!context)
 		goto context_alloc_fail;
 
-<<<<<<< HEAD
-	res = dc_validate_with_context(dc, set, stream_count, context, false);
-=======
 	context->power_source = params->power_source;
 
 	res = dc_validate_with_context(dc, set, params->stream_count, context, false);
->>>>>>> 0c383648
 	if (res != DC_OK) {
 		BREAK_TO_DEBUGGER();
 		goto fail;
@@ -2231,13 +2210,8 @@
 			if (params->streams[i]->stream_id == context->streams[j]->stream_id)
 				params->streams[i]->out.otg_offset = context->stream_status[j].primary_otg_inst;
 
-<<<<<<< HEAD
-			if (dc_is_embedded_signal(streams[i]->signal)) {
-				struct dc_stream_status *status = dc_state_get_stream_status(context, streams[i]);
-=======
 			if (dc_is_embedded_signal(params->streams[i]->signal)) {
 				struct dc_stream_status *status = dc_state_get_stream_status(context, params->streams[i]);
->>>>>>> 0c383648
 
 				if (dc->hwss.is_abm_supported)
 					status->is_abm_supported = dc->hwss.is_abm_supported(dc, context, params->streams[i]);
@@ -3063,7 +3037,6 @@
 static void backup_planes_and_stream_state(
 		struct dc_scratch_space *scratch,
 		struct dc_stream_state *stream)
-<<<<<<< HEAD
 {
 	int i;
 	struct dc_stream_status *status = dc_stream_get_status(stream);
@@ -3073,15 +3046,8 @@
 
 	for (i = 0; i < status->plane_count; i++) {
 		scratch->plane_states[i] = *status->plane_states[i];
-		scratch->gamma_correction[i] = *status->plane_states[i]->gamma_correction;
-		scratch->in_transfer_func[i] = *status->plane_states[i]->in_transfer_func;
-		scratch->lut3d_func[i] = *status->plane_states[i]->lut3d_func;
-		scratch->in_shaper_func[i] = *status->plane_states[i]->in_shaper_func;
-		scratch->blend_tf[i] = *status->plane_states[i]->blend_tf;
 	}
 	scratch->stream_state = *stream;
-	if (stream->out_transfer_func)
-		scratch->out_transfer_func = *stream->out_transfer_func;
 }
 
 static void restore_planes_and_stream_state(
@@ -3093,57 +3059,6 @@
 
 	if (!status)
 		return;
-
-	for (i = 0; i < status->plane_count; i++) {
-		*status->plane_states[i] = scratch->plane_states[i];
-		*status->plane_states[i]->gamma_correction = scratch->gamma_correction[i];
-		*status->plane_states[i]->in_transfer_func = scratch->in_transfer_func[i];
-		*status->plane_states[i]->lut3d_func = scratch->lut3d_func[i];
-		*status->plane_states[i]->in_shaper_func = scratch->in_shaper_func[i];
-		*status->plane_states[i]->blend_tf = scratch->blend_tf[i];
-	}
-	*stream = scratch->stream_state;
-	if (stream->out_transfer_func)
-		*stream->out_transfer_func = scratch->out_transfer_func;
-}
-
-static bool update_planes_and_stream_state(struct dc *dc,
-		struct dc_surface_update *srf_updates, int surface_count,
-		struct dc_stream_state *stream,
-		struct dc_stream_update *stream_update,
-		enum surface_update_type *new_update_type,
-		struct dc_state **new_context)
-=======
->>>>>>> 0c383648
-{
-	int i;
-	struct dc_stream_status *status = dc_stream_get_status(stream);
-
-	if (!status)
-		return;
-
-	for (i = 0; i < status->plane_count; i++) {
-		scratch->plane_states[i] = *status->plane_states[i];
-	}
-	scratch->stream_state = *stream;
-}
-
-<<<<<<< HEAD
-	context = dc->current_state;
-	backup_planes_and_stream_state(&dc->current_state->scratch, stream);
-	update_type = dc_check_update_surfaces_for_stream(
-			dc, srf_updates, surface_count, stream_update, stream_status);
-=======
-static void restore_planes_and_stream_state(
-		struct dc_scratch_space *scratch,
-		struct dc_stream_state *stream)
-{
-	int i;
-	struct dc_stream_status *status = dc_stream_get_status(stream);
-
-	if (!status)
-		return;
->>>>>>> 0c383648
 
 	for (i = 0; i < status->plane_count; i++) {
 		*status->plane_states[i] = scratch->plane_states[i];
@@ -3303,14 +3218,10 @@
 	for (i = 0; i < surface_count; i++) {
 		struct dc_plane_state *surface = srf_updates[i].surface;
 
-<<<<<<< HEAD
-		if (update_type >= UPDATE_TYPE_MED) {
-=======
 		if (update_type != UPDATE_TYPE_MED)
 			continue;
 		if (surface->update_flags.bits.clip_size_change ||
 				surface->update_flags.bits.position_change) {
->>>>>>> 0c383648
 			for (j = 0; j < dc->res_pool->pipe_count; j++) {
 				struct pipe_ctx *pipe_ctx = &context->res_ctx.pipe_ctx[j];
 
@@ -3327,25 +3238,13 @@
 			BREAK_TO_DEBUGGER();
 			goto fail;
 		}
-
-		for (i = 0; i < context->stream_count; i++) {
-			struct pipe_ctx *otg_master = resource_get_otg_master_for_stream(&context->res_ctx,
-					context->streams[i]);
-
-			if (otg_master && otg_master->stream->test_pattern.type != DP_TEST_PATTERN_VIDEO_MODE)
-				resource_build_test_pattern_params(&context->res_ctx, otg_master);
-		}
 	}
 	update_seamless_boot_flags(dc, context, surface_count, stream);
 
 	*new_context = context;
 	*new_update_type = update_type;
-<<<<<<< HEAD
-	backup_planes_and_stream_state(&context->scratch, stream);
-=======
 	if (update_type == UPDATE_TYPE_FULL)
 		backup_planes_and_stream_state(&dc->scratch.new_state, stream);
->>>>>>> 0c383648
 
 	return true;
 
@@ -3667,10 +3566,7 @@
 	int i, j;
 	struct pipe_ctx *top_pipe_to_program = NULL;
 	struct dc_stream_status *stream_status = NULL;
-<<<<<<< HEAD
-=======
-
->>>>>>> 0c383648
+
 	dc_exit_ips_for_hw_access(dc);
 
 	dc_z10_restore(dc);
@@ -3684,17 +3580,10 @@
 
 	for (i = 0; i < dc->res_pool->pipe_count; i++) {
 		struct pipe_ctx *pipe = &context->res_ctx.pipe_ctx[i];
-<<<<<<< HEAD
 
 		if (pipe->stream && pipe->plane_state) {
 			set_p_state_switch_method(dc, context, pipe);
 
-=======
-
-		if (pipe->stream && pipe->plane_state) {
-			set_p_state_switch_method(dc, context, pipe);
-
->>>>>>> 0c383648
 			if (dc->debug.visual_confirm)
 				dc_update_visual_confirm_color(dc, context, pipe);
 		}
@@ -3735,12 +3624,8 @@
 			context->block_sequence,
 			&(context->block_sequence_steps),
 			top_pipe_to_program,
-<<<<<<< HEAD
-			stream_status);
-=======
 			stream_status,
 			context);
->>>>>>> 0c383648
 	hwss_execute_sequence(dc,
 			context->block_sequence,
 			context->block_sequence_steps);
@@ -4269,26 +4154,6 @@
 	bool dynamic_odm_policy;
 	bool subvp_policy;
 	enum pipe_split_policy mpc_policy;
-<<<<<<< HEAD
-};
-
-static void release_minimal_transition_state(struct dc *dc,
-		struct dc_state *context, struct pipe_split_policy_backup *policy)
-{
-	dc_state_release(context);
-	/* restore previous pipe split and odm policy */
-	if (!dc->config.is_vmin_only_asic)
-		dc->debug.pipe_split_policy = policy->mpc_policy;
-	dc->debug.enable_single_display_2to1_odm_policy = policy->dynamic_odm_policy;
-	dc->debug.force_disable_subvp = policy->subvp_policy;
-}
-
-static struct dc_state *create_minimal_transition_state(struct dc *dc,
-		struct dc_state *base_context, struct pipe_split_policy_backup *policy)
-{
-	struct dc_state *minimal_transition_context = NULL;
-	unsigned int i, j;
-=======
 	char force_odm[MAX_PIPES];
 };
 
@@ -4297,7 +4162,6 @@
 		struct pipe_split_policy_backup *policy)
 {
 	int i;
->>>>>>> 0c383648
 
 	if (!dc->config.is_vmin_only_asic) {
 		policy->mpc_policy = dc->debug.pipe_split_policy;
@@ -4307,8 +4171,6 @@
 	dc->debug.enable_single_display_2to1_odm_policy = false;
 	policy->subvp_policy = dc->debug.force_disable_subvp;
 	dc->debug.force_disable_subvp = true;
-<<<<<<< HEAD
-=======
 	for (i = 0; i < context->stream_count; i++) {
 		policy->force_odm[i] = context->streams[i]->debug.force_odm_combine_segments;
 		context->streams[i]->debug.force_odm_combine_segments = 0;
@@ -4357,31 +4219,11 @@
 		struct dc_state *base_context, struct pipe_split_policy_backup *policy)
 {
 	struct dc_state *minimal_transition_context = NULL;
->>>>>>> 0c383648
 
 	minimal_transition_context = dc_state_create_copy(base_context);
 	if (!minimal_transition_context)
 		return NULL;
 
-<<<<<<< HEAD
-	/* commit minimal state */
-	if (dc->res_pool->funcs->validate_bandwidth(dc, minimal_transition_context, false)) {
-		for (i = 0; i < minimal_transition_context->stream_count; i++) {
-			struct dc_stream_status *stream_status = &minimal_transition_context->stream_status[i];
-
-			for (j = 0; j < stream_status->plane_count; j++) {
-				struct dc_plane_state *plane_state = stream_status->plane_states[j];
-
-				/* force vsync flip when reconfiguring pipes to prevent underflow
-				 * and corruption
-				 */
-				plane_state->flip_immediate = false;
-			}
-		}
-	} else {
-		/* this should never happen */
-		release_minimal_transition_state(dc, minimal_transition_context, policy);
-=======
 	backup_and_set_minimal_pipe_split_policy(dc, base_context, policy);
 	/* commit minimal state */
 	if (dc->res_pool->funcs->validate_bandwidth(dc, minimal_transition_context, false)) {
@@ -4393,15 +4235,12 @@
 		 * always be validated first before adding pipe split features.
 		 */
 		release_minimal_transition_state(dc, minimal_transition_context, base_context, policy);
->>>>>>> 0c383648
 		BREAK_TO_DEBUGGER();
 		minimal_transition_context = NULL;
 	}
 	return minimal_transition_context;
 }
 
-<<<<<<< HEAD
-=======
 static bool is_pipe_topology_transition_seamless_with_intermediate_step(
 		struct dc *dc,
 		struct dc_state *initial_state,
@@ -4580,70 +4419,9 @@
 		DC_LOG_ERROR("Fail to commit a seamless minimal transition state between current and new states.\nThis pipe topology update is non-seamless!\n");
 	return success;
 }
->>>>>>> 0c383648
 
 /**
- * commit_minimal_transition_state - Commit a minimal state based on current or new context
- *
- * @dc: DC structure, used to get the current state
- * @context: New context
- * @stream: Stream getting the update for the flip
- *
- * The function takes in current state and new state and determine a minimal transition state
- * as the intermediate step which could make the transition between current and new states
- * seamless. If found, it will commit the minimal transition state and update current state to
- * this minimal transition state and return true, if not, it will return false.
- *
- * Return:
- * Return True if the minimal transition succeeded, false otherwise
- */
-static bool commit_minimal_transition_state(struct dc *dc,
-		struct dc_state *context,
-		struct dc_stream_state *stream)
-{
-	bool success = false;
-	struct dc_state *minimal_transition_context;
-	struct pipe_split_policy_backup policy;
-
-	/* commit based on new context */
-	minimal_transition_context = create_minimal_transition_state(dc,
-			context, &policy);
-	if (minimal_transition_context) {
-		if (dc->hwss.is_pipe_topology_transition_seamless(
-					dc, dc->current_state, minimal_transition_context) &&
-			dc->hwss.is_pipe_topology_transition_seamless(
-					dc, minimal_transition_context, context)) {
-			DC_LOG_DC("%s base = new state\n", __func__);
-
-			success = dc_commit_state_no_check(dc, minimal_transition_context) == DC_OK;
-		}
-		release_minimal_transition_state(dc, minimal_transition_context, &policy);
-	}
-
-	if (!success) {
-		/* commit based on current context */
-		restore_planes_and_stream_state(&dc->current_state->scratch, stream);
-		minimal_transition_context = create_minimal_transition_state(dc,
-				dc->current_state, &policy);
-		if (minimal_transition_context) {
-			if (dc->hwss.is_pipe_topology_transition_seamless(
-					dc, dc->current_state, minimal_transition_context) &&
-				dc->hwss.is_pipe_topology_transition_seamless(
-						dc, minimal_transition_context, context)) {
-				DC_LOG_DC("%s base = current state\n", __func__);
-				success = dc_commit_state_no_check(dc, minimal_transition_context) == DC_OK;
-			}
-			release_minimal_transition_state(dc, minimal_transition_context, &policy);
-		}
-		restore_planes_and_stream_state(&context->scratch, stream);
-	}
-
-	ASSERT(success);
-	return success;
-}
-
-/**
- * commit_minimal_transition_state_legacy - Create a transition pipe split state
+ * commit_minimal_transition_state - Create a transition pipe split state
  *
  * @dc: Used to get the current state status
  * @transition_base_context: New transition state
@@ -4660,7 +4438,7 @@
  * Return:
  * Return false if something is wrong in the transition state.
  */
-static bool commit_minimal_transition_state_legacy(struct dc *dc,
+static bool commit_minimal_transition_state(struct dc *dc,
 		struct dc_state *transition_base_context)
 {
 	struct dc_state *transition_context;
@@ -4721,22 +4499,14 @@
 			dc->debug.pipe_split_policy != MPC_SPLIT_AVOID ? "MPC in Use" :
 			"Unknown");
 
-<<<<<<< HEAD
-=======
 	dc_state_retain(transition_base_context);
->>>>>>> 0c383648
 	transition_context = create_minimal_transition_state(dc,
 			transition_base_context, &policy);
 	if (transition_context) {
 		ret = dc_commit_state_no_check(dc, transition_context);
-<<<<<<< HEAD
-		release_minimal_transition_state(dc, transition_context, &policy);
-	}
-=======
 		release_minimal_transition_state(dc, transition_context, transition_base_context, &policy);
 	}
 	dc_state_release(transition_base_context);
->>>>>>> 0c383648
 
 	if (ret != DC_OK) {
 		/* this should never happen */
@@ -4876,123 +4646,6 @@
 static bool update_planes_and_stream_v1(struct dc *dc,
 		struct dc_surface_update *srf_updates, int surface_count,
 		struct dc_stream_state *stream,
-<<<<<<< HEAD
-		struct dc_stream_update *stream_update)
-{
-	struct dc_state *context;
-	enum surface_update_type update_type;
-	int i;
-	struct dc_fast_update fast_update[MAX_SURFACES] = {0};
-
-	/* In cases where MPO and split or ODM are used transitions can
-	 * cause underflow. Apply stream configuration with minimal pipe
-	 * split first to avoid unsupported transitions for active pipes.
-	 */
-	bool force_minimal_pipe_splitting = 0;
-	bool is_plane_addition = 0;
-	bool is_fast_update_only;
-
-	dc_exit_ips_for_hw_access(dc);
-
-	populate_fast_updates(fast_update, srf_updates, surface_count, stream_update);
-	is_fast_update_only = fast_update_only(dc, fast_update, srf_updates,
-			surface_count, stream_update, stream);
-	force_minimal_pipe_splitting = could_mpcc_tree_change_for_active_pipes(
-			dc,
-			stream,
-			srf_updates,
-			surface_count,
-			&is_plane_addition);
-
-	/* on plane addition, minimal state is the current one */
-	if (force_minimal_pipe_splitting && is_plane_addition &&
-		!commit_minimal_transition_state_legacy(dc, dc->current_state))
-				return false;
-
-	if (!update_planes_and_stream_state(
-			dc,
-			srf_updates,
-			surface_count,
-			stream,
-			stream_update,
-			&update_type,
-			&context))
-		return false;
-
-	/* on plane removal, minimal state is the new one */
-	if (force_minimal_pipe_splitting && !is_plane_addition) {
-		if (!commit_minimal_transition_state_legacy(dc, context)) {
-			dc_state_release(context);
-			return false;
-		}
-		update_type = UPDATE_TYPE_FULL;
-	}
-
-	if (dc->hwss.is_pipe_topology_transition_seamless &&
-			!dc->hwss.is_pipe_topology_transition_seamless(
-					dc, dc->current_state, context)) {
-		commit_minimal_transition_state(dc,
-				context, stream);
-	}
-	update_seamless_boot_flags(dc, context, surface_count, stream);
-	if (is_fast_update_only && !dc->debug.enable_legacy_fast_update) {
-		commit_planes_for_stream_fast(dc,
-				srf_updates,
-				surface_count,
-				stream,
-				stream_update,
-				update_type,
-				context);
-	} else {
-		if (!stream_update &&
-				dc->hwss.is_pipe_topology_transition_seamless &&
-				!dc->hwss.is_pipe_topology_transition_seamless(
-						dc, dc->current_state, context)) {
-			DC_LOG_ERROR("performing non-seamless pipe topology transition with surface only update!\n");
-			BREAK_TO_DEBUGGER();
-		}
-		commit_planes_for_stream(
-				dc,
-				srf_updates,
-				surface_count,
-				stream,
-				stream_update,
-				update_type,
-				context);
-	}
-
-	if (dc->current_state != context) {
-
-		/* Since memory free requires elevated IRQL, an interrupt
-		 * request is generated by mem free. If this happens
-		 * between freeing and reassigning the context, our vsync
-		 * interrupt will call into dc and cause a memory
-		 * corruption BSOD. Hence, we first reassign the context,
-		 * then free the old context.
-		 */
-
-		struct dc_state *old = dc->current_state;
-
-		dc->current_state = context;
-		dc_state_release(old);
-
-		// clear any forced full updates
-		for (i = 0; i < dc->res_pool->pipe_count; i++) {
-			struct pipe_ctx *pipe_ctx = &context->res_ctx.pipe_ctx[i];
-
-			if (pipe_ctx->plane_state && pipe_ctx->stream == stream)
-				pipe_ctx->plane_state->force_full_update = false;
-		}
-	}
-	return true;
-}
-
-void dc_commit_updates_for_stream(struct dc *dc,
-		struct dc_surface_update *srf_updates,
-		int surface_count,
-		struct dc_stream_state *stream,
-=======
->>>>>>> 0c383648
 		struct dc_stream_update *stream_update,
 		struct dc_state *state)
 {
@@ -5059,20 +4712,12 @@
 		if (!dc->res_pool->funcs->validate_bandwidth(dc, context, false)) {
 			DC_ERROR("Mode validation failed for stream update!\n");
 			dc_state_release(context);
-<<<<<<< HEAD
-			return;
-=======
 			return false;
->>>>>>> 0c383648
 		}
 	}
 
 	TRACE_DC_PIPE_STATE(pipe_ctx, i, MAX_PIPES);
 
-<<<<<<< HEAD
-	update_seamless_boot_flags(dc, context, surface_count, stream);
-=======
->>>>>>> 0c383648
 	if (fast_update_only(dc, fast_update, srf_updates, surface_count, stream_update, stream) &&
 			!dc->debug.enable_legacy_fast_update) {
 		commit_planes_for_stream_fast(dc,
@@ -5545,22 +5190,15 @@
 	return true;
 }
 
-<<<<<<< HEAD
-void dc_allow_idle_optimizations(struct dc *dc, bool allow)
-=======
 void dc_allow_idle_optimizations_internal(struct dc *dc, bool allow, char const *caller_name)
->>>>>>> 0c383648
 {
 	if (dc->debug.disable_idle_power_optimizations)
 		return;
 
-<<<<<<< HEAD
-=======
 	if (allow != dc->idle_optimizations_allowed)
 		DC_LOG_IPS("%s: allow_idle old=%d new=%d (caller=%s)\n", __func__,
 			   dc->idle_optimizations_allowed, allow, caller_name);
 
->>>>>>> 0c383648
 	if (dc->caps.ips_support && (dc->config.disable_ips == DMUB_IPS_DISABLE_ALL))
 		return;
 
@@ -5575,17 +5213,10 @@
 		dc->idle_optimizations_allowed = allow;
 }
 
-<<<<<<< HEAD
-void dc_exit_ips_for_hw_access(struct dc *dc)
-{
-	if (dc->caps.ips_support)
-		dc_allow_idle_optimizations(dc, false);
-=======
 void dc_exit_ips_for_hw_access_internal(struct dc *dc, const char *caller_name)
 {
 	if (dc->caps.ips_support)
 		dc_allow_idle_optimizations_internal(dc, false, caller_name);
->>>>>>> 0c383648
 }
 
 bool dc_dmub_is_ips_idle_state(struct dc *dc)
