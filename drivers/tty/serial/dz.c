--- conflicted
+++ resolved
@@ -267,12 +267,8 @@
 		return;
 	}
 	/* If nothing to do or stopped or hardware stopped. */
-<<<<<<< HEAD
-	if (uart_circ_empty(xmit) || uart_tx_stopped(&dport->port)) {
-=======
 	if (uart_tx_stopped(&dport->port) ||
 			!uart_fifo_get(&dport->port, &tmp)) {
->>>>>>> 0c383648
 		uart_port_lock(&dport->port);
 		dz_stop_tx(&dport->port);
 		uart_port_unlock(&dport->port);
@@ -289,11 +285,7 @@
 		uart_write_wakeup(&dport->port);
 
 	/* Are we are done. */
-<<<<<<< HEAD
-	if (uart_circ_empty(xmit)) {
-=======
 	if (kfifo_is_empty(&tport->xmit_fifo)) {
->>>>>>> 0c383648
 		uart_port_lock(&dport->port);
 		dz_stop_tx(&dport->port);
 		uart_port_unlock(&dport->port);
