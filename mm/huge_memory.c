// SPDX-License-Identifier: GPL-2.0-only
/*
 *  Copyright (C) 2009  Red Hat, Inc.
 */

#define pr_fmt(fmt) KBUILD_MODNAME ": " fmt

#include <linux/mm.h>
#include <linux/sched.h>
#include <linux/sched/mm.h>
#include <linux/sched/numa_balancing.h>
#include <linux/highmem.h>
#include <linux/hugetlb.h>
#include <linux/mmu_notifier.h>
#include <linux/rmap.h>
#include <linux/swap.h>
#include <linux/shrinker.h>
#include <linux/mm_inline.h>
#include <linux/swapops.h>
#include <linux/backing-dev.h>
#include <linux/dax.h>
#include <linux/mm_types.h>
#include <linux/khugepaged.h>
#include <linux/freezer.h>
#include <linux/pfn_t.h>
#include <linux/mman.h>
#include <linux/memremap.h>
#include <linux/pagemap.h>
#include <linux/debugfs.h>
#include <linux/migrate.h>
#include <linux/hashtable.h>
#include <linux/userfaultfd_k.h>
#include <linux/page_idle.h>
#include <linux/shmem_fs.h>
#include <linux/oom.h>
#include <linux/numa.h>
#include <linux/page_owner.h>
#include <linux/sched/sysctl.h>
#include <linux/memory-tiers.h>
#include <linux/compat.h>
#include <linux/pgalloc_tag.h>
#include <linux/pagewalk.h>

#include <asm/tlb.h>
#include <asm/pgalloc.h>
#include "internal.h"
#include "swap.h"

#define CREATE_TRACE_POINTS
#include <trace/events/thp.h>

/*
 * By default, transparent hugepage support is disabled in order to avoid
 * risking an increased memory footprint for applications that are not
 * guaranteed to benefit from it. When transparent hugepage support is
 * enabled, it is for all mappings, and khugepaged scans all mappings.
 * Defrag is invoked by khugepaged hugepage allocations and by page faults
 * for all hugepage allocations.
 */
unsigned long transparent_hugepage_flags __read_mostly =
#ifdef CONFIG_TRANSPARENT_HUGEPAGE_ALWAYS
	(1<<TRANSPARENT_HUGEPAGE_FLAG)|
#endif
#ifdef CONFIG_TRANSPARENT_HUGEPAGE_MADVISE
	(1<<TRANSPARENT_HUGEPAGE_REQ_MADV_FLAG)|
#endif
	(1<<TRANSPARENT_HUGEPAGE_DEFRAG_REQ_MADV_FLAG)|
	(1<<TRANSPARENT_HUGEPAGE_DEFRAG_KHUGEPAGED_FLAG)|
	(1<<TRANSPARENT_HUGEPAGE_USE_ZERO_PAGE_FLAG);

static struct shrinker *deferred_split_shrinker;
static unsigned long deferred_split_count(struct shrinker *shrink,
					  struct shrink_control *sc);
static unsigned long deferred_split_scan(struct shrinker *shrink,
					 struct shrink_control *sc);
static bool split_underused_thp = true;

static atomic_t huge_zero_refcount;
struct folio *huge_zero_folio __read_mostly;
unsigned long huge_zero_pfn __read_mostly = ~0UL;
unsigned long huge_anon_orders_always __read_mostly;
unsigned long huge_anon_orders_madvise __read_mostly;
unsigned long huge_anon_orders_inherit __read_mostly;
static bool anon_orders_configured __initdata;

static inline bool file_thp_enabled(struct vm_area_struct *vma)
{
	struct inode *inode;

	if (!IS_ENABLED(CONFIG_READ_ONLY_THP_FOR_FS))
		return false;

	if (!vma->vm_file)
		return false;

	inode = file_inode(vma->vm_file);

	return !inode_is_open_for_write(inode) && S_ISREG(inode->i_mode);
}

unsigned long __thp_vma_allowable_orders(struct vm_area_struct *vma,
					 unsigned long vm_flags,
					 unsigned long tva_flags,
					 unsigned long orders)
{
	bool smaps = tva_flags & TVA_SMAPS;
	bool in_pf = tva_flags & TVA_IN_PF;
	bool enforce_sysfs = tva_flags & TVA_ENFORCE_SYSFS;
	unsigned long supported_orders;

	/* Check the intersection of requested and supported orders. */
	if (vma_is_anonymous(vma))
		supported_orders = THP_ORDERS_ALL_ANON;
	else if (vma_is_special_huge(vma))
		supported_orders = THP_ORDERS_ALL_SPECIAL;
	else
		supported_orders = THP_ORDERS_ALL_FILE_DEFAULT;

	orders &= supported_orders;
	if (!orders)
		return 0;

	if (!vma->vm_mm)		/* vdso */
		return 0;

	if (thp_disabled_by_hw() || vma_thp_disabled(vma, vm_flags))
		return 0;

	/* khugepaged doesn't collapse DAX vma, but page fault is fine. */
	if (vma_is_dax(vma))
		return in_pf ? orders : 0;

	/*
	 * khugepaged special VMA and hugetlb VMA.
	 * Must be checked after dax since some dax mappings may have
	 * VM_MIXEDMAP set.
	 */
	if (!in_pf && !smaps && (vm_flags & VM_NO_KHUGEPAGED))
		return 0;

	/*
	 * Check alignment for file vma and size for both file and anon vma by
	 * filtering out the unsuitable orders.
	 *
	 * Skip the check for page fault. Huge fault does the check in fault
	 * handlers.
	 */
	if (!in_pf) {
		int order = highest_order(orders);
		unsigned long addr;

		while (orders) {
			addr = vma->vm_end - (PAGE_SIZE << order);
			if (thp_vma_suitable_order(vma, addr, order))
				break;
			order = next_order(&orders, order);
		}

		if (!orders)
			return 0;
	}

	/*
	 * Enabled via shmem mount options or sysfs settings.
	 * Must be done before hugepage flags check since shmem has its
	 * own flags.
	 */
	if (!in_pf && shmem_file(vma->vm_file))
		return shmem_allowable_huge_orders(file_inode(vma->vm_file),
						   vma, vma->vm_pgoff, 0,
						   !enforce_sysfs);

	if (!vma_is_anonymous(vma)) {
		/*
		 * Enforce sysfs THP requirements as necessary. Anonymous vmas
		 * were already handled in thp_vma_allowable_orders().
		 */
		if (enforce_sysfs &&
		    (!hugepage_global_enabled() || (!(vm_flags & VM_HUGEPAGE) &&
						    !hugepage_global_always())))
			return 0;

		/*
		 * Trust that ->huge_fault() handlers know what they are doing
		 * in fault path.
		 */
		if (((in_pf || smaps)) && vma->vm_ops->huge_fault)
			return orders;
		/* Only regular file is valid in collapse path */
		if (((!in_pf || smaps)) && file_thp_enabled(vma))
			return orders;
		return 0;
	}

	if (vma_is_temporary_stack(vma))
		return 0;

	/*
	 * THPeligible bit of smaps should show 1 for proper VMAs even
	 * though anon_vma is not initialized yet.
	 *
	 * Allow page fault since anon_vma may be not initialized until
	 * the first page fault.
	 */
	if (!vma->anon_vma)
		return (smaps || in_pf) ? orders : 0;

	return orders;
}

static bool get_huge_zero_page(void)
{
	struct folio *zero_folio;
retry:
	if (likely(atomic_inc_not_zero(&huge_zero_refcount)))
		return true;

	zero_folio = folio_alloc((GFP_TRANSHUGE | __GFP_ZERO) & ~__GFP_MOVABLE,
			HPAGE_PMD_ORDER);
	if (!zero_folio) {
		count_vm_event(THP_ZERO_PAGE_ALLOC_FAILED);
		return false;
	}
	/* Ensure zero folio won't have large_rmappable flag set. */
	folio_clear_large_rmappable(zero_folio);
	preempt_disable();
	if (cmpxchg(&huge_zero_folio, NULL, zero_folio)) {
		preempt_enable();
		folio_put(zero_folio);
		goto retry;
	}
	WRITE_ONCE(huge_zero_pfn, folio_pfn(zero_folio));

	/* We take additional reference here. It will be put back by shrinker */
	atomic_set(&huge_zero_refcount, 2);
	preempt_enable();
	count_vm_event(THP_ZERO_PAGE_ALLOC);
	return true;
}

static void put_huge_zero_page(void)
{
	/*
	 * Counter should never go to zero here. Only shrinker can put
	 * last reference.
	 */
	BUG_ON(atomic_dec_and_test(&huge_zero_refcount));
}

struct folio *mm_get_huge_zero_folio(struct mm_struct *mm)
{
	if (test_bit(MMF_HUGE_ZERO_PAGE, &mm->flags))
		return READ_ONCE(huge_zero_folio);

	if (!get_huge_zero_page())
		return NULL;

	if (test_and_set_bit(MMF_HUGE_ZERO_PAGE, &mm->flags))
		put_huge_zero_page();

	return READ_ONCE(huge_zero_folio);
}

void mm_put_huge_zero_folio(struct mm_struct *mm)
{
	if (test_bit(MMF_HUGE_ZERO_PAGE, &mm->flags))
		put_huge_zero_page();
}

static unsigned long shrink_huge_zero_page_count(struct shrinker *shrink,
					struct shrink_control *sc)
{
	/* we can free zero page only if last reference remains */
	return atomic_read(&huge_zero_refcount) == 1 ? HPAGE_PMD_NR : 0;
}

static unsigned long shrink_huge_zero_page_scan(struct shrinker *shrink,
				       struct shrink_control *sc)
{
	if (atomic_cmpxchg(&huge_zero_refcount, 1, 0) == 1) {
		struct folio *zero_folio = xchg(&huge_zero_folio, NULL);
		BUG_ON(zero_folio == NULL);
		WRITE_ONCE(huge_zero_pfn, ~0UL);
		folio_put(zero_folio);
		return HPAGE_PMD_NR;
	}

	return 0;
}

static struct shrinker *huge_zero_page_shrinker;

#ifdef CONFIG_SYSFS
static ssize_t enabled_show(struct kobject *kobj,
			    struct kobj_attribute *attr, char *buf)
{
	const char *output;

	if (test_bit(TRANSPARENT_HUGEPAGE_FLAG, &transparent_hugepage_flags))
		output = "[always] madvise never";
	else if (test_bit(TRANSPARENT_HUGEPAGE_REQ_MADV_FLAG,
			  &transparent_hugepage_flags))
		output = "always [madvise] never";
	else
		output = "always madvise [never]";

	return sysfs_emit(buf, "%s\n", output);
}

static ssize_t enabled_store(struct kobject *kobj,
			     struct kobj_attribute *attr,
			     const char *buf, size_t count)
{
	ssize_t ret = count;

	if (sysfs_streq(buf, "always")) {
		clear_bit(TRANSPARENT_HUGEPAGE_REQ_MADV_FLAG, &transparent_hugepage_flags);
		set_bit(TRANSPARENT_HUGEPAGE_FLAG, &transparent_hugepage_flags);
	} else if (sysfs_streq(buf, "madvise")) {
		clear_bit(TRANSPARENT_HUGEPAGE_FLAG, &transparent_hugepage_flags);
		set_bit(TRANSPARENT_HUGEPAGE_REQ_MADV_FLAG, &transparent_hugepage_flags);
	} else if (sysfs_streq(buf, "never")) {
		clear_bit(TRANSPARENT_HUGEPAGE_FLAG, &transparent_hugepage_flags);
		clear_bit(TRANSPARENT_HUGEPAGE_REQ_MADV_FLAG, &transparent_hugepage_flags);
	} else
		ret = -EINVAL;

	if (ret > 0) {
		int err = start_stop_khugepaged();
		if (err)
			ret = err;
	}
	return ret;
}

static struct kobj_attribute enabled_attr = __ATTR_RW(enabled);

ssize_t single_hugepage_flag_show(struct kobject *kobj,
				  struct kobj_attribute *attr, char *buf,
				  enum transparent_hugepage_flag flag)
{
	return sysfs_emit(buf, "%d\n",
			  !!test_bit(flag, &transparent_hugepage_flags));
}

ssize_t single_hugepage_flag_store(struct kobject *kobj,
				 struct kobj_attribute *attr,
				 const char *buf, size_t count,
				 enum transparent_hugepage_flag flag)
{
	unsigned long value;
	int ret;

	ret = kstrtoul(buf, 10, &value);
	if (ret < 0)
		return ret;
	if (value > 1)
		return -EINVAL;

	if (value)
		set_bit(flag, &transparent_hugepage_flags);
	else
		clear_bit(flag, &transparent_hugepage_flags);

	return count;
}

static ssize_t defrag_show(struct kobject *kobj,
			   struct kobj_attribute *attr, char *buf)
{
	const char *output;

	if (test_bit(TRANSPARENT_HUGEPAGE_DEFRAG_DIRECT_FLAG,
		     &transparent_hugepage_flags))
		output = "[always] defer defer+madvise madvise never";
	else if (test_bit(TRANSPARENT_HUGEPAGE_DEFRAG_KSWAPD_FLAG,
			  &transparent_hugepage_flags))
		output = "always [defer] defer+madvise madvise never";
	else if (test_bit(TRANSPARENT_HUGEPAGE_DEFRAG_KSWAPD_OR_MADV_FLAG,
			  &transparent_hugepage_flags))
		output = "always defer [defer+madvise] madvise never";
	else if (test_bit(TRANSPARENT_HUGEPAGE_DEFRAG_REQ_MADV_FLAG,
			  &transparent_hugepage_flags))
		output = "always defer defer+madvise [madvise] never";
	else
		output = "always defer defer+madvise madvise [never]";

	return sysfs_emit(buf, "%s\n", output);
}

static ssize_t defrag_store(struct kobject *kobj,
			    struct kobj_attribute *attr,
			    const char *buf, size_t count)
{
	if (sysfs_streq(buf, "always")) {
		clear_bit(TRANSPARENT_HUGEPAGE_DEFRAG_KSWAPD_FLAG, &transparent_hugepage_flags);
		clear_bit(TRANSPARENT_HUGEPAGE_DEFRAG_KSWAPD_OR_MADV_FLAG, &transparent_hugepage_flags);
		clear_bit(TRANSPARENT_HUGEPAGE_DEFRAG_REQ_MADV_FLAG, &transparent_hugepage_flags);
		set_bit(TRANSPARENT_HUGEPAGE_DEFRAG_DIRECT_FLAG, &transparent_hugepage_flags);
	} else if (sysfs_streq(buf, "defer+madvise")) {
		clear_bit(TRANSPARENT_HUGEPAGE_DEFRAG_DIRECT_FLAG, &transparent_hugepage_flags);
		clear_bit(TRANSPARENT_HUGEPAGE_DEFRAG_KSWAPD_FLAG, &transparent_hugepage_flags);
		clear_bit(TRANSPARENT_HUGEPAGE_DEFRAG_REQ_MADV_FLAG, &transparent_hugepage_flags);
		set_bit(TRANSPARENT_HUGEPAGE_DEFRAG_KSWAPD_OR_MADV_FLAG, &transparent_hugepage_flags);
	} else if (sysfs_streq(buf, "defer")) {
		clear_bit(TRANSPARENT_HUGEPAGE_DEFRAG_DIRECT_FLAG, &transparent_hugepage_flags);
		clear_bit(TRANSPARENT_HUGEPAGE_DEFRAG_KSWAPD_OR_MADV_FLAG, &transparent_hugepage_flags);
		clear_bit(TRANSPARENT_HUGEPAGE_DEFRAG_REQ_MADV_FLAG, &transparent_hugepage_flags);
		set_bit(TRANSPARENT_HUGEPAGE_DEFRAG_KSWAPD_FLAG, &transparent_hugepage_flags);
	} else if (sysfs_streq(buf, "madvise")) {
		clear_bit(TRANSPARENT_HUGEPAGE_DEFRAG_DIRECT_FLAG, &transparent_hugepage_flags);
		clear_bit(TRANSPARENT_HUGEPAGE_DEFRAG_KSWAPD_FLAG, &transparent_hugepage_flags);
		clear_bit(TRANSPARENT_HUGEPAGE_DEFRAG_KSWAPD_OR_MADV_FLAG, &transparent_hugepage_flags);
		set_bit(TRANSPARENT_HUGEPAGE_DEFRAG_REQ_MADV_FLAG, &transparent_hugepage_flags);
	} else if (sysfs_streq(buf, "never")) {
		clear_bit(TRANSPARENT_HUGEPAGE_DEFRAG_DIRECT_FLAG, &transparent_hugepage_flags);
		clear_bit(TRANSPARENT_HUGEPAGE_DEFRAG_KSWAPD_FLAG, &transparent_hugepage_flags);
		clear_bit(TRANSPARENT_HUGEPAGE_DEFRAG_KSWAPD_OR_MADV_FLAG, &transparent_hugepage_flags);
		clear_bit(TRANSPARENT_HUGEPAGE_DEFRAG_REQ_MADV_FLAG, &transparent_hugepage_flags);
	} else
		return -EINVAL;

	return count;
}
static struct kobj_attribute defrag_attr = __ATTR_RW(defrag);

static ssize_t use_zero_page_show(struct kobject *kobj,
				  struct kobj_attribute *attr, char *buf)
{
	return single_hugepage_flag_show(kobj, attr, buf,
					 TRANSPARENT_HUGEPAGE_USE_ZERO_PAGE_FLAG);
}
static ssize_t use_zero_page_store(struct kobject *kobj,
		struct kobj_attribute *attr, const char *buf, size_t count)
{
	return single_hugepage_flag_store(kobj, attr, buf, count,
				 TRANSPARENT_HUGEPAGE_USE_ZERO_PAGE_FLAG);
}
static struct kobj_attribute use_zero_page_attr = __ATTR_RW(use_zero_page);

static ssize_t hpage_pmd_size_show(struct kobject *kobj,
				   struct kobj_attribute *attr, char *buf)
{
	return sysfs_emit(buf, "%lu\n", HPAGE_PMD_SIZE);
}
static struct kobj_attribute hpage_pmd_size_attr =
	__ATTR_RO(hpage_pmd_size);

static ssize_t split_underused_thp_show(struct kobject *kobj,
			    struct kobj_attribute *attr, char *buf)
{
	return sysfs_emit(buf, "%d\n", split_underused_thp);
}

static ssize_t split_underused_thp_store(struct kobject *kobj,
			     struct kobj_attribute *attr,
			     const char *buf, size_t count)
{
	int err = kstrtobool(buf, &split_underused_thp);

	if (err < 0)
		return err;

	return count;
}

static struct kobj_attribute split_underused_thp_attr = __ATTR(
	shrink_underused, 0644, split_underused_thp_show, split_underused_thp_store);

static struct attribute *hugepage_attr[] = {
	&enabled_attr.attr,
	&defrag_attr.attr,
	&use_zero_page_attr.attr,
	&hpage_pmd_size_attr.attr,
#ifdef CONFIG_SHMEM
	&shmem_enabled_attr.attr,
#endif
	&split_underused_thp_attr.attr,
	NULL,
};

static const struct attribute_group hugepage_attr_group = {
	.attrs = hugepage_attr,
};

static void hugepage_exit_sysfs(struct kobject *hugepage_kobj);
static void thpsize_release(struct kobject *kobj);
static DEFINE_SPINLOCK(huge_anon_orders_lock);
static LIST_HEAD(thpsize_list);

static ssize_t anon_enabled_show(struct kobject *kobj,
				 struct kobj_attribute *attr, char *buf)
{
	int order = to_thpsize(kobj)->order;
	const char *output;

	if (test_bit(order, &huge_anon_orders_always))
		output = "[always] inherit madvise never";
	else if (test_bit(order, &huge_anon_orders_inherit))
		output = "always [inherit] madvise never";
	else if (test_bit(order, &huge_anon_orders_madvise))
		output = "always inherit [madvise] never";
	else
		output = "always inherit madvise [never]";

	return sysfs_emit(buf, "%s\n", output);
}

static ssize_t anon_enabled_store(struct kobject *kobj,
				  struct kobj_attribute *attr,
				  const char *buf, size_t count)
{
	int order = to_thpsize(kobj)->order;
	ssize_t ret = count;

	if (sysfs_streq(buf, "always")) {
		spin_lock(&huge_anon_orders_lock);
		clear_bit(order, &huge_anon_orders_inherit);
		clear_bit(order, &huge_anon_orders_madvise);
		set_bit(order, &huge_anon_orders_always);
		spin_unlock(&huge_anon_orders_lock);
	} else if (sysfs_streq(buf, "inherit")) {
		spin_lock(&huge_anon_orders_lock);
		clear_bit(order, &huge_anon_orders_always);
		clear_bit(order, &huge_anon_orders_madvise);
		set_bit(order, &huge_anon_orders_inherit);
		spin_unlock(&huge_anon_orders_lock);
	} else if (sysfs_streq(buf, "madvise")) {
		spin_lock(&huge_anon_orders_lock);
		clear_bit(order, &huge_anon_orders_always);
		clear_bit(order, &huge_anon_orders_inherit);
		set_bit(order, &huge_anon_orders_madvise);
		spin_unlock(&huge_anon_orders_lock);
	} else if (sysfs_streq(buf, "never")) {
		spin_lock(&huge_anon_orders_lock);
		clear_bit(order, &huge_anon_orders_always);
		clear_bit(order, &huge_anon_orders_inherit);
		clear_bit(order, &huge_anon_orders_madvise);
		spin_unlock(&huge_anon_orders_lock);
	} else
		ret = -EINVAL;

	if (ret > 0) {
		int err;

		err = start_stop_khugepaged();
		if (err)
			ret = err;
	}
	return ret;
}

static struct kobj_attribute anon_enabled_attr =
	__ATTR(enabled, 0644, anon_enabled_show, anon_enabled_store);

static struct attribute *anon_ctrl_attrs[] = {
	&anon_enabled_attr.attr,
	NULL,
};

static const struct attribute_group anon_ctrl_attr_grp = {
	.attrs = anon_ctrl_attrs,
};

static struct attribute *file_ctrl_attrs[] = {
#ifdef CONFIG_SHMEM
	&thpsize_shmem_enabled_attr.attr,
#endif
	NULL,
};

static const struct attribute_group file_ctrl_attr_grp = {
	.attrs = file_ctrl_attrs,
};

static struct attribute *any_ctrl_attrs[] = {
	NULL,
};

static const struct attribute_group any_ctrl_attr_grp = {
	.attrs = any_ctrl_attrs,
};

static const struct kobj_type thpsize_ktype = {
	.release = &thpsize_release,
	.sysfs_ops = &kobj_sysfs_ops,
};

DEFINE_PER_CPU(struct mthp_stat, mthp_stats) = {{{0}}};

static unsigned long sum_mthp_stat(int order, enum mthp_stat_item item)
{
	unsigned long sum = 0;
	int cpu;

	for_each_possible_cpu(cpu) {
		struct mthp_stat *this = &per_cpu(mthp_stats, cpu);

		sum += this->stats[order][item];
	}

	return sum;
}

#define DEFINE_MTHP_STAT_ATTR(_name, _index)				\
static ssize_t _name##_show(struct kobject *kobj,			\
			struct kobj_attribute *attr, char *buf)		\
{									\
	int order = to_thpsize(kobj)->order;				\
									\
	return sysfs_emit(buf, "%lu\n", sum_mthp_stat(order, _index));	\
}									\
static struct kobj_attribute _name##_attr = __ATTR_RO(_name)

DEFINE_MTHP_STAT_ATTR(anon_fault_alloc, MTHP_STAT_ANON_FAULT_ALLOC);
DEFINE_MTHP_STAT_ATTR(anon_fault_fallback, MTHP_STAT_ANON_FAULT_FALLBACK);
DEFINE_MTHP_STAT_ATTR(anon_fault_fallback_charge, MTHP_STAT_ANON_FAULT_FALLBACK_CHARGE);
DEFINE_MTHP_STAT_ATTR(zswpout, MTHP_STAT_ZSWPOUT);
DEFINE_MTHP_STAT_ATTR(swpin, MTHP_STAT_SWPIN);
DEFINE_MTHP_STAT_ATTR(swpout, MTHP_STAT_SWPOUT);
DEFINE_MTHP_STAT_ATTR(swpout_fallback, MTHP_STAT_SWPOUT_FALLBACK);
#ifdef CONFIG_SHMEM
DEFINE_MTHP_STAT_ATTR(shmem_alloc, MTHP_STAT_SHMEM_ALLOC);
DEFINE_MTHP_STAT_ATTR(shmem_fallback, MTHP_STAT_SHMEM_FALLBACK);
DEFINE_MTHP_STAT_ATTR(shmem_fallback_charge, MTHP_STAT_SHMEM_FALLBACK_CHARGE);
#endif
DEFINE_MTHP_STAT_ATTR(split, MTHP_STAT_SPLIT);
DEFINE_MTHP_STAT_ATTR(split_failed, MTHP_STAT_SPLIT_FAILED);
DEFINE_MTHP_STAT_ATTR(split_deferred, MTHP_STAT_SPLIT_DEFERRED);
DEFINE_MTHP_STAT_ATTR(nr_anon, MTHP_STAT_NR_ANON);
DEFINE_MTHP_STAT_ATTR(nr_anon_partially_mapped, MTHP_STAT_NR_ANON_PARTIALLY_MAPPED);

static struct attribute *anon_stats_attrs[] = {
	&anon_fault_alloc_attr.attr,
	&anon_fault_fallback_attr.attr,
	&anon_fault_fallback_charge_attr.attr,
#ifndef CONFIG_SHMEM
	&zswpout_attr.attr,
	&swpin_attr.attr,
	&swpout_attr.attr,
	&swpout_fallback_attr.attr,
#endif
	&split_deferred_attr.attr,
	&nr_anon_attr.attr,
	&nr_anon_partially_mapped_attr.attr,
	NULL,
};

static struct attribute_group anon_stats_attr_grp = {
	.name = "stats",
	.attrs = anon_stats_attrs,
};

static struct attribute *file_stats_attrs[] = {
#ifdef CONFIG_SHMEM
	&shmem_alloc_attr.attr,
	&shmem_fallback_attr.attr,
	&shmem_fallback_charge_attr.attr,
#endif
	NULL,
};

static struct attribute_group file_stats_attr_grp = {
	.name = "stats",
	.attrs = file_stats_attrs,
};

static struct attribute *any_stats_attrs[] = {
#ifdef CONFIG_SHMEM
	&zswpout_attr.attr,
	&swpin_attr.attr,
	&swpout_attr.attr,
	&swpout_fallback_attr.attr,
#endif
	&split_attr.attr,
	&split_failed_attr.attr,
	NULL,
};

static struct attribute_group any_stats_attr_grp = {
	.name = "stats",
	.attrs = any_stats_attrs,
};

static int sysfs_add_group(struct kobject *kobj,
			   const struct attribute_group *grp)
{
	int ret = -ENOENT;

	/*
	 * If the group is named, try to merge first, assuming the subdirectory
	 * was already created. This avoids the warning emitted by
	 * sysfs_create_group() if the directory already exists.
	 */
	if (grp->name)
		ret = sysfs_merge_group(kobj, grp);
	if (ret)
		ret = sysfs_create_group(kobj, grp);

	return ret;
}

static struct thpsize *thpsize_create(int order, struct kobject *parent)
{
	unsigned long size = (PAGE_SIZE << order) / SZ_1K;
	struct thpsize *thpsize;
	int ret = -ENOMEM;

	thpsize = kzalloc(sizeof(*thpsize), GFP_KERNEL);
	if (!thpsize)
		goto err;

	thpsize->order = order;

	ret = kobject_init_and_add(&thpsize->kobj, &thpsize_ktype, parent,
				   "hugepages-%lukB", size);
	if (ret) {
		kfree(thpsize);
		goto err;
	}


	ret = sysfs_add_group(&thpsize->kobj, &any_ctrl_attr_grp);
	if (ret)
		goto err_put;

	ret = sysfs_add_group(&thpsize->kobj, &any_stats_attr_grp);
	if (ret)
		goto err_put;

	if (BIT(order) & THP_ORDERS_ALL_ANON) {
		ret = sysfs_add_group(&thpsize->kobj, &anon_ctrl_attr_grp);
		if (ret)
			goto err_put;

		ret = sysfs_add_group(&thpsize->kobj, &anon_stats_attr_grp);
		if (ret)
			goto err_put;
	}

	if (BIT(order) & THP_ORDERS_ALL_FILE_DEFAULT) {
		ret = sysfs_add_group(&thpsize->kobj, &file_ctrl_attr_grp);
		if (ret)
			goto err_put;

		ret = sysfs_add_group(&thpsize->kobj, &file_stats_attr_grp);
		if (ret)
			goto err_put;
	}

	return thpsize;
err_put:
	kobject_put(&thpsize->kobj);
err:
	return ERR_PTR(ret);
}

static void thpsize_release(struct kobject *kobj)
{
	kfree(to_thpsize(kobj));
}

static int __init hugepage_init_sysfs(struct kobject **hugepage_kobj)
{
	int err;
	struct thpsize *thpsize;
	unsigned long orders;
	int order;

	/*
	 * Default to setting PMD-sized THP to inherit the global setting and
	 * disable all other sizes. powerpc's PMD_ORDER isn't a compile-time
	 * constant so we have to do this here.
	 */
	if (!anon_orders_configured)
		huge_anon_orders_inherit = BIT(PMD_ORDER);

	*hugepage_kobj = kobject_create_and_add("transparent_hugepage", mm_kobj);
	if (unlikely(!*hugepage_kobj)) {
		pr_err("failed to create transparent hugepage kobject\n");
		return -ENOMEM;
	}

	err = sysfs_create_group(*hugepage_kobj, &hugepage_attr_group);
	if (err) {
		pr_err("failed to register transparent hugepage group\n");
		goto delete_obj;
	}

	err = sysfs_create_group(*hugepage_kobj, &khugepaged_attr_group);
	if (err) {
		pr_err("failed to register transparent hugepage group\n");
		goto remove_hp_group;
	}

	orders = THP_ORDERS_ALL_ANON | THP_ORDERS_ALL_FILE_DEFAULT;
	order = highest_order(orders);
	while (orders) {
		thpsize = thpsize_create(order, *hugepage_kobj);
		if (IS_ERR(thpsize)) {
			pr_err("failed to create thpsize for order %d\n", order);
			err = PTR_ERR(thpsize);
			goto remove_all;
		}
		list_add(&thpsize->node, &thpsize_list);
		order = next_order(&orders, order);
	}

	return 0;

remove_all:
	hugepage_exit_sysfs(*hugepage_kobj);
	return err;
remove_hp_group:
	sysfs_remove_group(*hugepage_kobj, &hugepage_attr_group);
delete_obj:
	kobject_put(*hugepage_kobj);
	return err;
}

static void __init hugepage_exit_sysfs(struct kobject *hugepage_kobj)
{
	struct thpsize *thpsize, *tmp;

	list_for_each_entry_safe(thpsize, tmp, &thpsize_list, node) {
		list_del(&thpsize->node);
		kobject_put(&thpsize->kobj);
	}

	sysfs_remove_group(hugepage_kobj, &khugepaged_attr_group);
	sysfs_remove_group(hugepage_kobj, &hugepage_attr_group);
	kobject_put(hugepage_kobj);
}
#else
static inline int hugepage_init_sysfs(struct kobject **hugepage_kobj)
{
	return 0;
}

static inline void hugepage_exit_sysfs(struct kobject *hugepage_kobj)
{
}
#endif /* CONFIG_SYSFS */

static int __init thp_shrinker_init(void)
{
	huge_zero_page_shrinker = shrinker_alloc(0, "thp-zero");
	if (!huge_zero_page_shrinker)
		return -ENOMEM;

	deferred_split_shrinker = shrinker_alloc(SHRINKER_NUMA_AWARE |
						 SHRINKER_MEMCG_AWARE |
						 SHRINKER_NONSLAB,
						 "thp-deferred_split");
	if (!deferred_split_shrinker) {
		shrinker_free(huge_zero_page_shrinker);
		return -ENOMEM;
	}

	huge_zero_page_shrinker->count_objects = shrink_huge_zero_page_count;
	huge_zero_page_shrinker->scan_objects = shrink_huge_zero_page_scan;
	shrinker_register(huge_zero_page_shrinker);

	deferred_split_shrinker->count_objects = deferred_split_count;
	deferred_split_shrinker->scan_objects = deferred_split_scan;
	shrinker_register(deferred_split_shrinker);

	return 0;
}

static void __init thp_shrinker_exit(void)
{
	shrinker_free(huge_zero_page_shrinker);
	shrinker_free(deferred_split_shrinker);
}

static int __init hugepage_init(void)
{
	int err;
	struct kobject *hugepage_kobj;

	if (!has_transparent_hugepage()) {
		transparent_hugepage_flags = 1 << TRANSPARENT_HUGEPAGE_UNSUPPORTED;
		return -EINVAL;
	}

	/*
	 * hugepages can't be allocated by the buddy allocator
	 */
	MAYBE_BUILD_BUG_ON(HPAGE_PMD_ORDER > MAX_PAGE_ORDER);

	err = hugepage_init_sysfs(&hugepage_kobj);
	if (err)
		goto err_sysfs;

	err = khugepaged_init();
	if (err)
		goto err_slab;

	err = thp_shrinker_init();
	if (err)
		goto err_shrinker;

	/*
	 * By default disable transparent hugepages on smaller systems,
	 * where the extra memory used could hurt more than TLB overhead
	 * is likely to save.  The admin can still enable it through /sys.
	 */
	if (totalram_pages() < (512 << (20 - PAGE_SHIFT))) {
		transparent_hugepage_flags = 0;
		return 0;
	}

	err = start_stop_khugepaged();
	if (err)
		goto err_khugepaged;

	return 0;
err_khugepaged:
	thp_shrinker_exit();
err_shrinker:
	khugepaged_destroy();
err_slab:
	hugepage_exit_sysfs(hugepage_kobj);
err_sysfs:
	return err;
}
subsys_initcall(hugepage_init);

static int __init setup_transparent_hugepage(char *str)
{
	int ret = 0;
	if (!str)
		goto out;
	if (!strcmp(str, "always")) {
		set_bit(TRANSPARENT_HUGEPAGE_FLAG,
			&transparent_hugepage_flags);
		clear_bit(TRANSPARENT_HUGEPAGE_REQ_MADV_FLAG,
			  &transparent_hugepage_flags);
		ret = 1;
	} else if (!strcmp(str, "madvise")) {
		clear_bit(TRANSPARENT_HUGEPAGE_FLAG,
			  &transparent_hugepage_flags);
		set_bit(TRANSPARENT_HUGEPAGE_REQ_MADV_FLAG,
			&transparent_hugepage_flags);
		ret = 1;
	} else if (!strcmp(str, "never")) {
		clear_bit(TRANSPARENT_HUGEPAGE_FLAG,
			  &transparent_hugepage_flags);
		clear_bit(TRANSPARENT_HUGEPAGE_REQ_MADV_FLAG,
			  &transparent_hugepage_flags);
		ret = 1;
	}
out:
	if (!ret)
		pr_warn("transparent_hugepage= cannot parse, ignored\n");
	return ret;
}
__setup("transparent_hugepage=", setup_transparent_hugepage);

static char str_dup[PAGE_SIZE] __initdata;
static int __init setup_thp_anon(char *str)
{
	char *token, *range, *policy, *subtoken;
	unsigned long always, inherit, madvise;
	char *start_size, *end_size;
	int start, end, nr;
	char *p;

	if (!str || strlen(str) + 1 > PAGE_SIZE)
		goto err;
	strscpy(str_dup, str);

	always = huge_anon_orders_always;
	madvise = huge_anon_orders_madvise;
	inherit = huge_anon_orders_inherit;
	p = str_dup;
	while ((token = strsep(&p, ";")) != NULL) {
		range = strsep(&token, ":");
		policy = token;

		if (!policy)
			goto err;

		while ((subtoken = strsep(&range, ",")) != NULL) {
			if (strchr(subtoken, '-')) {
				start_size = strsep(&subtoken, "-");
				end_size = subtoken;

				start = get_order_from_str(start_size, THP_ORDERS_ALL_ANON);
				end = get_order_from_str(end_size, THP_ORDERS_ALL_ANON);
			} else {
				start_size = end_size = subtoken;
				start = end = get_order_from_str(subtoken,
								 THP_ORDERS_ALL_ANON);
			}

			if (start == -EINVAL) {
				pr_err("invalid size %s in thp_anon boot parameter\n", start_size);
				goto err;
			}

			if (end == -EINVAL) {
				pr_err("invalid size %s in thp_anon boot parameter\n", end_size);
				goto err;
			}

			if (start < 0 || end < 0 || start > end)
				goto err;

			nr = end - start + 1;
			if (!strcmp(policy, "always")) {
				bitmap_set(&always, start, nr);
				bitmap_clear(&inherit, start, nr);
				bitmap_clear(&madvise, start, nr);
			} else if (!strcmp(policy, "madvise")) {
				bitmap_set(&madvise, start, nr);
				bitmap_clear(&inherit, start, nr);
				bitmap_clear(&always, start, nr);
			} else if (!strcmp(policy, "inherit")) {
				bitmap_set(&inherit, start, nr);
				bitmap_clear(&madvise, start, nr);
				bitmap_clear(&always, start, nr);
			} else if (!strcmp(policy, "never")) {
				bitmap_clear(&inherit, start, nr);
				bitmap_clear(&madvise, start, nr);
				bitmap_clear(&always, start, nr);
			} else {
				pr_err("invalid policy %s in thp_anon boot parameter\n", policy);
				goto err;
			}
		}
	}

	huge_anon_orders_always = always;
	huge_anon_orders_madvise = madvise;
	huge_anon_orders_inherit = inherit;
	anon_orders_configured = true;
	return 1;

err:
	pr_warn("thp_anon=%s: error parsing string, ignoring setting\n", str);
	return 0;
}
__setup("thp_anon=", setup_thp_anon);

pmd_t maybe_pmd_mkwrite(pmd_t pmd, struct vm_area_struct *vma)
{
	if (likely(vma->vm_flags & VM_WRITE))
		pmd = pmd_mkwrite(pmd, vma);
	return pmd;
}

#ifdef CONFIG_MEMCG
static inline
struct deferred_split *get_deferred_split_queue(struct folio *folio)
{
	struct mem_cgroup *memcg = folio_memcg(folio);
	struct pglist_data *pgdat = NODE_DATA(folio_nid(folio));

	if (memcg)
		return &memcg->deferred_split_queue;
	else
		return &pgdat->deferred_split_queue;
}
#else
static inline
struct deferred_split *get_deferred_split_queue(struct folio *folio)
{
	struct pglist_data *pgdat = NODE_DATA(folio_nid(folio));

	return &pgdat->deferred_split_queue;
}
#endif

static inline bool is_transparent_hugepage(const struct folio *folio)
{
	if (!folio_test_large(folio))
		return false;

	return is_huge_zero_folio(folio) ||
		folio_test_large_rmappable(folio);
}

static unsigned long __thp_get_unmapped_area(struct file *filp,
		unsigned long addr, unsigned long len,
		loff_t off, unsigned long flags, unsigned long size,
		vm_flags_t vm_flags)
{
	loff_t off_end = off + len;
	loff_t off_align = round_up(off, size);
	unsigned long len_pad, ret, off_sub;

	if (!IS_ENABLED(CONFIG_64BIT) || in_compat_syscall())
		return 0;

	if (off_end <= off_align || (off_end - off_align) < size)
		return 0;

	len_pad = len + size;
	if (len_pad < len || (off + len_pad) < off)
		return 0;

	ret = mm_get_unmapped_area_vmflags(current->mm, filp, addr, len_pad,
					   off >> PAGE_SHIFT, flags, vm_flags);

	/*
	 * The failure might be due to length padding. The caller will retry
	 * without the padding.
	 */
	if (IS_ERR_VALUE(ret))
		return 0;

	/*
	 * Do not try to align to THP boundary if allocation at the address
	 * hint succeeds.
	 */
	if (ret == addr)
		return addr;

	off_sub = (off - ret) & (size - 1);

	if (test_bit(MMF_TOPDOWN, &current->mm->flags) && !off_sub)
		return ret + size;

	ret += off_sub;
	return ret;
}

unsigned long thp_get_unmapped_area_vmflags(struct file *filp, unsigned long addr,
		unsigned long len, unsigned long pgoff, unsigned long flags,
		vm_flags_t vm_flags)
{
	unsigned long ret;
	loff_t off = (loff_t)pgoff << PAGE_SHIFT;

	ret = __thp_get_unmapped_area(filp, addr, len, off, flags, PMD_SIZE, vm_flags);
	if (ret)
		return ret;

	return mm_get_unmapped_area_vmflags(current->mm, filp, addr, len, pgoff, flags,
					    vm_flags);
}

unsigned long thp_get_unmapped_area(struct file *filp, unsigned long addr,
		unsigned long len, unsigned long pgoff, unsigned long flags)
{
	return thp_get_unmapped_area_vmflags(filp, addr, len, pgoff, flags, 0);
}
EXPORT_SYMBOL_GPL(thp_get_unmapped_area);

static struct folio *vma_alloc_anon_folio_pmd(struct vm_area_struct *vma,
		unsigned long addr)
{
	gfp_t gfp = vma_thp_gfp_mask(vma);
	const int order = HPAGE_PMD_ORDER;
	struct folio *folio;

	folio = vma_alloc_folio(gfp, order, vma, addr & HPAGE_PMD_MASK);

	if (unlikely(!folio)) {
		count_vm_event(THP_FAULT_FALLBACK);
		count_mthp_stat(order, MTHP_STAT_ANON_FAULT_FALLBACK);
		return NULL;
	}

	VM_BUG_ON_FOLIO(!folio_test_large(folio), folio);
	if (mem_cgroup_charge(folio, vma->vm_mm, gfp)) {
		folio_put(folio);
		count_vm_event(THP_FAULT_FALLBACK);
		count_vm_event(THP_FAULT_FALLBACK_CHARGE);
		count_mthp_stat(order, MTHP_STAT_ANON_FAULT_FALLBACK);
		count_mthp_stat(order, MTHP_STAT_ANON_FAULT_FALLBACK_CHARGE);
		return NULL;
	}
	folio_throttle_swaprate(folio, gfp);

       /*
<<<<<<< HEAD
	* When a folio is not zeroed during allocation (__GFP_ZERO not used),
	* folio_zero_user() is used to make sure that the page corresponding
	* to the faulting address will be hot in the cache after zeroing.
	*/
	if (!alloc_zeroed())
=======
	* When a folio is not zeroed during allocation (__GFP_ZERO not used)
	* or user folios require special handling, folio_zero_user() is used to
	* make sure that the page corresponding to the faulting address will be
	* hot in the cache after zeroing.
	*/
	if (user_alloc_needs_zeroing())
>>>>>>> ae66f271
		folio_zero_user(folio, addr);
	/*
	 * The memory barrier inside __folio_mark_uptodate makes sure that
	 * folio_zero_user writes become visible before the set_pmd_at()
	 * write.
	 */
	__folio_mark_uptodate(folio);
	return folio;
}

static void map_anon_folio_pmd(struct folio *folio, pmd_t *pmd,
		struct vm_area_struct *vma, unsigned long haddr)
{
	pmd_t entry;

	entry = mk_huge_pmd(&folio->page, vma->vm_page_prot);
	entry = maybe_pmd_mkwrite(pmd_mkdirty(entry), vma);
	folio_add_new_anon_rmap(folio, vma, haddr, RMAP_EXCLUSIVE);
	folio_add_lru_vma(folio, vma);
	set_pmd_at(vma->vm_mm, haddr, pmd, entry);
	update_mmu_cache_pmd(vma, haddr, pmd);
	add_mm_counter(vma->vm_mm, MM_ANONPAGES, HPAGE_PMD_NR);
	count_vm_event(THP_FAULT_ALLOC);
	count_mthp_stat(HPAGE_PMD_ORDER, MTHP_STAT_ANON_FAULT_ALLOC);
	count_memcg_event_mm(vma->vm_mm, THP_FAULT_ALLOC);
}

static vm_fault_t __do_huge_pmd_anonymous_page(struct vm_fault *vmf)
{
	unsigned long haddr = vmf->address & HPAGE_PMD_MASK;
	struct vm_area_struct *vma = vmf->vma;
	struct folio *folio;
	pgtable_t pgtable;
	vm_fault_t ret = 0;

	folio = vma_alloc_anon_folio_pmd(vma, vmf->address);
	if (unlikely(!folio))
		return VM_FAULT_FALLBACK;

	pgtable = pte_alloc_one(vma->vm_mm);
	if (unlikely(!pgtable)) {
		ret = VM_FAULT_OOM;
		goto release;
	}

	vmf->ptl = pmd_lock(vma->vm_mm, vmf->pmd);
	if (unlikely(!pmd_none(*vmf->pmd))) {
		goto unlock_release;
	} else {
		ret = check_stable_address_space(vma->vm_mm);
		if (ret)
			goto unlock_release;

		/* Deliver the page fault to userland */
		if (userfaultfd_missing(vma)) {
			spin_unlock(vmf->ptl);
			folio_put(folio);
			pte_free(vma->vm_mm, pgtable);
			ret = handle_userfault(vmf, VM_UFFD_MISSING);
			VM_BUG_ON(ret & VM_FAULT_FALLBACK);
			return ret;
		}
		pgtable_trans_huge_deposit(vma->vm_mm, vmf->pmd, pgtable);
		map_anon_folio_pmd(folio, vmf->pmd, vma, haddr);
		mm_inc_nr_ptes(vma->vm_mm);
		deferred_split_folio(folio, false);
		spin_unlock(vmf->ptl);
	}

	return 0;
unlock_release:
	spin_unlock(vmf->ptl);
release:
	if (pgtable)
		pte_free(vma->vm_mm, pgtable);
	folio_put(folio);
	return ret;

}

/*
 * always: directly stall for all thp allocations
 * defer: wake kswapd and fail if not immediately available
 * defer+madvise: wake kswapd and directly stall for MADV_HUGEPAGE, otherwise
 *		  fail if not immediately available
 * madvise: directly stall for MADV_HUGEPAGE, otherwise fail if not immediately
 *	    available
 * never: never stall for any thp allocation
 */
gfp_t vma_thp_gfp_mask(struct vm_area_struct *vma)
{
	const bool vma_madvised = vma && (vma->vm_flags & VM_HUGEPAGE);

	/* Always do synchronous compaction */
	if (test_bit(TRANSPARENT_HUGEPAGE_DEFRAG_DIRECT_FLAG, &transparent_hugepage_flags))
		return GFP_TRANSHUGE | (vma_madvised ? 0 : __GFP_NORETRY);

	/* Kick kcompactd and fail quickly */
	if (test_bit(TRANSPARENT_HUGEPAGE_DEFRAG_KSWAPD_FLAG, &transparent_hugepage_flags))
		return GFP_TRANSHUGE_LIGHT | __GFP_KSWAPD_RECLAIM;

	/* Synchronous compaction if madvised, otherwise kick kcompactd */
	if (test_bit(TRANSPARENT_HUGEPAGE_DEFRAG_KSWAPD_OR_MADV_FLAG, &transparent_hugepage_flags))
		return GFP_TRANSHUGE_LIGHT |
			(vma_madvised ? __GFP_DIRECT_RECLAIM :
					__GFP_KSWAPD_RECLAIM);

	/* Only do synchronous compaction if madvised */
	if (test_bit(TRANSPARENT_HUGEPAGE_DEFRAG_REQ_MADV_FLAG, &transparent_hugepage_flags))
		return GFP_TRANSHUGE_LIGHT |
		       (vma_madvised ? __GFP_DIRECT_RECLAIM : 0);

	return GFP_TRANSHUGE_LIGHT;
}

/* Caller must hold page table lock. */
static void set_huge_zero_folio(pgtable_t pgtable, struct mm_struct *mm,
		struct vm_area_struct *vma, unsigned long haddr, pmd_t *pmd,
		struct folio *zero_folio)
{
	pmd_t entry;
	if (!pmd_none(*pmd))
		return;
	entry = mk_pmd(&zero_folio->page, vma->vm_page_prot);
	entry = pmd_mkhuge(entry);
	pgtable_trans_huge_deposit(mm, pmd, pgtable);
	set_pmd_at(mm, haddr, pmd, entry);
	mm_inc_nr_ptes(mm);
}

vm_fault_t do_huge_pmd_anonymous_page(struct vm_fault *vmf)
{
	struct vm_area_struct *vma = vmf->vma;
	unsigned long haddr = vmf->address & HPAGE_PMD_MASK;
	vm_fault_t ret;

	if (!thp_vma_suitable_order(vma, haddr, PMD_ORDER))
		return VM_FAULT_FALLBACK;
	ret = vmf_anon_prepare(vmf);
	if (ret)
		return ret;
	khugepaged_enter_vma(vma, vma->vm_flags);

	if (!(vmf->flags & FAULT_FLAG_WRITE) &&
			!mm_forbids_zeropage(vma->vm_mm) &&
			transparent_hugepage_use_zero_page()) {
		pgtable_t pgtable;
		struct folio *zero_folio;
		vm_fault_t ret;

		pgtable = pte_alloc_one(vma->vm_mm);
		if (unlikely(!pgtable))
			return VM_FAULT_OOM;
		zero_folio = mm_get_huge_zero_folio(vma->vm_mm);
		if (unlikely(!zero_folio)) {
			pte_free(vma->vm_mm, pgtable);
			count_vm_event(THP_FAULT_FALLBACK);
			return VM_FAULT_FALLBACK;
		}
		vmf->ptl = pmd_lock(vma->vm_mm, vmf->pmd);
		ret = 0;
		if (pmd_none(*vmf->pmd)) {
			ret = check_stable_address_space(vma->vm_mm);
			if (ret) {
				spin_unlock(vmf->ptl);
				pte_free(vma->vm_mm, pgtable);
			} else if (userfaultfd_missing(vma)) {
				spin_unlock(vmf->ptl);
				pte_free(vma->vm_mm, pgtable);
				ret = handle_userfault(vmf, VM_UFFD_MISSING);
				VM_BUG_ON(ret & VM_FAULT_FALLBACK);
			} else {
				set_huge_zero_folio(pgtable, vma->vm_mm, vma,
						   haddr, vmf->pmd, zero_folio);
				update_mmu_cache_pmd(vma, vmf->address, vmf->pmd);
				spin_unlock(vmf->ptl);
			}
		} else {
			spin_unlock(vmf->ptl);
			pte_free(vma->vm_mm, pgtable);
		}
		return ret;
	}

	return __do_huge_pmd_anonymous_page(vmf);
}

static void insert_pfn_pmd(struct vm_area_struct *vma, unsigned long addr,
		pmd_t *pmd, pfn_t pfn, pgprot_t prot, bool write,
		pgtable_t pgtable)
{
	struct mm_struct *mm = vma->vm_mm;
	pmd_t entry;
	spinlock_t *ptl;

	ptl = pmd_lock(mm, pmd);
	if (!pmd_none(*pmd)) {
		if (write) {
			if (pmd_pfn(*pmd) != pfn_t_to_pfn(pfn)) {
				WARN_ON_ONCE(!is_huge_zero_pmd(*pmd));
				goto out_unlock;
			}
			entry = pmd_mkyoung(*pmd);
			entry = maybe_pmd_mkwrite(pmd_mkdirty(entry), vma);
			if (pmdp_set_access_flags(vma, addr, pmd, entry, 1))
				update_mmu_cache_pmd(vma, addr, pmd);
		}

		goto out_unlock;
	}

	entry = pmd_mkhuge(pfn_t_pmd(pfn, prot));
	if (pfn_t_devmap(pfn))
		entry = pmd_mkdevmap(entry);
	else
		entry = pmd_mkspecial(entry);
	if (write) {
		entry = pmd_mkyoung(pmd_mkdirty(entry));
		entry = maybe_pmd_mkwrite(entry, vma);
	}

	if (pgtable) {
		pgtable_trans_huge_deposit(mm, pmd, pgtable);
		mm_inc_nr_ptes(mm);
		pgtable = NULL;
	}

	set_pmd_at(mm, addr, pmd, entry);
	update_mmu_cache_pmd(vma, addr, pmd);

out_unlock:
	spin_unlock(ptl);
	if (pgtable)
		pte_free(mm, pgtable);
}

/**
 * vmf_insert_pfn_pmd - insert a pmd size pfn
 * @vmf: Structure describing the fault
 * @pfn: pfn to insert
 * @write: whether it's a write fault
 *
 * Insert a pmd size pfn. See vmf_insert_pfn() for additional info.
 *
 * Return: vm_fault_t value.
 */
vm_fault_t vmf_insert_pfn_pmd(struct vm_fault *vmf, pfn_t pfn, bool write)
{
	unsigned long addr = vmf->address & PMD_MASK;
	struct vm_area_struct *vma = vmf->vma;
	pgprot_t pgprot = vma->vm_page_prot;
	pgtable_t pgtable = NULL;

	/*
	 * If we had pmd_special, we could avoid all these restrictions,
	 * but we need to be consistent with PTEs and architectures that
	 * can't support a 'special' bit.
	 */
	BUG_ON(!(vma->vm_flags & (VM_PFNMAP|VM_MIXEDMAP)) &&
			!pfn_t_devmap(pfn));
	BUG_ON((vma->vm_flags & (VM_PFNMAP|VM_MIXEDMAP)) ==
						(VM_PFNMAP|VM_MIXEDMAP));
	BUG_ON((vma->vm_flags & VM_PFNMAP) && is_cow_mapping(vma->vm_flags));

	if (addr < vma->vm_start || addr >= vma->vm_end)
		return VM_FAULT_SIGBUS;

	if (arch_needs_pgtable_deposit()) {
		pgtable = pte_alloc_one(vma->vm_mm);
		if (!pgtable)
			return VM_FAULT_OOM;
	}

	track_pfn_insert(vma, &pgprot, pfn);

	insert_pfn_pmd(vma, addr, vmf->pmd, pfn, pgprot, write, pgtable);
	return VM_FAULT_NOPAGE;
}
EXPORT_SYMBOL_GPL(vmf_insert_pfn_pmd);

#ifdef CONFIG_HAVE_ARCH_TRANSPARENT_HUGEPAGE_PUD
static pud_t maybe_pud_mkwrite(pud_t pud, struct vm_area_struct *vma)
{
	if (likely(vma->vm_flags & VM_WRITE))
		pud = pud_mkwrite(pud);
	return pud;
}

static void insert_pfn_pud(struct vm_area_struct *vma, unsigned long addr,
		pud_t *pud, pfn_t pfn, bool write)
{
	struct mm_struct *mm = vma->vm_mm;
	pgprot_t prot = vma->vm_page_prot;
	pud_t entry;
	spinlock_t *ptl;

	ptl = pud_lock(mm, pud);
	if (!pud_none(*pud)) {
		if (write) {
			if (WARN_ON_ONCE(pud_pfn(*pud) != pfn_t_to_pfn(pfn)))
				goto out_unlock;
			entry = pud_mkyoung(*pud);
			entry = maybe_pud_mkwrite(pud_mkdirty(entry), vma);
			if (pudp_set_access_flags(vma, addr, pud, entry, 1))
				update_mmu_cache_pud(vma, addr, pud);
		}
		goto out_unlock;
	}

	entry = pud_mkhuge(pfn_t_pud(pfn, prot));
	if (pfn_t_devmap(pfn))
		entry = pud_mkdevmap(entry);
	else
		entry = pud_mkspecial(entry);
	if (write) {
		entry = pud_mkyoung(pud_mkdirty(entry));
		entry = maybe_pud_mkwrite(entry, vma);
	}
	set_pud_at(mm, addr, pud, entry);
	update_mmu_cache_pud(vma, addr, pud);

out_unlock:
	spin_unlock(ptl);
}

/**
 * vmf_insert_pfn_pud - insert a pud size pfn
 * @vmf: Structure describing the fault
 * @pfn: pfn to insert
 * @write: whether it's a write fault
 *
 * Insert a pud size pfn. See vmf_insert_pfn() for additional info.
 *
 * Return: vm_fault_t value.
 */
vm_fault_t vmf_insert_pfn_pud(struct vm_fault *vmf, pfn_t pfn, bool write)
{
	unsigned long addr = vmf->address & PUD_MASK;
	struct vm_area_struct *vma = vmf->vma;
	pgprot_t pgprot = vma->vm_page_prot;

	/*
	 * If we had pud_special, we could avoid all these restrictions,
	 * but we need to be consistent with PTEs and architectures that
	 * can't support a 'special' bit.
	 */
	BUG_ON(!(vma->vm_flags & (VM_PFNMAP|VM_MIXEDMAP)) &&
			!pfn_t_devmap(pfn));
	BUG_ON((vma->vm_flags & (VM_PFNMAP|VM_MIXEDMAP)) ==
						(VM_PFNMAP|VM_MIXEDMAP));
	BUG_ON((vma->vm_flags & VM_PFNMAP) && is_cow_mapping(vma->vm_flags));

	if (addr < vma->vm_start || addr >= vma->vm_end)
		return VM_FAULT_SIGBUS;

	track_pfn_insert(vma, &pgprot, pfn);

	insert_pfn_pud(vma, addr, vmf->pud, pfn, write);
	return VM_FAULT_NOPAGE;
}
EXPORT_SYMBOL_GPL(vmf_insert_pfn_pud);
#endif /* CONFIG_HAVE_ARCH_TRANSPARENT_HUGEPAGE_PUD */

void touch_pmd(struct vm_area_struct *vma, unsigned long addr,
	       pmd_t *pmd, bool write)
{
	pmd_t _pmd;

	_pmd = pmd_mkyoung(*pmd);
	if (write)
		_pmd = pmd_mkdirty(_pmd);
	if (pmdp_set_access_flags(vma, addr & HPAGE_PMD_MASK,
				  pmd, _pmd, write))
		update_mmu_cache_pmd(vma, addr, pmd);
}

struct page *follow_devmap_pmd(struct vm_area_struct *vma, unsigned long addr,
		pmd_t *pmd, int flags, struct dev_pagemap **pgmap)
{
	unsigned long pfn = pmd_pfn(*pmd);
	struct mm_struct *mm = vma->vm_mm;
	struct page *page;
	int ret;

	assert_spin_locked(pmd_lockptr(mm, pmd));

	if (flags & FOLL_WRITE && !pmd_write(*pmd))
		return NULL;

	if (pmd_present(*pmd) && pmd_devmap(*pmd))
		/* pass */;
	else
		return NULL;

	if (flags & FOLL_TOUCH)
		touch_pmd(vma, addr, pmd, flags & FOLL_WRITE);

	/*
	 * device mapped pages can only be returned if the
	 * caller will manage the page reference count.
	 */
	if (!(flags & (FOLL_GET | FOLL_PIN)))
		return ERR_PTR(-EEXIST);

	pfn += (addr & ~PMD_MASK) >> PAGE_SHIFT;
	*pgmap = get_dev_pagemap(pfn, *pgmap);
	if (!*pgmap)
		return ERR_PTR(-EFAULT);
	page = pfn_to_page(pfn);
	ret = try_grab_folio(page_folio(page), 1, flags);
	if (ret)
		page = ERR_PTR(ret);

	return page;
}

int copy_huge_pmd(struct mm_struct *dst_mm, struct mm_struct *src_mm,
		  pmd_t *dst_pmd, pmd_t *src_pmd, unsigned long addr,
		  struct vm_area_struct *dst_vma, struct vm_area_struct *src_vma)
{
	spinlock_t *dst_ptl, *src_ptl;
	struct page *src_page;
	struct folio *src_folio;
	pmd_t pmd;
	pgtable_t pgtable = NULL;
	int ret = -ENOMEM;

	pmd = pmdp_get_lockless(src_pmd);
	if (unlikely(pmd_present(pmd) && pmd_special(pmd))) {
		dst_ptl = pmd_lock(dst_mm, dst_pmd);
		src_ptl = pmd_lockptr(src_mm, src_pmd);
		spin_lock_nested(src_ptl, SINGLE_DEPTH_NESTING);
		/*
		 * No need to recheck the pmd, it can't change with write
		 * mmap lock held here.
		 *
		 * Meanwhile, making sure it's not a CoW VMA with writable
		 * mapping, otherwise it means either the anon page wrongly
		 * applied special bit, or we made the PRIVATE mapping be
		 * able to wrongly write to the backend MMIO.
		 */
		VM_WARN_ON_ONCE(is_cow_mapping(src_vma->vm_flags) && pmd_write(pmd));
		goto set_pmd;
	}

	/* Skip if can be re-fill on fault */
	if (!vma_is_anonymous(dst_vma))
		return 0;

	pgtable = pte_alloc_one(dst_mm);
	if (unlikely(!pgtable))
		goto out;

	dst_ptl = pmd_lock(dst_mm, dst_pmd);
	src_ptl = pmd_lockptr(src_mm, src_pmd);
	spin_lock_nested(src_ptl, SINGLE_DEPTH_NESTING);

	ret = -EAGAIN;
	pmd = *src_pmd;

#ifdef CONFIG_ARCH_ENABLE_THP_MIGRATION
	if (unlikely(is_swap_pmd(pmd))) {
		swp_entry_t entry = pmd_to_swp_entry(pmd);

		VM_BUG_ON(!is_pmd_migration_entry(pmd));
		if (!is_readable_migration_entry(entry)) {
			entry = make_readable_migration_entry(
							swp_offset(entry));
			pmd = swp_entry_to_pmd(entry);
			if (pmd_swp_soft_dirty(*src_pmd))
				pmd = pmd_swp_mksoft_dirty(pmd);
			if (pmd_swp_uffd_wp(*src_pmd))
				pmd = pmd_swp_mkuffd_wp(pmd);
			set_pmd_at(src_mm, addr, src_pmd, pmd);
		}
		add_mm_counter(dst_mm, MM_ANONPAGES, HPAGE_PMD_NR);
		mm_inc_nr_ptes(dst_mm);
		pgtable_trans_huge_deposit(dst_mm, dst_pmd, pgtable);
		if (!userfaultfd_wp(dst_vma))
			pmd = pmd_swp_clear_uffd_wp(pmd);
		set_pmd_at(dst_mm, addr, dst_pmd, pmd);
		ret = 0;
		goto out_unlock;
	}
#endif

	if (unlikely(!pmd_trans_huge(pmd))) {
		pte_free(dst_mm, pgtable);
		goto out_unlock;
	}
	/*
	 * When page table lock is held, the huge zero pmd should not be
	 * under splitting since we don't split the page itself, only pmd to
	 * a page table.
	 */
	if (is_huge_zero_pmd(pmd)) {
		/*
		 * mm_get_huge_zero_folio() will never allocate a new
		 * folio here, since we already have a zero page to
		 * copy. It just takes a reference.
		 */
		mm_get_huge_zero_folio(dst_mm);
		goto out_zero_page;
	}

	src_page = pmd_page(pmd);
	VM_BUG_ON_PAGE(!PageHead(src_page), src_page);
	src_folio = page_folio(src_page);

	folio_get(src_folio);
	if (unlikely(folio_try_dup_anon_rmap_pmd(src_folio, src_page, src_vma))) {
		/* Page maybe pinned: split and retry the fault on PTEs. */
		folio_put(src_folio);
		pte_free(dst_mm, pgtable);
		spin_unlock(src_ptl);
		spin_unlock(dst_ptl);
		__split_huge_pmd(src_vma, src_pmd, addr, false, NULL);
		return -EAGAIN;
	}
	add_mm_counter(dst_mm, MM_ANONPAGES, HPAGE_PMD_NR);
out_zero_page:
	mm_inc_nr_ptes(dst_mm);
	pgtable_trans_huge_deposit(dst_mm, dst_pmd, pgtable);
	pmdp_set_wrprotect(src_mm, addr, src_pmd);
	if (!userfaultfd_wp(dst_vma))
		pmd = pmd_clear_uffd_wp(pmd);
	pmd = pmd_wrprotect(pmd);
set_pmd:
	pmd = pmd_mkold(pmd);
	set_pmd_at(dst_mm, addr, dst_pmd, pmd);

	ret = 0;
out_unlock:
	spin_unlock(src_ptl);
	spin_unlock(dst_ptl);
out:
	return ret;
}

#ifdef CONFIG_HAVE_ARCH_TRANSPARENT_HUGEPAGE_PUD
void touch_pud(struct vm_area_struct *vma, unsigned long addr,
	       pud_t *pud, bool write)
{
	pud_t _pud;

	_pud = pud_mkyoung(*pud);
	if (write)
		_pud = pud_mkdirty(_pud);
	if (pudp_set_access_flags(vma, addr & HPAGE_PUD_MASK,
				  pud, _pud, write))
		update_mmu_cache_pud(vma, addr, pud);
}

int copy_huge_pud(struct mm_struct *dst_mm, struct mm_struct *src_mm,
		  pud_t *dst_pud, pud_t *src_pud, unsigned long addr,
		  struct vm_area_struct *vma)
{
	spinlock_t *dst_ptl, *src_ptl;
	pud_t pud;
	int ret;

	dst_ptl = pud_lock(dst_mm, dst_pud);
	src_ptl = pud_lockptr(src_mm, src_pud);
	spin_lock_nested(src_ptl, SINGLE_DEPTH_NESTING);

	ret = -EAGAIN;
	pud = *src_pud;
	if (unlikely(!pud_trans_huge(pud) && !pud_devmap(pud)))
		goto out_unlock;

	/*
	 * TODO: once we support anonymous pages, use
	 * folio_try_dup_anon_rmap_*() and split if duplicating fails.
	 */
	if (is_cow_mapping(vma->vm_flags) && pud_write(pud)) {
		pudp_set_wrprotect(src_mm, addr, src_pud);
		pud = pud_wrprotect(pud);
	}
	pud = pud_mkold(pud);
	set_pud_at(dst_mm, addr, dst_pud, pud);

	ret = 0;
out_unlock:
	spin_unlock(src_ptl);
	spin_unlock(dst_ptl);
	return ret;
}

void huge_pud_set_accessed(struct vm_fault *vmf, pud_t orig_pud)
{
	bool write = vmf->flags & FAULT_FLAG_WRITE;

	vmf->ptl = pud_lock(vmf->vma->vm_mm, vmf->pud);
	if (unlikely(!pud_same(*vmf->pud, orig_pud)))
		goto unlock;

	touch_pud(vmf->vma, vmf->address, vmf->pud, write);
unlock:
	spin_unlock(vmf->ptl);
}
#endif /* CONFIG_HAVE_ARCH_TRANSPARENT_HUGEPAGE_PUD */

void huge_pmd_set_accessed(struct vm_fault *vmf)
{
	bool write = vmf->flags & FAULT_FLAG_WRITE;

	vmf->ptl = pmd_lock(vmf->vma->vm_mm, vmf->pmd);
	if (unlikely(!pmd_same(*vmf->pmd, vmf->orig_pmd)))
		goto unlock;

	touch_pmd(vmf->vma, vmf->address, vmf->pmd, write);

unlock:
	spin_unlock(vmf->ptl);
}

static vm_fault_t do_huge_zero_wp_pmd(struct vm_fault *vmf)
{
	unsigned long haddr = vmf->address & HPAGE_PMD_MASK;
	struct vm_area_struct *vma = vmf->vma;
	struct mmu_notifier_range range;
	struct folio *folio;
	vm_fault_t ret = 0;

	folio = vma_alloc_anon_folio_pmd(vma, vmf->address);
	if (unlikely(!folio))
		return VM_FAULT_FALLBACK;

	mmu_notifier_range_init(&range, MMU_NOTIFY_CLEAR, 0, vma->vm_mm, haddr,
				haddr + HPAGE_PMD_SIZE);
	mmu_notifier_invalidate_range_start(&range);
	vmf->ptl = pmd_lock(vma->vm_mm, vmf->pmd);
	if (unlikely(!pmd_same(pmdp_get(vmf->pmd), vmf->orig_pmd)))
		goto release;
	ret = check_stable_address_space(vma->vm_mm);
	if (ret)
		goto release;
	(void)pmdp_huge_clear_flush(vma, haddr, vmf->pmd);
	map_anon_folio_pmd(folio, vmf->pmd, vma, haddr);
	goto unlock;
release:
	folio_put(folio);
unlock:
	spin_unlock(vmf->ptl);
	mmu_notifier_invalidate_range_end(&range);
	return ret;
}

vm_fault_t do_huge_pmd_wp_page(struct vm_fault *vmf)
{
	const bool unshare = vmf->flags & FAULT_FLAG_UNSHARE;
	struct vm_area_struct *vma = vmf->vma;
	struct folio *folio;
	struct page *page;
	unsigned long haddr = vmf->address & HPAGE_PMD_MASK;
	pmd_t orig_pmd = vmf->orig_pmd;

	vmf->ptl = pmd_lockptr(vma->vm_mm, vmf->pmd);
	VM_BUG_ON_VMA(!vma->anon_vma, vma);

	if (is_huge_zero_pmd(orig_pmd)) {
		vm_fault_t ret = do_huge_zero_wp_pmd(vmf);

		if (!(ret & VM_FAULT_FALLBACK))
			return ret;

		/* Fallback to splitting PMD if THP cannot be allocated */
		goto fallback;
	}

	spin_lock(vmf->ptl);

	if (unlikely(!pmd_same(*vmf->pmd, orig_pmd))) {
		spin_unlock(vmf->ptl);
		return 0;
	}

	page = pmd_page(orig_pmd);
	folio = page_folio(page);
	VM_BUG_ON_PAGE(!PageHead(page), page);

	/* Early check when only holding the PT lock. */
	if (PageAnonExclusive(page))
		goto reuse;

	if (!folio_trylock(folio)) {
		folio_get(folio);
		spin_unlock(vmf->ptl);
		folio_lock(folio);
		spin_lock(vmf->ptl);
		if (unlikely(!pmd_same(*vmf->pmd, orig_pmd))) {
			spin_unlock(vmf->ptl);
			folio_unlock(folio);
			folio_put(folio);
			return 0;
		}
		folio_put(folio);
	}

	/* Recheck after temporarily dropping the PT lock. */
	if (PageAnonExclusive(page)) {
		folio_unlock(folio);
		goto reuse;
	}

	/*
	 * See do_wp_page(): we can only reuse the folio exclusively if
	 * there are no additional references. Note that we always drain
	 * the LRU cache immediately after adding a THP.
	 */
	if (folio_ref_count(folio) >
			1 + folio_test_swapcache(folio) * folio_nr_pages(folio))
		goto unlock_fallback;
	if (folio_test_swapcache(folio))
		folio_free_swap(folio);
	if (folio_ref_count(folio) == 1) {
		pmd_t entry;

		folio_move_anon_rmap(folio, vma);
		SetPageAnonExclusive(page);
		folio_unlock(folio);
reuse:
		if (unlikely(unshare)) {
			spin_unlock(vmf->ptl);
			return 0;
		}
		entry = pmd_mkyoung(orig_pmd);
		entry = maybe_pmd_mkwrite(pmd_mkdirty(entry), vma);
		if (pmdp_set_access_flags(vma, haddr, vmf->pmd, entry, 1))
			update_mmu_cache_pmd(vma, vmf->address, vmf->pmd);
		spin_unlock(vmf->ptl);
		return 0;
	}

unlock_fallback:
	folio_unlock(folio);
	spin_unlock(vmf->ptl);
fallback:
	__split_huge_pmd(vma, vmf->pmd, vmf->address, false, NULL);
	return VM_FAULT_FALLBACK;
}

static inline bool can_change_pmd_writable(struct vm_area_struct *vma,
					   unsigned long addr, pmd_t pmd)
{
	struct page *page;

	if (WARN_ON_ONCE(!(vma->vm_flags & VM_WRITE)))
		return false;

	/* Don't touch entries that are not even readable (NUMA hinting). */
	if (pmd_protnone(pmd))
		return false;

	/* Do we need write faults for softdirty tracking? */
	if (pmd_needs_soft_dirty_wp(vma, pmd))
		return false;

	/* Do we need write faults for uffd-wp tracking? */
	if (userfaultfd_huge_pmd_wp(vma, pmd))
		return false;

	if (!(vma->vm_flags & VM_SHARED)) {
		/* See can_change_pte_writable(). */
		page = vm_normal_page_pmd(vma, addr, pmd);
		return page && PageAnon(page) && PageAnonExclusive(page);
	}

	/* See can_change_pte_writable(). */
	return pmd_dirty(pmd);
}

/* NUMA hinting page fault entry point for trans huge pmds */
vm_fault_t do_huge_pmd_numa_page(struct vm_fault *vmf)
{
	struct vm_area_struct *vma = vmf->vma;
	struct folio *folio;
	unsigned long haddr = vmf->address & HPAGE_PMD_MASK;
	int nid = NUMA_NO_NODE;
	int target_nid, last_cpupid;
	pmd_t pmd, old_pmd;
	bool writable = false;
	int flags = 0;

	vmf->ptl = pmd_lock(vma->vm_mm, vmf->pmd);
	old_pmd = pmdp_get(vmf->pmd);

	if (unlikely(!pmd_same(old_pmd, vmf->orig_pmd))) {
		spin_unlock(vmf->ptl);
		return 0;
	}

	pmd = pmd_modify(old_pmd, vma->vm_page_prot);

	/*
	 * Detect now whether the PMD could be writable; this information
	 * is only valid while holding the PT lock.
	 */
	writable = pmd_write(pmd);
	if (!writable && vma_wants_manual_pte_write_upgrade(vma) &&
	    can_change_pmd_writable(vma, vmf->address, pmd))
		writable = true;

	folio = vm_normal_folio_pmd(vma, haddr, pmd);
	if (!folio)
		goto out_map;

	nid = folio_nid(folio);

	target_nid = numa_migrate_check(folio, vmf, haddr, &flags, writable,
					&last_cpupid);
	if (target_nid == NUMA_NO_NODE)
		goto out_map;
	if (migrate_misplaced_folio_prepare(folio, vma, target_nid)) {
		flags |= TNF_MIGRATE_FAIL;
		goto out_map;
	}
	/* The folio is isolated and isolation code holds a folio reference. */
	spin_unlock(vmf->ptl);
	writable = false;

	if (!migrate_misplaced_folio(folio, vma, target_nid)) {
		flags |= TNF_MIGRATED;
		nid = target_nid;
		task_numa_fault(last_cpupid, nid, HPAGE_PMD_NR, flags);
		return 0;
	}

	flags |= TNF_MIGRATE_FAIL;
	vmf->ptl = pmd_lock(vma->vm_mm, vmf->pmd);
	if (unlikely(!pmd_same(pmdp_get(vmf->pmd), vmf->orig_pmd))) {
		spin_unlock(vmf->ptl);
		return 0;
	}
out_map:
	/* Restore the PMD */
	pmd = pmd_modify(pmdp_get(vmf->pmd), vma->vm_page_prot);
	pmd = pmd_mkyoung(pmd);
	if (writable)
		pmd = pmd_mkwrite(pmd, vma);
	set_pmd_at(vma->vm_mm, haddr, vmf->pmd, pmd);
	update_mmu_cache_pmd(vma, vmf->address, vmf->pmd);
	spin_unlock(vmf->ptl);

	if (nid != NUMA_NO_NODE)
		task_numa_fault(last_cpupid, nid, HPAGE_PMD_NR, flags);
	return 0;
}

/*
 * Return true if we do MADV_FREE successfully on entire pmd page.
 * Otherwise, return false.
 */
bool madvise_free_huge_pmd(struct mmu_gather *tlb, struct vm_area_struct *vma,
		pmd_t *pmd, unsigned long addr, unsigned long next)
{
	spinlock_t *ptl;
	pmd_t orig_pmd;
	struct folio *folio;
	struct mm_struct *mm = tlb->mm;
	bool ret = false;

	tlb_change_page_size(tlb, HPAGE_PMD_SIZE);

	ptl = pmd_trans_huge_lock(pmd, vma);
	if (!ptl)
		goto out_unlocked;

	orig_pmd = *pmd;
	if (is_huge_zero_pmd(orig_pmd))
		goto out;

	if (unlikely(!pmd_present(orig_pmd))) {
		VM_BUG_ON(thp_migration_supported() &&
				  !is_pmd_migration_entry(orig_pmd));
		goto out;
	}

	folio = pmd_folio(orig_pmd);
	/*
	 * If other processes are mapping this folio, we couldn't discard
	 * the folio unless they all do MADV_FREE so let's skip the folio.
	 */
	if (folio_likely_mapped_shared(folio))
		goto out;

	if (!folio_trylock(folio))
		goto out;

	/*
	 * If user want to discard part-pages of THP, split it so MADV_FREE
	 * will deactivate only them.
	 */
	if (next - addr != HPAGE_PMD_SIZE) {
		folio_get(folio);
		spin_unlock(ptl);
		split_folio(folio);
		folio_unlock(folio);
		folio_put(folio);
		goto out_unlocked;
	}

	if (folio_test_dirty(folio))
		folio_clear_dirty(folio);
	folio_unlock(folio);

	if (pmd_young(orig_pmd) || pmd_dirty(orig_pmd)) {
		pmdp_invalidate(vma, addr, pmd);
		orig_pmd = pmd_mkold(orig_pmd);
		orig_pmd = pmd_mkclean(orig_pmd);

		set_pmd_at(mm, addr, pmd, orig_pmd);
		tlb_remove_pmd_tlb_entry(tlb, pmd, addr);
	}

	folio_mark_lazyfree(folio);
	ret = true;
out:
	spin_unlock(ptl);
out_unlocked:
	return ret;
}

static inline void zap_deposited_table(struct mm_struct *mm, pmd_t *pmd)
{
	pgtable_t pgtable;

	pgtable = pgtable_trans_huge_withdraw(mm, pmd);
	pte_free(mm, pgtable);
	mm_dec_nr_ptes(mm);
}

int zap_huge_pmd(struct mmu_gather *tlb, struct vm_area_struct *vma,
		 pmd_t *pmd, unsigned long addr)
{
	pmd_t orig_pmd;
	spinlock_t *ptl;

	tlb_change_page_size(tlb, HPAGE_PMD_SIZE);

	ptl = __pmd_trans_huge_lock(pmd, vma);
	if (!ptl)
		return 0;
	/*
	 * For architectures like ppc64 we look at deposited pgtable
	 * when calling pmdp_huge_get_and_clear. So do the
	 * pgtable_trans_huge_withdraw after finishing pmdp related
	 * operations.
	 */
	orig_pmd = pmdp_huge_get_and_clear_full(vma, addr, pmd,
						tlb->fullmm);
	arch_check_zapped_pmd(vma, orig_pmd);
	tlb_remove_pmd_tlb_entry(tlb, pmd, addr);
	if (vma_is_special_huge(vma)) {
		if (arch_needs_pgtable_deposit())
			zap_deposited_table(tlb->mm, pmd);
		spin_unlock(ptl);
	} else if (is_huge_zero_pmd(orig_pmd)) {
		zap_deposited_table(tlb->mm, pmd);
		spin_unlock(ptl);
	} else {
		struct folio *folio = NULL;
		int flush_needed = 1;

		if (pmd_present(orig_pmd)) {
			struct page *page = pmd_page(orig_pmd);

			folio = page_folio(page);
			folio_remove_rmap_pmd(folio, page, vma);
			WARN_ON_ONCE(folio_mapcount(folio) < 0);
			VM_BUG_ON_PAGE(!PageHead(page), page);
		} else if (thp_migration_supported()) {
			swp_entry_t entry;

			VM_BUG_ON(!is_pmd_migration_entry(orig_pmd));
			entry = pmd_to_swp_entry(orig_pmd);
			folio = pfn_swap_entry_folio(entry);
			flush_needed = 0;
		} else
			WARN_ONCE(1, "Non present huge pmd without pmd migration enabled!");

		if (folio_test_anon(folio)) {
			zap_deposited_table(tlb->mm, pmd);
			add_mm_counter(tlb->mm, MM_ANONPAGES, -HPAGE_PMD_NR);
		} else {
			if (arch_needs_pgtable_deposit())
				zap_deposited_table(tlb->mm, pmd);
			add_mm_counter(tlb->mm, mm_counter_file(folio),
				       -HPAGE_PMD_NR);
		}

		spin_unlock(ptl);
		if (flush_needed)
			tlb_remove_page_size(tlb, &folio->page, HPAGE_PMD_SIZE);
	}
	return 1;
}

#ifndef pmd_move_must_withdraw
static inline int pmd_move_must_withdraw(spinlock_t *new_pmd_ptl,
					 spinlock_t *old_pmd_ptl,
					 struct vm_area_struct *vma)
{
	/*
	 * With split pmd lock we also need to move preallocated
	 * PTE page table if new_pmd is on different PMD page table.
	 *
	 * We also don't deposit and withdraw tables for file pages.
	 */
	return (new_pmd_ptl != old_pmd_ptl) && vma_is_anonymous(vma);
}
#endif

static pmd_t move_soft_dirty_pmd(pmd_t pmd)
{
#ifdef CONFIG_MEM_SOFT_DIRTY
	if (unlikely(is_pmd_migration_entry(pmd)))
		pmd = pmd_swp_mksoft_dirty(pmd);
	else if (pmd_present(pmd))
		pmd = pmd_mksoft_dirty(pmd);
#endif
	return pmd;
}

bool move_huge_pmd(struct vm_area_struct *vma, unsigned long old_addr,
		  unsigned long new_addr, pmd_t *old_pmd, pmd_t *new_pmd)
{
	spinlock_t *old_ptl, *new_ptl;
	pmd_t pmd;
	struct mm_struct *mm = vma->vm_mm;
	bool force_flush = false;

	/*
	 * The destination pmd shouldn't be established, free_pgtables()
	 * should have released it; but move_page_tables() might have already
	 * inserted a page table, if racing against shmem/file collapse.
	 */
	if (!pmd_none(*new_pmd)) {
		VM_BUG_ON(pmd_trans_huge(*new_pmd));
		return false;
	}

	/*
	 * We don't have to worry about the ordering of src and dst
	 * ptlocks because exclusive mmap_lock prevents deadlock.
	 */
	old_ptl = __pmd_trans_huge_lock(old_pmd, vma);
	if (old_ptl) {
		new_ptl = pmd_lockptr(mm, new_pmd);
		if (new_ptl != old_ptl)
			spin_lock_nested(new_ptl, SINGLE_DEPTH_NESTING);
		pmd = pmdp_huge_get_and_clear(mm, old_addr, old_pmd);
		if (pmd_present(pmd))
			force_flush = true;
		VM_BUG_ON(!pmd_none(*new_pmd));

		if (pmd_move_must_withdraw(new_ptl, old_ptl, vma)) {
			pgtable_t pgtable;
			pgtable = pgtable_trans_huge_withdraw(mm, old_pmd);
			pgtable_trans_huge_deposit(mm, new_pmd, pgtable);
		}
		pmd = move_soft_dirty_pmd(pmd);
		set_pmd_at(mm, new_addr, new_pmd, pmd);
		if (force_flush)
			flush_pmd_tlb_range(vma, old_addr, old_addr + PMD_SIZE);
		if (new_ptl != old_ptl)
			spin_unlock(new_ptl);
		spin_unlock(old_ptl);
		return true;
	}
	return false;
}

/*
 * Returns
 *  - 0 if PMD could not be locked
 *  - 1 if PMD was locked but protections unchanged and TLB flush unnecessary
 *      or if prot_numa but THP migration is not supported
 *  - HPAGE_PMD_NR if protections changed and TLB flush necessary
 */
int change_huge_pmd(struct mmu_gather *tlb, struct vm_area_struct *vma,
		    pmd_t *pmd, unsigned long addr, pgprot_t newprot,
		    unsigned long cp_flags)
{
	struct mm_struct *mm = vma->vm_mm;
	spinlock_t *ptl;
	pmd_t oldpmd, entry;
	bool prot_numa = cp_flags & MM_CP_PROT_NUMA;
	bool uffd_wp = cp_flags & MM_CP_UFFD_WP;
	bool uffd_wp_resolve = cp_flags & MM_CP_UFFD_WP_RESOLVE;
	int ret = 1;

	tlb_change_page_size(tlb, HPAGE_PMD_SIZE);

	if (prot_numa && !thp_migration_supported())
		return 1;

	ptl = __pmd_trans_huge_lock(pmd, vma);
	if (!ptl)
		return 0;

#ifdef CONFIG_ARCH_ENABLE_THP_MIGRATION
	if (is_swap_pmd(*pmd)) {
		swp_entry_t entry = pmd_to_swp_entry(*pmd);
		struct folio *folio = pfn_swap_entry_folio(entry);
		pmd_t newpmd;

		VM_BUG_ON(!is_pmd_migration_entry(*pmd));
		if (is_writable_migration_entry(entry)) {
			/*
			 * A protection check is difficult so
			 * just be safe and disable write
			 */
			if (folio_test_anon(folio))
				entry = make_readable_exclusive_migration_entry(swp_offset(entry));
			else
				entry = make_readable_migration_entry(swp_offset(entry));
			newpmd = swp_entry_to_pmd(entry);
			if (pmd_swp_soft_dirty(*pmd))
				newpmd = pmd_swp_mksoft_dirty(newpmd);
		} else {
			newpmd = *pmd;
		}

		if (uffd_wp)
			newpmd = pmd_swp_mkuffd_wp(newpmd);
		else if (uffd_wp_resolve)
			newpmd = pmd_swp_clear_uffd_wp(newpmd);
		if (!pmd_same(*pmd, newpmd))
			set_pmd_at(mm, addr, pmd, newpmd);
		goto unlock;
	}
#endif

	if (prot_numa) {
		struct folio *folio;
		bool toptier;
		/*
		 * Avoid trapping faults against the zero page. The read-only
		 * data is likely to be read-cached on the local CPU and
		 * local/remote hits to the zero page are not interesting.
		 */
		if (is_huge_zero_pmd(*pmd))
			goto unlock;

		if (pmd_protnone(*pmd))
			goto unlock;

		folio = pmd_folio(*pmd);
		toptier = node_is_toptier(folio_nid(folio));
		/*
		 * Skip scanning top tier node if normal numa
		 * balancing is disabled
		 */
		if (!(sysctl_numa_balancing_mode & NUMA_BALANCING_NORMAL) &&
		    toptier)
			goto unlock;

		if (folio_use_access_time(folio))
			folio_xchg_access_time(folio,
					       jiffies_to_msecs(jiffies));
	}
	/*
	 * In case prot_numa, we are under mmap_read_lock(mm). It's critical
	 * to not clear pmd intermittently to avoid race with MADV_DONTNEED
	 * which is also under mmap_read_lock(mm):
	 *
	 *	CPU0:				CPU1:
	 *				change_huge_pmd(prot_numa=1)
	 *				 pmdp_huge_get_and_clear_notify()
	 * madvise_dontneed()
	 *  zap_pmd_range()
	 *   pmd_trans_huge(*pmd) == 0 (without ptl)
	 *   // skip the pmd
	 *				 set_pmd_at();
	 *				 // pmd is re-established
	 *
	 * The race makes MADV_DONTNEED miss the huge pmd and don't clear it
	 * which may break userspace.
	 *
	 * pmdp_invalidate_ad() is required to make sure we don't miss
	 * dirty/young flags set by hardware.
	 */
	oldpmd = pmdp_invalidate_ad(vma, addr, pmd);

	entry = pmd_modify(oldpmd, newprot);
	if (uffd_wp)
		entry = pmd_mkuffd_wp(entry);
	else if (uffd_wp_resolve)
		/*
		 * Leave the write bit to be handled by PF interrupt
		 * handler, then things like COW could be properly
		 * handled.
		 */
		entry = pmd_clear_uffd_wp(entry);

	/* See change_pte_range(). */
	if ((cp_flags & MM_CP_TRY_CHANGE_WRITABLE) && !pmd_write(entry) &&
	    can_change_pmd_writable(vma, addr, entry))
		entry = pmd_mkwrite(entry, vma);

	ret = HPAGE_PMD_NR;
	set_pmd_at(mm, addr, pmd, entry);

	if (huge_pmd_needs_flush(oldpmd, entry))
		tlb_flush_pmd_range(tlb, addr, HPAGE_PMD_SIZE);
unlock:
	spin_unlock(ptl);
	return ret;
}

/*
 * Returns:
 *
 * - 0: if pud leaf changed from under us
 * - 1: if pud can be skipped
 * - HPAGE_PUD_NR: if pud was successfully processed
 */
#ifdef CONFIG_HAVE_ARCH_TRANSPARENT_HUGEPAGE_PUD
int change_huge_pud(struct mmu_gather *tlb, struct vm_area_struct *vma,
		    pud_t *pudp, unsigned long addr, pgprot_t newprot,
		    unsigned long cp_flags)
{
	struct mm_struct *mm = vma->vm_mm;
	pud_t oldpud, entry;
	spinlock_t *ptl;

	tlb_change_page_size(tlb, HPAGE_PUD_SIZE);

	/* NUMA balancing doesn't apply to dax */
	if (cp_flags & MM_CP_PROT_NUMA)
		return 1;

	/*
	 * Huge entries on userfault-wp only works with anonymous, while we
	 * don't have anonymous PUDs yet.
	 */
	if (WARN_ON_ONCE(cp_flags & MM_CP_UFFD_WP_ALL))
		return 1;

	ptl = __pud_trans_huge_lock(pudp, vma);
	if (!ptl)
		return 0;

	/*
	 * Can't clear PUD or it can race with concurrent zapping.  See
	 * change_huge_pmd().
	 */
	oldpud = pudp_invalidate(vma, addr, pudp);
	entry = pud_modify(oldpud, newprot);
	set_pud_at(mm, addr, pudp, entry);
	tlb_flush_pud_range(tlb, addr, HPAGE_PUD_SIZE);

	spin_unlock(ptl);
	return HPAGE_PUD_NR;
}
#endif

#ifdef CONFIG_USERFAULTFD
/*
 * The PT lock for src_pmd and dst_vma/src_vma (for reading) are locked by
 * the caller, but it must return after releasing the page_table_lock.
 * Just move the page from src_pmd to dst_pmd if possible.
 * Return zero if succeeded in moving the page, -EAGAIN if it needs to be
 * repeated by the caller, or other errors in case of failure.
 */
int move_pages_huge_pmd(struct mm_struct *mm, pmd_t *dst_pmd, pmd_t *src_pmd, pmd_t dst_pmdval,
			struct vm_area_struct *dst_vma, struct vm_area_struct *src_vma,
			unsigned long dst_addr, unsigned long src_addr)
{
	pmd_t _dst_pmd, src_pmdval;
	struct page *src_page;
	struct folio *src_folio;
	struct anon_vma *src_anon_vma;
	spinlock_t *src_ptl, *dst_ptl;
	pgtable_t src_pgtable;
	struct mmu_notifier_range range;
	int err = 0;

	src_pmdval = *src_pmd;
	src_ptl = pmd_lockptr(mm, src_pmd);

	lockdep_assert_held(src_ptl);
	vma_assert_locked(src_vma);
	vma_assert_locked(dst_vma);

	/* Sanity checks before the operation */
	if (WARN_ON_ONCE(!pmd_none(dst_pmdval)) || WARN_ON_ONCE(src_addr & ~HPAGE_PMD_MASK) ||
	    WARN_ON_ONCE(dst_addr & ~HPAGE_PMD_MASK)) {
		spin_unlock(src_ptl);
		return -EINVAL;
	}

	if (!pmd_trans_huge(src_pmdval)) {
		spin_unlock(src_ptl);
		if (is_pmd_migration_entry(src_pmdval)) {
			pmd_migration_entry_wait(mm, &src_pmdval);
			return -EAGAIN;
		}
		return -ENOENT;
	}

	src_page = pmd_page(src_pmdval);

	if (!is_huge_zero_pmd(src_pmdval)) {
		if (unlikely(!PageAnonExclusive(src_page))) {
			spin_unlock(src_ptl);
			return -EBUSY;
		}

		src_folio = page_folio(src_page);
		folio_get(src_folio);
	} else
		src_folio = NULL;

	spin_unlock(src_ptl);

	flush_cache_range(src_vma, src_addr, src_addr + HPAGE_PMD_SIZE);
	mmu_notifier_range_init(&range, MMU_NOTIFY_CLEAR, 0, mm, src_addr,
				src_addr + HPAGE_PMD_SIZE);
	mmu_notifier_invalidate_range_start(&range);

	if (src_folio) {
		folio_lock(src_folio);

		/*
		 * split_huge_page walks the anon_vma chain without the page
		 * lock. Serialize against it with the anon_vma lock, the page
		 * lock is not enough.
		 */
		src_anon_vma = folio_get_anon_vma(src_folio);
		if (!src_anon_vma) {
			err = -EAGAIN;
			goto unlock_folio;
		}
		anon_vma_lock_write(src_anon_vma);
	} else
		src_anon_vma = NULL;

	dst_ptl = pmd_lockptr(mm, dst_pmd);
	double_pt_lock(src_ptl, dst_ptl);
	if (unlikely(!pmd_same(*src_pmd, src_pmdval) ||
		     !pmd_same(*dst_pmd, dst_pmdval))) {
		err = -EAGAIN;
		goto unlock_ptls;
	}
	if (src_folio) {
		if (folio_maybe_dma_pinned(src_folio) ||
		    !PageAnonExclusive(&src_folio->page)) {
			err = -EBUSY;
			goto unlock_ptls;
		}

		if (WARN_ON_ONCE(!folio_test_head(src_folio)) ||
		    WARN_ON_ONCE(!folio_test_anon(src_folio))) {
			err = -EBUSY;
			goto unlock_ptls;
		}

		src_pmdval = pmdp_huge_clear_flush(src_vma, src_addr, src_pmd);
		/* Folio got pinned from under us. Put it back and fail the move. */
		if (folio_maybe_dma_pinned(src_folio)) {
			set_pmd_at(mm, src_addr, src_pmd, src_pmdval);
			err = -EBUSY;
			goto unlock_ptls;
		}

		folio_move_anon_rmap(src_folio, dst_vma);
		src_folio->index = linear_page_index(dst_vma, dst_addr);

		_dst_pmd = mk_huge_pmd(&src_folio->page, dst_vma->vm_page_prot);
		/* Follow mremap() behavior and treat the entry dirty after the move */
		_dst_pmd = pmd_mkwrite(pmd_mkdirty(_dst_pmd), dst_vma);
	} else {
		src_pmdval = pmdp_huge_clear_flush(src_vma, src_addr, src_pmd);
		_dst_pmd = mk_huge_pmd(src_page, dst_vma->vm_page_prot);
	}
	set_pmd_at(mm, dst_addr, dst_pmd, _dst_pmd);

	src_pgtable = pgtable_trans_huge_withdraw(mm, src_pmd);
	pgtable_trans_huge_deposit(mm, dst_pmd, src_pgtable);
unlock_ptls:
	double_pt_unlock(src_ptl, dst_ptl);
	if (src_anon_vma) {
		anon_vma_unlock_write(src_anon_vma);
		put_anon_vma(src_anon_vma);
	}
unlock_folio:
	/* unblock rmap walks */
	if (src_folio)
		folio_unlock(src_folio);
	mmu_notifier_invalidate_range_end(&range);
	if (src_folio)
		folio_put(src_folio);
	return err;
}
#endif /* CONFIG_USERFAULTFD */

/*
 * Returns page table lock pointer if a given pmd maps a thp, NULL otherwise.
 *
 * Note that if it returns page table lock pointer, this routine returns without
 * unlocking page table lock. So callers must unlock it.
 */
spinlock_t *__pmd_trans_huge_lock(pmd_t *pmd, struct vm_area_struct *vma)
{
	spinlock_t *ptl;
	ptl = pmd_lock(vma->vm_mm, pmd);
	if (likely(is_swap_pmd(*pmd) || pmd_trans_huge(*pmd) ||
			pmd_devmap(*pmd)))
		return ptl;
	spin_unlock(ptl);
	return NULL;
}

/*
 * Returns page table lock pointer if a given pud maps a thp, NULL otherwise.
 *
 * Note that if it returns page table lock pointer, this routine returns without
 * unlocking page table lock. So callers must unlock it.
 */
spinlock_t *__pud_trans_huge_lock(pud_t *pud, struct vm_area_struct *vma)
{
	spinlock_t *ptl;

	ptl = pud_lock(vma->vm_mm, pud);
	if (likely(pud_trans_huge(*pud) || pud_devmap(*pud)))
		return ptl;
	spin_unlock(ptl);
	return NULL;
}

#ifdef CONFIG_HAVE_ARCH_TRANSPARENT_HUGEPAGE_PUD
int zap_huge_pud(struct mmu_gather *tlb, struct vm_area_struct *vma,
		 pud_t *pud, unsigned long addr)
{
	spinlock_t *ptl;
	pud_t orig_pud;

	ptl = __pud_trans_huge_lock(pud, vma);
	if (!ptl)
		return 0;

	orig_pud = pudp_huge_get_and_clear_full(vma, addr, pud, tlb->fullmm);
	arch_check_zapped_pud(vma, orig_pud);
	tlb_remove_pud_tlb_entry(tlb, pud, addr);
	if (vma_is_special_huge(vma)) {
		spin_unlock(ptl);
		/* No zero page support yet */
	} else {
		/* No support for anonymous PUD pages yet */
		BUG();
	}
	return 1;
}

static void __split_huge_pud_locked(struct vm_area_struct *vma, pud_t *pud,
		unsigned long haddr)
{
	VM_BUG_ON(haddr & ~HPAGE_PUD_MASK);
	VM_BUG_ON_VMA(vma->vm_start > haddr, vma);
	VM_BUG_ON_VMA(vma->vm_end < haddr + HPAGE_PUD_SIZE, vma);
	VM_BUG_ON(!pud_trans_huge(*pud) && !pud_devmap(*pud));

	count_vm_event(THP_SPLIT_PUD);

	pudp_huge_clear_flush(vma, haddr, pud);
}

void __split_huge_pud(struct vm_area_struct *vma, pud_t *pud,
		unsigned long address)
{
	spinlock_t *ptl;
	struct mmu_notifier_range range;

	mmu_notifier_range_init(&range, MMU_NOTIFY_CLEAR, 0, vma->vm_mm,
				address & HPAGE_PUD_MASK,
				(address & HPAGE_PUD_MASK) + HPAGE_PUD_SIZE);
	mmu_notifier_invalidate_range_start(&range);
	ptl = pud_lock(vma->vm_mm, pud);
	if (unlikely(!pud_trans_huge(*pud) && !pud_devmap(*pud)))
		goto out;
	__split_huge_pud_locked(vma, pud, range.start);

out:
	spin_unlock(ptl);
	mmu_notifier_invalidate_range_end(&range);
}
#else
void __split_huge_pud(struct vm_area_struct *vma, pud_t *pud,
		unsigned long address)
{
}
#endif /* CONFIG_HAVE_ARCH_TRANSPARENT_HUGEPAGE_PUD */

static void __split_huge_zero_page_pmd(struct vm_area_struct *vma,
		unsigned long haddr, pmd_t *pmd)
{
	struct mm_struct *mm = vma->vm_mm;
	pgtable_t pgtable;
	pmd_t _pmd, old_pmd;
	unsigned long addr;
	pte_t *pte;
	int i;

	/*
	 * Leave pmd empty until pte is filled note that it is fine to delay
	 * notification until mmu_notifier_invalidate_range_end() as we are
	 * replacing a zero pmd write protected page with a zero pte write
	 * protected page.
	 *
	 * See Documentation/mm/mmu_notifier.rst
	 */
	old_pmd = pmdp_huge_clear_flush(vma, haddr, pmd);

	pgtable = pgtable_trans_huge_withdraw(mm, pmd);
	pmd_populate(mm, &_pmd, pgtable);

	pte = pte_offset_map(&_pmd, haddr);
	VM_BUG_ON(!pte);
	for (i = 0, addr = haddr; i < HPAGE_PMD_NR; i++, addr += PAGE_SIZE) {
		pte_t entry;

		entry = pfn_pte(my_zero_pfn(addr), vma->vm_page_prot);
		entry = pte_mkspecial(entry);
		if (pmd_uffd_wp(old_pmd))
			entry = pte_mkuffd_wp(entry);
		VM_BUG_ON(!pte_none(ptep_get(pte)));
		set_pte_at(mm, addr, pte, entry);
		pte++;
	}
	pte_unmap(pte - 1);
	smp_wmb(); /* make pte visible before pmd */
	pmd_populate(mm, pmd, pgtable);
}

static void __split_huge_pmd_locked(struct vm_area_struct *vma, pmd_t *pmd,
		unsigned long haddr, bool freeze)
{
	struct mm_struct *mm = vma->vm_mm;
	struct folio *folio;
	struct page *page;
	pgtable_t pgtable;
	pmd_t old_pmd, _pmd;
	bool young, write, soft_dirty, pmd_migration = false, uffd_wp = false;
	bool anon_exclusive = false, dirty = false;
	unsigned long addr;
	pte_t *pte;
	int i;

	VM_BUG_ON(haddr & ~HPAGE_PMD_MASK);
	VM_BUG_ON_VMA(vma->vm_start > haddr, vma);
	VM_BUG_ON_VMA(vma->vm_end < haddr + HPAGE_PMD_SIZE, vma);
	VM_BUG_ON(!is_pmd_migration_entry(*pmd) && !pmd_trans_huge(*pmd)
				&& !pmd_devmap(*pmd));

	count_vm_event(THP_SPLIT_PMD);

	if (!vma_is_anonymous(vma)) {
		old_pmd = pmdp_huge_clear_flush(vma, haddr, pmd);
		/*
		 * We are going to unmap this huge page. So
		 * just go ahead and zap it
		 */
		if (arch_needs_pgtable_deposit())
			zap_deposited_table(mm, pmd);
		if (vma_is_special_huge(vma))
			return;
		if (unlikely(is_pmd_migration_entry(old_pmd))) {
			swp_entry_t entry;

			entry = pmd_to_swp_entry(old_pmd);
			folio = pfn_swap_entry_folio(entry);
		} else {
			page = pmd_page(old_pmd);
			folio = page_folio(page);
			if (!folio_test_dirty(folio) && pmd_dirty(old_pmd))
				folio_mark_dirty(folio);
			if (!folio_test_referenced(folio) && pmd_young(old_pmd))
				folio_set_referenced(folio);
			folio_remove_rmap_pmd(folio, page, vma);
			folio_put(folio);
		}
		add_mm_counter(mm, mm_counter_file(folio), -HPAGE_PMD_NR);
		return;
	}

	if (is_huge_zero_pmd(*pmd)) {
		/*
		 * FIXME: Do we want to invalidate secondary mmu by calling
		 * mmu_notifier_arch_invalidate_secondary_tlbs() see comments below
		 * inside __split_huge_pmd() ?
		 *
		 * We are going from a zero huge page write protected to zero
		 * small page also write protected so it does not seems useful
		 * to invalidate secondary mmu at this time.
		 */
		return __split_huge_zero_page_pmd(vma, haddr, pmd);
	}

	pmd_migration = is_pmd_migration_entry(*pmd);
	if (unlikely(pmd_migration)) {
		swp_entry_t entry;

		old_pmd = *pmd;
		entry = pmd_to_swp_entry(old_pmd);
		page = pfn_swap_entry_to_page(entry);
		write = is_writable_migration_entry(entry);
		if (PageAnon(page))
			anon_exclusive = is_readable_exclusive_migration_entry(entry);
		young = is_migration_entry_young(entry);
		dirty = is_migration_entry_dirty(entry);
		soft_dirty = pmd_swp_soft_dirty(old_pmd);
		uffd_wp = pmd_swp_uffd_wp(old_pmd);
	} else {
		/*
		 * Up to this point the pmd is present and huge and userland has
		 * the whole access to the hugepage during the split (which
		 * happens in place). If we overwrite the pmd with the not-huge
		 * version pointing to the pte here (which of course we could if
		 * all CPUs were bug free), userland could trigger a small page
		 * size TLB miss on the small sized TLB while the hugepage TLB
		 * entry is still established in the huge TLB. Some CPU doesn't
		 * like that. See
		 * http://support.amd.com/TechDocs/41322_10h_Rev_Gd.pdf, Erratum
		 * 383 on page 105. Intel should be safe but is also warns that
		 * it's only safe if the permission and cache attributes of the
		 * two entries loaded in the two TLB is identical (which should
		 * be the case here). But it is generally safer to never allow
		 * small and huge TLB entries for the same virtual address to be
		 * loaded simultaneously. So instead of doing "pmd_populate();
		 * flush_pmd_tlb_range();" we first mark the current pmd
		 * notpresent (atomically because here the pmd_trans_huge must
		 * remain set at all times on the pmd until the split is
		 * complete for this pmd), then we flush the SMP TLB and finally
		 * we write the non-huge version of the pmd entry with
		 * pmd_populate.
		 */
		old_pmd = pmdp_invalidate(vma, haddr, pmd);
		page = pmd_page(old_pmd);
		folio = page_folio(page);
		if (pmd_dirty(old_pmd)) {
			dirty = true;
			folio_set_dirty(folio);
		}
		write = pmd_write(old_pmd);
		young = pmd_young(old_pmd);
		soft_dirty = pmd_soft_dirty(old_pmd);
		uffd_wp = pmd_uffd_wp(old_pmd);

		VM_WARN_ON_FOLIO(!folio_ref_count(folio), folio);
		VM_WARN_ON_FOLIO(!folio_test_anon(folio), folio);

		/*
		 * Without "freeze", we'll simply split the PMD, propagating the
		 * PageAnonExclusive() flag for each PTE by setting it for
		 * each subpage -- no need to (temporarily) clear.
		 *
		 * With "freeze" we want to replace mapped pages by
		 * migration entries right away. This is only possible if we
		 * managed to clear PageAnonExclusive() -- see
		 * set_pmd_migration_entry().
		 *
		 * In case we cannot clear PageAnonExclusive(), split the PMD
		 * only and let try_to_migrate_one() fail later.
		 *
		 * See folio_try_share_anon_rmap_pmd(): invalidate PMD first.
		 */
		anon_exclusive = PageAnonExclusive(page);
		if (freeze && anon_exclusive &&
		    folio_try_share_anon_rmap_pmd(folio, page))
			freeze = false;
		if (!freeze) {
			rmap_t rmap_flags = RMAP_NONE;

			folio_ref_add(folio, HPAGE_PMD_NR - 1);
			if (anon_exclusive)
				rmap_flags |= RMAP_EXCLUSIVE;
			folio_add_anon_rmap_ptes(folio, page, HPAGE_PMD_NR,
						 vma, haddr, rmap_flags);
		}
	}

	/*
	 * Withdraw the table only after we mark the pmd entry invalid.
	 * This's critical for some architectures (Power).
	 */
	pgtable = pgtable_trans_huge_withdraw(mm, pmd);
	pmd_populate(mm, &_pmd, pgtable);

	pte = pte_offset_map(&_pmd, haddr);
	VM_BUG_ON(!pte);

	/*
	 * Note that NUMA hinting access restrictions are not transferred to
	 * avoid any possibility of altering permissions across VMAs.
	 */
	if (freeze || pmd_migration) {
		for (i = 0, addr = haddr; i < HPAGE_PMD_NR; i++, addr += PAGE_SIZE) {
			pte_t entry;
			swp_entry_t swp_entry;

			if (write)
				swp_entry = make_writable_migration_entry(
							page_to_pfn(page + i));
			else if (anon_exclusive)
				swp_entry = make_readable_exclusive_migration_entry(
							page_to_pfn(page + i));
			else
				swp_entry = make_readable_migration_entry(
							page_to_pfn(page + i));
			if (young)
				swp_entry = make_migration_entry_young(swp_entry);
			if (dirty)
				swp_entry = make_migration_entry_dirty(swp_entry);
			entry = swp_entry_to_pte(swp_entry);
			if (soft_dirty)
				entry = pte_swp_mksoft_dirty(entry);
			if (uffd_wp)
				entry = pte_swp_mkuffd_wp(entry);

			VM_WARN_ON(!pte_none(ptep_get(pte + i)));
			set_pte_at(mm, addr, pte + i, entry);
		}
	} else {
		pte_t entry;

		entry = mk_pte(page, READ_ONCE(vma->vm_page_prot));
		if (write)
			entry = pte_mkwrite(entry, vma);
		if (!young)
			entry = pte_mkold(entry);
		/* NOTE: this may set soft-dirty too on some archs */
		if (dirty)
			entry = pte_mkdirty(entry);
		if (soft_dirty)
			entry = pte_mksoft_dirty(entry);
		if (uffd_wp)
			entry = pte_mkuffd_wp(entry);

		for (i = 0; i < HPAGE_PMD_NR; i++)
			VM_WARN_ON(!pte_none(ptep_get(pte + i)));

		set_ptes(mm, haddr, pte, entry, HPAGE_PMD_NR);
	}
	pte_unmap(pte);

	if (!pmd_migration)
		folio_remove_rmap_pmd(folio, page, vma);
	if (freeze)
		put_page(page);

	smp_wmb(); /* make pte visible before pmd */
	pmd_populate(mm, pmd, pgtable);
}

void split_huge_pmd_locked(struct vm_area_struct *vma, unsigned long address,
			   pmd_t *pmd, bool freeze, struct folio *folio)
{
	VM_WARN_ON_ONCE(folio && !folio_test_pmd_mappable(folio));
	VM_WARN_ON_ONCE(!IS_ALIGNED(address, HPAGE_PMD_SIZE));
	VM_WARN_ON_ONCE(folio && !folio_test_locked(folio));
	VM_BUG_ON(freeze && !folio);

	/*
	 * When the caller requests to set up a migration entry, we
	 * require a folio to check the PMD against. Otherwise, there
	 * is a risk of replacing the wrong folio.
	 */
	if (pmd_trans_huge(*pmd) || pmd_devmap(*pmd) ||
	    is_pmd_migration_entry(*pmd)) {
		if (folio && folio != pmd_folio(*pmd))
			return;
		__split_huge_pmd_locked(vma, pmd, address, freeze);
	}
}

void __split_huge_pmd(struct vm_area_struct *vma, pmd_t *pmd,
		unsigned long address, bool freeze, struct folio *folio)
{
	spinlock_t *ptl;
	struct mmu_notifier_range range;

	mmu_notifier_range_init(&range, MMU_NOTIFY_CLEAR, 0, vma->vm_mm,
				address & HPAGE_PMD_MASK,
				(address & HPAGE_PMD_MASK) + HPAGE_PMD_SIZE);
	mmu_notifier_invalidate_range_start(&range);
	ptl = pmd_lock(vma->vm_mm, pmd);
	split_huge_pmd_locked(vma, range.start, pmd, freeze, folio);
	spin_unlock(ptl);
	mmu_notifier_invalidate_range_end(&range);
}

void split_huge_pmd_address(struct vm_area_struct *vma, unsigned long address,
		bool freeze, struct folio *folio)
{
	pmd_t *pmd = mm_find_pmd(vma->vm_mm, address);

	if (!pmd)
		return;

	__split_huge_pmd(vma, pmd, address, freeze, folio);
}

static inline void split_huge_pmd_if_needed(struct vm_area_struct *vma, unsigned long address)
{
	/*
	 * If the new address isn't hpage aligned and it could previously
	 * contain an hugepage: check if we need to split an huge pmd.
	 */
	if (!IS_ALIGNED(address, HPAGE_PMD_SIZE) &&
	    range_in_vma(vma, ALIGN_DOWN(address, HPAGE_PMD_SIZE),
			 ALIGN(address, HPAGE_PMD_SIZE)))
		split_huge_pmd_address(vma, address, false, NULL);
}

void vma_adjust_trans_huge(struct vm_area_struct *vma,
			     unsigned long start,
			     unsigned long end,
			     long adjust_next)
{
	/* Check if we need to split start first. */
	split_huge_pmd_if_needed(vma, start);

	/* Check if we need to split end next. */
	split_huge_pmd_if_needed(vma, end);

	/*
	 * If we're also updating the next vma vm_start,
	 * check if we need to split it.
	 */
	if (adjust_next > 0) {
		struct vm_area_struct *next = find_vma(vma->vm_mm, vma->vm_end);
		unsigned long nstart = next->vm_start;
		nstart += adjust_next;
		split_huge_pmd_if_needed(next, nstart);
	}
}

static void unmap_folio(struct folio *folio)
{
	enum ttu_flags ttu_flags = TTU_RMAP_LOCKED | TTU_SYNC |
		TTU_BATCH_FLUSH;

	VM_BUG_ON_FOLIO(!folio_test_large(folio), folio);

	if (folio_test_pmd_mappable(folio))
		ttu_flags |= TTU_SPLIT_HUGE_PMD;

	/*
	 * Anon pages need migration entries to preserve them, but file
	 * pages can simply be left unmapped, then faulted back on demand.
	 * If that is ever changed (perhaps for mlock), update remap_page().
	 */
	if (folio_test_anon(folio))
		try_to_migrate(folio, ttu_flags);
	else
		try_to_unmap(folio, ttu_flags | TTU_IGNORE_MLOCK);

	try_to_unmap_flush();
}

static bool __discard_anon_folio_pmd_locked(struct vm_area_struct *vma,
					    unsigned long addr, pmd_t *pmdp,
					    struct folio *folio)
{
	struct mm_struct *mm = vma->vm_mm;
	int ref_count, map_count;
	pmd_t orig_pmd = *pmdp;

	if (folio_test_dirty(folio) || pmd_dirty(orig_pmd))
		return false;

	orig_pmd = pmdp_huge_clear_flush(vma, addr, pmdp);

	/*
	 * Syncing against concurrent GUP-fast:
	 * - clear PMD; barrier; read refcount
	 * - inc refcount; barrier; read PMD
	 */
	smp_mb();

	ref_count = folio_ref_count(folio);
	map_count = folio_mapcount(folio);

	/*
	 * Order reads for folio refcount and dirty flag
	 * (see comments in __remove_mapping()).
	 */
	smp_rmb();

	/*
	 * If the folio or its PMD is redirtied at this point, or if there
	 * are unexpected references, we will give up to discard this folio
	 * and remap it.
	 *
	 * The only folio refs must be one from isolation plus the rmap(s).
	 */
	if (folio_test_dirty(folio) || pmd_dirty(orig_pmd) ||
	    ref_count != map_count + 1) {
		set_pmd_at(mm, addr, pmdp, orig_pmd);
		return false;
	}

	folio_remove_rmap_pmd(folio, pmd_page(orig_pmd), vma);
	zap_deposited_table(mm, pmdp);
	add_mm_counter(mm, MM_ANONPAGES, -HPAGE_PMD_NR);
	if (vma->vm_flags & VM_LOCKED)
		mlock_drain_local();
	folio_put(folio);

	return true;
}

bool unmap_huge_pmd_locked(struct vm_area_struct *vma, unsigned long addr,
			   pmd_t *pmdp, struct folio *folio)
{
	VM_WARN_ON_FOLIO(!folio_test_pmd_mappable(folio), folio);
	VM_WARN_ON_FOLIO(!folio_test_locked(folio), folio);
	VM_WARN_ON_ONCE(!IS_ALIGNED(addr, HPAGE_PMD_SIZE));

	if (folio_test_anon(folio) && !folio_test_swapbacked(folio))
		return __discard_anon_folio_pmd_locked(vma, addr, pmdp, folio);

	return false;
}

static void remap_page(struct folio *folio, unsigned long nr, int flags)
{
	int i = 0;

	/* If unmap_folio() uses try_to_migrate() on file, remove this check */
	if (!folio_test_anon(folio))
		return;
	for (;;) {
		remove_migration_ptes(folio, folio, RMP_LOCKED | flags);
		i += folio_nr_pages(folio);
		if (i >= nr)
			break;
		folio = folio_next(folio);
	}
}

static void lru_add_page_tail(struct folio *folio, struct page *tail,
		struct lruvec *lruvec, struct list_head *list)
{
	VM_BUG_ON_FOLIO(!folio_test_large(folio), folio);
	VM_BUG_ON_FOLIO(PageLRU(tail), folio);
	lockdep_assert_held(&lruvec->lru_lock);

	if (list) {
		/* page reclaim is reclaiming a huge page */
		VM_WARN_ON(folio_test_lru(folio));
		get_page(tail);
		list_add_tail(&tail->lru, list);
	} else {
		/* head is still on lru (and we have it frozen) */
		VM_WARN_ON(!folio_test_lru(folio));
		if (folio_test_unevictable(folio))
			tail->mlock_count = 0;
		else
			list_add_tail(&tail->lru, &folio->lru);
		SetPageLRU(tail);
	}
}

static void __split_huge_page_tail(struct folio *folio, int tail,
		struct lruvec *lruvec, struct list_head *list,
		unsigned int new_order)
{
	struct page *head = &folio->page;
	struct page *page_tail = head + tail;
	/*
	 * Careful: new_folio is not a "real" folio before we cleared PageTail.
	 * Don't pass it around before clear_compound_head().
	 */
	struct folio *new_folio = (struct folio *)page_tail;

	VM_BUG_ON_PAGE(atomic_read(&page_tail->_mapcount) != -1, page_tail);

	/*
	 * Clone page flags before unfreezing refcount.
	 *
	 * After successful get_page_unless_zero() might follow flags change,
	 * for example lock_page() which set PG_waiters.
	 *
	 * Note that for mapped sub-pages of an anonymous THP,
	 * PG_anon_exclusive has been cleared in unmap_folio() and is stored in
	 * the migration entry instead from where remap_page() will restore it.
	 * We can still have PG_anon_exclusive set on effectively unmapped and
	 * unreferenced sub-pages of an anonymous THP: we can simply drop
	 * PG_anon_exclusive (-> PG_mappedtodisk) for these here.
	 */
	page_tail->flags &= ~PAGE_FLAGS_CHECK_AT_PREP;
	page_tail->flags |= (head->flags &
			((1L << PG_referenced) |
			 (1L << PG_swapbacked) |
			 (1L << PG_swapcache) |
			 (1L << PG_mlocked) |
			 (1L << PG_uptodate) |
			 (1L << PG_active) |
			 (1L << PG_workingset) |
			 (1L << PG_locked) |
			 (1L << PG_unevictable) |
#ifdef CONFIG_ARCH_USES_PG_ARCH_2
			 (1L << PG_arch_2) |
#endif
#ifdef CONFIG_ARCH_USES_PG_ARCH_3
			 (1L << PG_arch_3) |
#endif
			 (1L << PG_dirty) |
			 LRU_GEN_MASK | LRU_REFS_MASK));

	/* ->mapping in first and second tail page is replaced by other uses */
	VM_BUG_ON_PAGE(tail > 2 && page_tail->mapping != TAIL_MAPPING,
			page_tail);
	new_folio->mapping = folio->mapping;
	new_folio->index = folio->index + tail;

	/*
	 * page->private should not be set in tail pages. Fix up and warn once
	 * if private is unexpectedly set.
	 */
	if (unlikely(page_tail->private)) {
		VM_WARN_ON_ONCE_PAGE(true, page_tail);
		page_tail->private = 0;
	}
	if (folio_test_swapcache(folio))
		new_folio->swap.val = folio->swap.val + tail;

	/* Page flags must be visible before we make the page non-compound. */
	smp_wmb();

	/*
	 * Clear PageTail before unfreezing page refcount.
	 *
	 * After successful get_page_unless_zero() might follow put_page()
	 * which needs correct compound_head().
	 */
	clear_compound_head(page_tail);
	if (new_order) {
		prep_compound_page(page_tail, new_order);
		folio_set_large_rmappable(new_folio);
	}

	/* Finally unfreeze refcount. Additional reference from page cache. */
	page_ref_unfreeze(page_tail,
		1 + ((!folio_test_anon(folio) || folio_test_swapcache(folio)) ?
			     folio_nr_pages(new_folio) : 0));

	if (folio_test_young(folio))
		folio_set_young(new_folio);
	if (folio_test_idle(folio))
		folio_set_idle(new_folio);

	folio_xchg_last_cpupid(new_folio, folio_last_cpupid(folio));

	/*
	 * always add to the tail because some iterators expect new
	 * pages to show after the currently processed elements - e.g.
	 * migrate_pages
	 */
	lru_add_page_tail(folio, page_tail, lruvec, list);
}

static void __split_huge_page(struct page *page, struct list_head *list,
		pgoff_t end, unsigned int new_order)
{
	struct folio *folio = page_folio(page);
	struct page *head = &folio->page;
	struct lruvec *lruvec;
	struct address_space *swap_cache = NULL;
	unsigned long offset = 0;
	int i, nr_dropped = 0;
	unsigned int new_nr = 1 << new_order;
	int order = folio_order(folio);
	unsigned int nr = 1 << order;

	/* complete memcg works before add pages to LRU */
	split_page_memcg(head, order, new_order);

	if (folio_test_anon(folio) && folio_test_swapcache(folio)) {
		offset = swap_cache_index(folio->swap);
		swap_cache = swap_address_space(folio->swap);
		xa_lock(&swap_cache->i_pages);
	}

	/* lock lru list/PageCompound, ref frozen by page_ref_freeze */
	lruvec = folio_lruvec_lock(folio);

	ClearPageHasHWPoisoned(head);

	for (i = nr - new_nr; i >= new_nr; i -= new_nr) {
		struct folio *tail;
		__split_huge_page_tail(folio, i, lruvec, list, new_order);
		tail = page_folio(head + i);
		/* Some pages can be beyond EOF: drop them from page cache */
		if (tail->index >= end) {
			if (shmem_mapping(folio->mapping))
				nr_dropped++;
			else if (folio_test_clear_dirty(tail))
				folio_account_cleaned(tail,
					inode_to_wb(folio->mapping->host));
			__filemap_remove_folio(tail, NULL);
			folio_put(tail);
		} else if (!folio_test_anon(folio)) {
			__xa_store(&folio->mapping->i_pages, tail->index,
					tail, 0);
		} else if (swap_cache) {
			__xa_store(&swap_cache->i_pages, offset + i,
					tail, 0);
		}
	}

	if (!new_order)
		ClearPageCompound(head);
	else {
		struct folio *new_folio = (struct folio *)head;

		folio_set_order(new_folio, new_order);
	}
	unlock_page_lruvec(lruvec);
	/* Caller disabled irqs, so they are still disabled here */

	split_page_owner(head, order, new_order);
	pgalloc_tag_split(folio, order, new_order);

	/* See comment in __split_huge_page_tail() */
	if (folio_test_anon(folio)) {
		/* Additional pin to swap cache */
		if (folio_test_swapcache(folio)) {
			folio_ref_add(folio, 1 + new_nr);
			xa_unlock(&swap_cache->i_pages);
		} else {
			folio_ref_inc(folio);
		}
	} else {
		/* Additional pin to page cache */
		folio_ref_add(folio, 1 + new_nr);
		xa_unlock(&folio->mapping->i_pages);
	}
	local_irq_enable();

	if (nr_dropped)
		shmem_uncharge(folio->mapping->host, nr_dropped);
	remap_page(folio, nr, PageAnon(head) ? RMP_USE_SHARED_ZEROPAGE : 0);

	/*
	 * set page to its compound_head when split to non order-0 pages, so
	 * we can skip unlocking it below, since PG_locked is transferred to
	 * the compound_head of the page and the caller will unlock it.
	 */
	if (new_order)
		page = compound_head(page);

	for (i = 0; i < nr; i += new_nr) {
		struct page *subpage = head + i;
		struct folio *new_folio = page_folio(subpage);
		if (subpage == page)
			continue;
		folio_unlock(new_folio);

		/*
		 * Subpages may be freed if there wasn't any mapping
		 * like if add_to_swap() is running on a lru page that
		 * had its mapping zapped. And freeing these pages
		 * requires taking the lru_lock so we do the put_page
		 * of the tail pages after the split is complete.
		 */
		free_page_and_swap_cache(subpage);
	}
}

/* Racy check whether the huge page can be split */
bool can_split_folio(struct folio *folio, int caller_pins, int *pextra_pins)
{
	int extra_pins;

	/* Additional pins from page cache */
	if (folio_test_anon(folio))
		extra_pins = folio_test_swapcache(folio) ?
				folio_nr_pages(folio) : 0;
	else
		extra_pins = folio_nr_pages(folio);
	if (pextra_pins)
		*pextra_pins = extra_pins;
	return folio_mapcount(folio) == folio_ref_count(folio) - extra_pins -
					caller_pins;
}

/*
 * This function splits a large folio into smaller folios of order @new_order.
 * @page can point to any page of the large folio to split. The split operation
 * does not change the position of @page.
 *
 * Prerequisites:
 *
 * 1) The caller must hold a reference on the @page's owning folio, also known
 *    as the large folio.
 *
 * 2) The large folio must be locked.
 *
 * 3) The folio must not be pinned. Any unexpected folio references, including
 *    GUP pins, will result in the folio not getting split; instead, the caller
 *    will receive an -EAGAIN.
 *
 * 4) @new_order > 1, usually. Splitting to order-1 anonymous folios is not
 *    supported for non-file-backed folios, because folio->_deferred_list, which
 *    is used by partially mapped folios, is stored in subpage 2, but an order-1
 *    folio only has subpages 0 and 1. File-backed order-1 folios are supported,
 *    since they do not use _deferred_list.
 *
 * After splitting, the caller's folio reference will be transferred to @page,
 * resulting in a raised refcount of @page after this call. The other pages may
 * be freed if they are not mapped.
 *
 * If @list is null, tail pages will be added to LRU list, otherwise, to @list.
 *
 * Pages in @new_order will inherit the mapping, flags, and so on from the
 * huge page.
 *
 * Returns 0 if the huge page was split successfully.
 *
 * Returns -EAGAIN if the folio has unexpected reference (e.g., GUP) or if
 * the folio was concurrently removed from the page cache.
 *
 * Returns -EBUSY when trying to split the huge zeropage, if the folio is
 * under writeback, if fs-specific folio metadata cannot currently be
 * released, or if some unexpected race happened (e.g., anon VMA disappeared,
 * truncation).
 *
 * Callers should ensure that the order respects the address space mapping
 * min-order if one is set for non-anonymous folios.
 *
 * Returns -EINVAL when trying to split to an order that is incompatible
 * with the folio. Splitting to order 0 is compatible with all folios.
 */
int split_huge_page_to_list_to_order(struct page *page, struct list_head *list,
				     unsigned int new_order)
{
	struct folio *folio = page_folio(page);
	struct deferred_split *ds_queue = get_deferred_split_queue(folio);
	/* reset xarray order to new order after split */
	XA_STATE_ORDER(xas, &folio->mapping->i_pages, folio->index, new_order);
	bool is_anon = folio_test_anon(folio);
	struct address_space *mapping = NULL;
	struct anon_vma *anon_vma = NULL;
	int order = folio_order(folio);
	int extra_pins, ret;
	pgoff_t end;
	bool is_hzp;

	VM_BUG_ON_FOLIO(!folio_test_locked(folio), folio);
	VM_BUG_ON_FOLIO(!folio_test_large(folio), folio);

	if (new_order >= folio_order(folio))
		return -EINVAL;

	if (is_anon) {
		/* order-1 is not supported for anonymous THP. */
		if (new_order == 1) {
			VM_WARN_ONCE(1, "Cannot split to order-1 folio");
			return -EINVAL;
		}
	} else if (new_order) {
		/* Split shmem folio to non-zero order not supported */
		if (shmem_mapping(folio->mapping)) {
			VM_WARN_ONCE(1,
				"Cannot split shmem folio to non-0 order");
			return -EINVAL;
		}
		/*
		 * No split if the file system does not support large folio.
		 * Note that we might still have THPs in such mappings due to
		 * CONFIG_READ_ONLY_THP_FOR_FS. But in that case, the mapping
		 * does not actually support large folios properly.
		 */
		if (IS_ENABLED(CONFIG_READ_ONLY_THP_FOR_FS) &&
		    !mapping_large_folio_support(folio->mapping)) {
			VM_WARN_ONCE(1,
				"Cannot split file folio to non-0 order");
			return -EINVAL;
		}
	}

	/* Only swapping a whole PMD-mapped folio is supported */
	if (folio_test_swapcache(folio) && new_order)
		return -EINVAL;

	is_hzp = is_huge_zero_folio(folio);
	if (is_hzp) {
		pr_warn_ratelimited("Called split_huge_page for huge zero page\n");
		return -EBUSY;
	}

	if (folio_test_writeback(folio))
		return -EBUSY;

	if (is_anon) {
		/*
		 * The caller does not necessarily hold an mmap_lock that would
		 * prevent the anon_vma disappearing so we first we take a
		 * reference to it and then lock the anon_vma for write. This
		 * is similar to folio_lock_anon_vma_read except the write lock
		 * is taken to serialise against parallel split or collapse
		 * operations.
		 */
		anon_vma = folio_get_anon_vma(folio);
		if (!anon_vma) {
			ret = -EBUSY;
			goto out;
		}
		end = -1;
		mapping = NULL;
		anon_vma_lock_write(anon_vma);
	} else {
		unsigned int min_order;
		gfp_t gfp;

		mapping = folio->mapping;

		/* Truncated ? */
		if (!mapping) {
			ret = -EBUSY;
			goto out;
		}

		min_order = mapping_min_folio_order(folio->mapping);
		if (new_order < min_order) {
			VM_WARN_ONCE(1, "Cannot split mapped folio below min-order: %u",
				     min_order);
			ret = -EINVAL;
			goto out;
		}

		gfp = current_gfp_context(mapping_gfp_mask(mapping) &
							GFP_RECLAIM_MASK);

		if (!filemap_release_folio(folio, gfp)) {
			ret = -EBUSY;
			goto out;
		}

		xas_split_alloc(&xas, folio, folio_order(folio), gfp);
		if (xas_error(&xas)) {
			ret = xas_error(&xas);
			goto out;
		}

		anon_vma = NULL;
		i_mmap_lock_read(mapping);

		/*
		 *__split_huge_page() may need to trim off pages beyond EOF:
		 * but on 32-bit, i_size_read() takes an irq-unsafe seqlock,
		 * which cannot be nested inside the page tree lock. So note
		 * end now: i_size itself may be changed at any moment, but
		 * folio lock is good enough to serialize the trimming.
		 */
		end = DIV_ROUND_UP(i_size_read(mapping->host), PAGE_SIZE);
		if (shmem_mapping(mapping))
			end = shmem_fallocend(mapping->host, end);
	}

	/*
	 * Racy check if we can split the page, before unmap_folio() will
	 * split PMDs
	 */
	if (!can_split_folio(folio, 1, &extra_pins)) {
		ret = -EAGAIN;
		goto out_unlock;
	}

	unmap_folio(folio);

	/* block interrupt reentry in xa_lock and spinlock */
	local_irq_disable();
	if (mapping) {
		/*
		 * Check if the folio is present in page cache.
		 * We assume all tail are present too, if folio is there.
		 */
		xas_lock(&xas);
		xas_reset(&xas);
		if (xas_load(&xas) != folio)
			goto fail;
	}

	/* Prevent deferred_split_scan() touching ->_refcount */
	spin_lock(&ds_queue->split_queue_lock);
	if (folio_ref_freeze(folio, 1 + extra_pins)) {
		if (folio_order(folio) > 1 &&
		    !list_empty(&folio->_deferred_list)) {
			ds_queue->split_queue_len--;
			if (folio_test_partially_mapped(folio)) {
				folio_clear_partially_mapped(folio);
				mod_mthp_stat(folio_order(folio),
					      MTHP_STAT_NR_ANON_PARTIALLY_MAPPED, -1);
			}
			/*
			 * Reinitialize page_deferred_list after removing the
			 * page from the split_queue, otherwise a subsequent
			 * split will see list corruption when checking the
			 * page_deferred_list.
			 */
			list_del_init(&folio->_deferred_list);
		}
		spin_unlock(&ds_queue->split_queue_lock);
		if (mapping) {
			int nr = folio_nr_pages(folio);

			xas_split(&xas, folio, folio_order(folio));
			if (folio_test_pmd_mappable(folio) &&
			    new_order < HPAGE_PMD_ORDER) {
				if (folio_test_swapbacked(folio)) {
					__lruvec_stat_mod_folio(folio,
							NR_SHMEM_THPS, -nr);
				} else {
					__lruvec_stat_mod_folio(folio,
							NR_FILE_THPS, -nr);
					filemap_nr_thps_dec(mapping);
				}
			}
		}

		if (is_anon) {
			mod_mthp_stat(order, MTHP_STAT_NR_ANON, -1);
			mod_mthp_stat(new_order, MTHP_STAT_NR_ANON, 1 << (order - new_order));
		}
		__split_huge_page(page, list, end, new_order);
		ret = 0;
	} else {
		spin_unlock(&ds_queue->split_queue_lock);
fail:
		if (mapping)
			xas_unlock(&xas);
		local_irq_enable();
		remap_page(folio, folio_nr_pages(folio), 0);
		ret = -EAGAIN;
	}

out_unlock:
	if (anon_vma) {
		anon_vma_unlock_write(anon_vma);
		put_anon_vma(anon_vma);
	}
	if (mapping)
		i_mmap_unlock_read(mapping);
out:
	xas_destroy(&xas);
	if (order == HPAGE_PMD_ORDER)
		count_vm_event(!ret ? THP_SPLIT_PAGE : THP_SPLIT_PAGE_FAILED);
	count_mthp_stat(order, !ret ? MTHP_STAT_SPLIT : MTHP_STAT_SPLIT_FAILED);
	return ret;
}

int min_order_for_split(struct folio *folio)
{
	if (folio_test_anon(folio))
		return 0;

	if (!folio->mapping) {
		if (folio_test_pmd_mappable(folio))
			count_vm_event(THP_SPLIT_PAGE_FAILED);
		return -EBUSY;
	}

	return mapping_min_folio_order(folio->mapping);
}

int split_folio_to_list(struct folio *folio, struct list_head *list)
{
	int ret = min_order_for_split(folio);

	if (ret < 0)
		return ret;

	return split_huge_page_to_list_to_order(&folio->page, list, ret);
}

/*
 * __folio_unqueue_deferred_split() is not to be called directly:
 * the folio_unqueue_deferred_split() inline wrapper in mm/internal.h
 * limits its calls to those folios which may have a _deferred_list for
 * queueing THP splits, and that list is (racily observed to be) non-empty.
 *
 * It is unsafe to call folio_unqueue_deferred_split() until folio refcount is
 * zero: because even when split_queue_lock is held, a non-empty _deferred_list
 * might be in use on deferred_split_scan()'s unlocked on-stack list.
 *
 * If memory cgroups are enabled, split_queue_lock is in the mem_cgroup: it is
 * therefore important to unqueue deferred split before changing folio memcg.
 */
bool __folio_unqueue_deferred_split(struct folio *folio)
{
	struct deferred_split *ds_queue;
	unsigned long flags;
	bool unqueued = false;

	WARN_ON_ONCE(folio_ref_count(folio));
	WARN_ON_ONCE(!mem_cgroup_disabled() && !folio_memcg(folio));

	ds_queue = get_deferred_split_queue(folio);
	spin_lock_irqsave(&ds_queue->split_queue_lock, flags);
	if (!list_empty(&folio->_deferred_list)) {
		ds_queue->split_queue_len--;
		if (folio_test_partially_mapped(folio)) {
			folio_clear_partially_mapped(folio);
			mod_mthp_stat(folio_order(folio),
				      MTHP_STAT_NR_ANON_PARTIALLY_MAPPED, -1);
		}
		list_del_init(&folio->_deferred_list);
		unqueued = true;
	}
	spin_unlock_irqrestore(&ds_queue->split_queue_lock, flags);

	return unqueued;	/* useful for debug warnings */
}

/* partially_mapped=false won't clear PG_partially_mapped folio flag */
void deferred_split_folio(struct folio *folio, bool partially_mapped)
{
	struct deferred_split *ds_queue = get_deferred_split_queue(folio);
#ifdef CONFIG_MEMCG
	struct mem_cgroup *memcg = folio_memcg(folio);
#endif
	unsigned long flags;

	/*
	 * Order 1 folios have no space for a deferred list, but we also
	 * won't waste much memory by not adding them to the deferred list.
	 */
	if (folio_order(folio) <= 1)
		return;

	if (!partially_mapped && !split_underused_thp)
		return;

	/*
	 * Exclude swapcache: originally to avoid a corrupt deferred split
	 * queue. Nowadays that is fully prevented by mem_cgroup_swapout();
	 * but if page reclaim is already handling the same folio, it is
	 * unnecessary to handle it again in the shrinker, so excluding
	 * swapcache here may still be a useful optimization.
	 */
	if (folio_test_swapcache(folio))
		return;

	spin_lock_irqsave(&ds_queue->split_queue_lock, flags);
	if (partially_mapped) {
		if (!folio_test_partially_mapped(folio)) {
			folio_set_partially_mapped(folio);
			if (folio_test_pmd_mappable(folio))
				count_vm_event(THP_DEFERRED_SPLIT_PAGE);
			count_mthp_stat(folio_order(folio), MTHP_STAT_SPLIT_DEFERRED);
			mod_mthp_stat(folio_order(folio), MTHP_STAT_NR_ANON_PARTIALLY_MAPPED, 1);

		}
	} else {
		/* partially mapped folios cannot become non-partially mapped */
		VM_WARN_ON_FOLIO(folio_test_partially_mapped(folio), folio);
	}
	if (list_empty(&folio->_deferred_list)) {
		list_add_tail(&folio->_deferred_list, &ds_queue->split_queue);
		ds_queue->split_queue_len++;
#ifdef CONFIG_MEMCG
		if (memcg)
			set_shrinker_bit(memcg, folio_nid(folio),
					 deferred_split_shrinker->id);
#endif
	}
	spin_unlock_irqrestore(&ds_queue->split_queue_lock, flags);
}

static unsigned long deferred_split_count(struct shrinker *shrink,
		struct shrink_control *sc)
{
	struct pglist_data *pgdata = NODE_DATA(sc->nid);
	struct deferred_split *ds_queue = &pgdata->deferred_split_queue;

#ifdef CONFIG_MEMCG
	if (sc->memcg)
		ds_queue = &sc->memcg->deferred_split_queue;
#endif
	return READ_ONCE(ds_queue->split_queue_len);
}

static bool thp_underused(struct folio *folio)
{
	int num_zero_pages = 0, num_filled_pages = 0;
	void *kaddr;
	int i;

	if (khugepaged_max_ptes_none == HPAGE_PMD_NR - 1)
		return false;

	for (i = 0; i < folio_nr_pages(folio); i++) {
		kaddr = kmap_local_folio(folio, i * PAGE_SIZE);
		if (!memchr_inv(kaddr, 0, PAGE_SIZE)) {
			num_zero_pages++;
			if (num_zero_pages > khugepaged_max_ptes_none) {
				kunmap_local(kaddr);
				return true;
			}
		} else {
			/*
			 * Another path for early exit once the number
			 * of non-zero filled pages exceeds threshold.
			 */
			num_filled_pages++;
			if (num_filled_pages >= HPAGE_PMD_NR - khugepaged_max_ptes_none) {
				kunmap_local(kaddr);
				return false;
			}
		}
		kunmap_local(kaddr);
	}
	return false;
}

static unsigned long deferred_split_scan(struct shrinker *shrink,
		struct shrink_control *sc)
{
	struct pglist_data *pgdata = NODE_DATA(sc->nid);
	struct deferred_split *ds_queue = &pgdata->deferred_split_queue;
	unsigned long flags;
	LIST_HEAD(list);
	struct folio *folio, *next, *prev = NULL;
	int split = 0, removed = 0;

#ifdef CONFIG_MEMCG
	if (sc->memcg)
		ds_queue = &sc->memcg->deferred_split_queue;
#endif

	spin_lock_irqsave(&ds_queue->split_queue_lock, flags);
	/* Take pin on all head pages to avoid freeing them under us */
	list_for_each_entry_safe(folio, next, &ds_queue->split_queue,
							_deferred_list) {
		if (folio_try_get(folio)) {
			list_move(&folio->_deferred_list, &list);
		} else {
			/* We lost race with folio_put() */
			if (folio_test_partially_mapped(folio)) {
				folio_clear_partially_mapped(folio);
				mod_mthp_stat(folio_order(folio),
					      MTHP_STAT_NR_ANON_PARTIALLY_MAPPED, -1);
			}
			list_del_init(&folio->_deferred_list);
			ds_queue->split_queue_len--;
		}
		if (!--sc->nr_to_scan)
			break;
	}
	spin_unlock_irqrestore(&ds_queue->split_queue_lock, flags);

	list_for_each_entry_safe(folio, next, &list, _deferred_list) {
		bool did_split = false;
		bool underused = false;

		if (!folio_test_partially_mapped(folio)) {
			underused = thp_underused(folio);
			if (!underused)
				goto next;
		}
		if (!folio_trylock(folio))
			goto next;
		if (!split_folio(folio)) {
			did_split = true;
			if (underused)
				count_vm_event(THP_UNDERUSED_SPLIT_PAGE);
			split++;
		}
		folio_unlock(folio);
next:
		/*
		 * split_folio() removes folio from list on success.
		 * Only add back to the queue if folio is partially mapped.
		 * If thp_underused returns false, or if split_folio fails
		 * in the case it was underused, then consider it used and
		 * don't add it back to split_queue.
		 */
		if (did_split) {
			; /* folio already removed from list */
		} else if (!folio_test_partially_mapped(folio)) {
			list_del_init(&folio->_deferred_list);
			removed++;
		} else {
			/*
			 * That unlocked list_del_init() above would be unsafe,
			 * unless its folio is separated from any earlier folios
			 * left on the list (which may be concurrently unqueued)
			 * by one safe folio with refcount still raised.
			 */
			swap(folio, prev);
		}
		if (folio)
			folio_put(folio);
	}

	spin_lock_irqsave(&ds_queue->split_queue_lock, flags);
	list_splice_tail(&list, &ds_queue->split_queue);
	ds_queue->split_queue_len -= removed;
	spin_unlock_irqrestore(&ds_queue->split_queue_lock, flags);

	if (prev)
		folio_put(prev);

	/*
	 * Stop shrinker if we didn't split any page, but the queue is empty.
	 * This can happen if pages were freed under us.
	 */
	if (!split && list_empty(&ds_queue->split_queue))
		return SHRINK_STOP;
	return split;
}

#ifdef CONFIG_DEBUG_FS
static void split_huge_pages_all(void)
{
	struct zone *zone;
	struct page *page;
	struct folio *folio;
	unsigned long pfn, max_zone_pfn;
	unsigned long total = 0, split = 0;

	pr_debug("Split all THPs\n");
	for_each_zone(zone) {
		if (!managed_zone(zone))
			continue;
		max_zone_pfn = zone_end_pfn(zone);
		for (pfn = zone->zone_start_pfn; pfn < max_zone_pfn; pfn++) {
			int nr_pages;

			page = pfn_to_online_page(pfn);
			if (!page || PageTail(page))
				continue;
			folio = page_folio(page);
			if (!folio_try_get(folio))
				continue;

			if (unlikely(page_folio(page) != folio))
				goto next;

			if (zone != folio_zone(folio))
				goto next;

			if (!folio_test_large(folio)
				|| folio_test_hugetlb(folio)
				|| !folio_test_lru(folio))
				goto next;

			total++;
			folio_lock(folio);
			nr_pages = folio_nr_pages(folio);
			if (!split_folio(folio))
				split++;
			pfn += nr_pages - 1;
			folio_unlock(folio);
next:
			folio_put(folio);
			cond_resched();
		}
	}

	pr_debug("%lu of %lu THP split\n", split, total);
}

static inline bool vma_not_suitable_for_thp_split(struct vm_area_struct *vma)
{
	return vma_is_special_huge(vma) || (vma->vm_flags & VM_IO) ||
		    is_vm_hugetlb_page(vma);
}

static int split_huge_pages_pid(int pid, unsigned long vaddr_start,
				unsigned long vaddr_end, unsigned int new_order)
{
	int ret = 0;
	struct task_struct *task;
	struct mm_struct *mm;
	unsigned long total = 0, split = 0;
	unsigned long addr;

	vaddr_start &= PAGE_MASK;
	vaddr_end &= PAGE_MASK;

	task = find_get_task_by_vpid(pid);
	if (!task) {
		ret = -ESRCH;
		goto out;
	}

	/* Find the mm_struct */
	mm = get_task_mm(task);
	put_task_struct(task);

	if (!mm) {
		ret = -EINVAL;
		goto out;
	}

	pr_debug("Split huge pages in pid: %d, vaddr: [0x%lx - 0x%lx]\n",
		 pid, vaddr_start, vaddr_end);

	mmap_read_lock(mm);
	/*
	 * always increase addr by PAGE_SIZE, since we could have a PTE page
	 * table filled with PTE-mapped THPs, each of which is distinct.
	 */
	for (addr = vaddr_start; addr < vaddr_end; addr += PAGE_SIZE) {
		struct vm_area_struct *vma = vma_lookup(mm, addr);
		struct folio_walk fw;
		struct folio *folio;
		struct address_space *mapping;
		unsigned int target_order = new_order;

		if (!vma)
			break;

		/* skip special VMA and hugetlb VMA */
		if (vma_not_suitable_for_thp_split(vma)) {
			addr = vma->vm_end;
			continue;
		}

		folio = folio_walk_start(&fw, vma, addr, 0);
		if (!folio)
			continue;

		if (!is_transparent_hugepage(folio))
			goto next;

		if (!folio_test_anon(folio)) {
			mapping = folio->mapping;
			target_order = max(new_order,
					   mapping_min_folio_order(mapping));
		}

		if (target_order >= folio_order(folio))
			goto next;

		total++;
		/*
		 * For folios with private, split_huge_page_to_list_to_order()
		 * will try to drop it before split and then check if the folio
		 * can be split or not. So skip the check here.
		 */
		if (!folio_test_private(folio) &&
		    !can_split_folio(folio, 0, NULL))
			goto next;

		if (!folio_trylock(folio))
			goto next;
		folio_get(folio);
		folio_walk_end(&fw, vma);

		if (!folio_test_anon(folio) && folio->mapping != mapping)
			goto unlock;

		if (!split_folio_to_order(folio, target_order))
			split++;

unlock:

		folio_unlock(folio);
		folio_put(folio);

		cond_resched();
		continue;
next:
		folio_walk_end(&fw, vma);
		cond_resched();
	}
	mmap_read_unlock(mm);
	mmput(mm);

	pr_debug("%lu of %lu THP split\n", split, total);

out:
	return ret;
}

static int split_huge_pages_in_file(const char *file_path, pgoff_t off_start,
				pgoff_t off_end, unsigned int new_order)
{
	struct filename *file;
	struct file *candidate;
	struct address_space *mapping;
	int ret = -EINVAL;
	pgoff_t index;
	int nr_pages = 1;
	unsigned long total = 0, split = 0;
	unsigned int min_order;
	unsigned int target_order;

	file = getname_kernel(file_path);
	if (IS_ERR(file))
		return ret;

	candidate = file_open_name(file, O_RDONLY, 0);
	if (IS_ERR(candidate))
		goto out;

	pr_debug("split file-backed THPs in file: %s, page offset: [0x%lx - 0x%lx]\n",
		 file_path, off_start, off_end);

	mapping = candidate->f_mapping;
	min_order = mapping_min_folio_order(mapping);
	target_order = max(new_order, min_order);

	for (index = off_start; index < off_end; index += nr_pages) {
		struct folio *folio = filemap_get_folio(mapping, index);

		nr_pages = 1;
		if (IS_ERR(folio))
			continue;

		if (!folio_test_large(folio))
			goto next;

		total++;
		nr_pages = folio_nr_pages(folio);

		if (target_order >= folio_order(folio))
			goto next;

		if (!folio_trylock(folio))
			goto next;

		if (folio->mapping != mapping)
			goto unlock;

		if (!split_folio_to_order(folio, target_order))
			split++;

unlock:
		folio_unlock(folio);
next:
		folio_put(folio);
		cond_resched();
	}

	filp_close(candidate, NULL);
	ret = 0;

	pr_debug("%lu of %lu file-backed THP split\n", split, total);
out:
	putname(file);
	return ret;
}

#define MAX_INPUT_BUF_SZ 255

static ssize_t split_huge_pages_write(struct file *file, const char __user *buf,
				size_t count, loff_t *ppops)
{
	static DEFINE_MUTEX(split_debug_mutex);
	ssize_t ret;
	/*
	 * hold pid, start_vaddr, end_vaddr, new_order or
	 * file_path, off_start, off_end, new_order
	 */
	char input_buf[MAX_INPUT_BUF_SZ];
	int pid;
	unsigned long vaddr_start, vaddr_end;
	unsigned int new_order = 0;

	ret = mutex_lock_interruptible(&split_debug_mutex);
	if (ret)
		return ret;

	ret = -EFAULT;

	memset(input_buf, 0, MAX_INPUT_BUF_SZ);
	if (copy_from_user(input_buf, buf, min_t(size_t, count, MAX_INPUT_BUF_SZ)))
		goto out;

	input_buf[MAX_INPUT_BUF_SZ - 1] = '\0';

	if (input_buf[0] == '/') {
		char *tok;
		char *buf = input_buf;
		char file_path[MAX_INPUT_BUF_SZ];
		pgoff_t off_start = 0, off_end = 0;
		size_t input_len = strlen(input_buf);

		tok = strsep(&buf, ",");
<<<<<<< HEAD
		if (tok) {
=======
		if (tok && buf) {
>>>>>>> ae66f271
			strscpy(file_path, tok);
		} else {
			ret = -EINVAL;
			goto out;
		}

		ret = sscanf(buf, "0x%lx,0x%lx,%d", &off_start, &off_end, &new_order);
		if (ret != 2 && ret != 3) {
			ret = -EINVAL;
			goto out;
		}
		ret = split_huge_pages_in_file(file_path, off_start, off_end, new_order);
		if (!ret)
			ret = input_len;

		goto out;
	}

	ret = sscanf(input_buf, "%d,0x%lx,0x%lx,%d", &pid, &vaddr_start, &vaddr_end, &new_order);
	if (ret == 1 && pid == 1) {
		split_huge_pages_all();
		ret = strlen(input_buf);
		goto out;
	} else if (ret != 3 && ret != 4) {
		ret = -EINVAL;
		goto out;
	}

	ret = split_huge_pages_pid(pid, vaddr_start, vaddr_end, new_order);
	if (!ret)
		ret = strlen(input_buf);
out:
	mutex_unlock(&split_debug_mutex);
	return ret;

}

static const struct file_operations split_huge_pages_fops = {
	.owner	 = THIS_MODULE,
	.write	 = split_huge_pages_write,
};

static int __init split_huge_pages_debugfs(void)
{
	debugfs_create_file("split_huge_pages", 0200, NULL, NULL,
			    &split_huge_pages_fops);
	return 0;
}
late_initcall(split_huge_pages_debugfs);
#endif

#ifdef CONFIG_ARCH_ENABLE_THP_MIGRATION
int set_pmd_migration_entry(struct page_vma_mapped_walk *pvmw,
		struct page *page)
{
	struct folio *folio = page_folio(page);
	struct vm_area_struct *vma = pvmw->vma;
	struct mm_struct *mm = vma->vm_mm;
	unsigned long address = pvmw->address;
	bool anon_exclusive;
	pmd_t pmdval;
	swp_entry_t entry;
	pmd_t pmdswp;

	if (!(pvmw->pmd && !pvmw->pte))
		return 0;

	flush_cache_range(vma, address, address + HPAGE_PMD_SIZE);
	pmdval = pmdp_invalidate(vma, address, pvmw->pmd);

	/* See folio_try_share_anon_rmap_pmd(): invalidate PMD first. */
	anon_exclusive = folio_test_anon(folio) && PageAnonExclusive(page);
	if (anon_exclusive && folio_try_share_anon_rmap_pmd(folio, page)) {
		set_pmd_at(mm, address, pvmw->pmd, pmdval);
		return -EBUSY;
	}

	if (pmd_dirty(pmdval))
		folio_mark_dirty(folio);
	if (pmd_write(pmdval))
		entry = make_writable_migration_entry(page_to_pfn(page));
	else if (anon_exclusive)
		entry = make_readable_exclusive_migration_entry(page_to_pfn(page));
	else
		entry = make_readable_migration_entry(page_to_pfn(page));
	if (pmd_young(pmdval))
		entry = make_migration_entry_young(entry);
	if (pmd_dirty(pmdval))
		entry = make_migration_entry_dirty(entry);
	pmdswp = swp_entry_to_pmd(entry);
	if (pmd_soft_dirty(pmdval))
		pmdswp = pmd_swp_mksoft_dirty(pmdswp);
	if (pmd_uffd_wp(pmdval))
		pmdswp = pmd_swp_mkuffd_wp(pmdswp);
	set_pmd_at(mm, address, pvmw->pmd, pmdswp);
	folio_remove_rmap_pmd(folio, page, vma);
	folio_put(folio);
	trace_set_migration_pmd(address, pmd_val(pmdswp));

	return 0;
}

void remove_migration_pmd(struct page_vma_mapped_walk *pvmw, struct page *new)
{
	struct folio *folio = page_folio(new);
	struct vm_area_struct *vma = pvmw->vma;
	struct mm_struct *mm = vma->vm_mm;
	unsigned long address = pvmw->address;
	unsigned long haddr = address & HPAGE_PMD_MASK;
	pmd_t pmde;
	swp_entry_t entry;

	if (!(pvmw->pmd && !pvmw->pte))
		return;

	entry = pmd_to_swp_entry(*pvmw->pmd);
	folio_get(folio);
	pmde = mk_huge_pmd(new, READ_ONCE(vma->vm_page_prot));
	if (pmd_swp_soft_dirty(*pvmw->pmd))
		pmde = pmd_mksoft_dirty(pmde);
	if (is_writable_migration_entry(entry))
		pmde = pmd_mkwrite(pmde, vma);
	if (pmd_swp_uffd_wp(*pvmw->pmd))
		pmde = pmd_mkuffd_wp(pmde);
	if (!is_migration_entry_young(entry))
		pmde = pmd_mkold(pmde);
	/* NOTE: this may contain setting soft-dirty on some archs */
	if (folio_test_dirty(folio) && is_migration_entry_dirty(entry))
		pmde = pmd_mkdirty(pmde);

	if (folio_test_anon(folio)) {
		rmap_t rmap_flags = RMAP_NONE;

		if (!is_readable_migration_entry(entry))
			rmap_flags |= RMAP_EXCLUSIVE;

		folio_add_anon_rmap_pmd(folio, new, vma, haddr, rmap_flags);
	} else {
		folio_add_file_rmap_pmd(folio, new, vma);
	}
	VM_BUG_ON(pmd_write(pmde) && folio_test_anon(folio) && !PageAnonExclusive(new));
	set_pmd_at(mm, haddr, pvmw->pmd, pmde);

	/* No need to invalidate - it was non-present before */
	update_mmu_cache_pmd(vma, address, pvmw->pmd);
	trace_remove_migration_pmd(address, pmd_val(pmde));
}
#endif<|MERGE_RESOLUTION|>--- conflicted
+++ resolved
@@ -1176,20 +1176,12 @@
 	folio_throttle_swaprate(folio, gfp);
 
        /*
-<<<<<<< HEAD
-	* When a folio is not zeroed during allocation (__GFP_ZERO not used),
-	* folio_zero_user() is used to make sure that the page corresponding
-	* to the faulting address will be hot in the cache after zeroing.
-	*/
-	if (!alloc_zeroed())
-=======
 	* When a folio is not zeroed during allocation (__GFP_ZERO not used)
 	* or user folios require special handling, folio_zero_user() is used to
 	* make sure that the page corresponding to the faulting address will be
 	* hot in the cache after zeroing.
 	*/
 	if (user_alloc_needs_zeroing())
->>>>>>> ae66f271
 		folio_zero_user(folio, addr);
 	/*
 	 * The memory barrier inside __folio_mark_uptodate makes sure that
@@ -4177,11 +4169,7 @@
 		size_t input_len = strlen(input_buf);
 
 		tok = strsep(&buf, ",");
-<<<<<<< HEAD
-		if (tok) {
-=======
 		if (tok && buf) {
->>>>>>> ae66f271
 			strscpy(file_path, tok);
 		} else {
 			ret = -EINVAL;
