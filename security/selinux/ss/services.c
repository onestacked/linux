--- conflicted
+++ resolved
@@ -582,11 +582,7 @@
 }
 
 /*
-<<<<<<< HEAD
- * Flag which drivers have permissions.
-=======
  * Flag which drivers have permissions and which base permissions are covered.
->>>>>>> f7da8f3a
  */
 void services_compute_xperms_drivers(
 		struct extended_perms *xperms,
@@ -596,18 +592,12 @@
 
 	switch (node->datum.u.xperms->specified) {
 	case AVTAB_XPERMS_IOCTLDRIVER:
-<<<<<<< HEAD
-=======
 		xperms->base_perms |= AVC_EXT_IOCTL;
->>>>>>> f7da8f3a
 		/* if one or more driver has all permissions allowed */
 		for (i = 0; i < ARRAY_SIZE(xperms->drivers.p); i++)
 			xperms->drivers.p[i] |= node->datum.u.xperms->perms.p[i];
 		break;
 	case AVTAB_XPERMS_IOCTLFUNCTION:
-<<<<<<< HEAD
-	case AVTAB_XPERMS_NLMSG:
-=======
 		xperms->base_perms |= AVC_EXT_IOCTL;
 		/* if allowing permissions within a driver */
 		security_xperm_set(xperms->drivers.p,
@@ -615,7 +605,6 @@
 		break;
 	case AVTAB_XPERMS_NLMSG:
 		xperms->base_perms |= AVC_EXT_NLMSG;
->>>>>>> f7da8f3a
 		/* if allowing permissions within a driver */
 		security_xperm_set(xperms->drivers.p,
 					node->datum.u.xperms->driver);
@@ -986,19 +975,6 @@
 {
 	switch (node->datum.u.xperms->specified) {
 	case AVTAB_XPERMS_IOCTLFUNCTION:
-<<<<<<< HEAD
-	case AVTAB_XPERMS_NLMSG:
-		if (xpermd->driver != node->datum.u.xperms->driver)
-			return;
-		break;
-	case AVTAB_XPERMS_IOCTLDRIVER:
-		if (!security_xperm_test(node->datum.u.xperms->perms.p,
-					xpermd->driver))
-			return;
-		break;
-	default:
-		BUG();
-=======
 		if (xpermd->base_perm != AVC_EXT_IOCTL ||
 		    xpermd->driver != node->datum.u.xperms->driver)
 			return;
@@ -1019,7 +995,6 @@
 			"SELinux: unknown extended permission (%u) will be ignored\n",
 			node->datum.u.xperms->specified);
 		return;
->>>>>>> f7da8f3a
 	}
 
 	if (node->key.specified == AVTAB_XPERMS_ALLOWED) {
