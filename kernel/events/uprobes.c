--- conflicted
+++ resolved
@@ -1915,10 +1915,7 @@
 	if (!utask)
 		return;
 
-<<<<<<< HEAD
-=======
 	t->utask = NULL;
->>>>>>> f7da8f3a
 	WARN_ON_ONCE(utask->active_uprobe || utask->xol_vaddr);
 
 	timer_delete_sync(&utask->ri_timer);
@@ -1928,38 +1925,6 @@
 		ri = free_ret_instance(ri, true /* cleanup_hprobe */);
 
 	kfree(utask);
-}
-
-#define RI_TIMER_PERIOD (HZ / 10) /* 100 ms */
-
-#define for_each_ret_instance_rcu(pos, head) \
-	for (pos = rcu_dereference_raw(head); pos; pos = rcu_dereference_raw(pos->next))
-
-static void ri_timer(struct timer_list *timer)
-{
-	struct uprobe_task *utask = container_of(timer, struct uprobe_task, ri_timer);
-	struct return_instance *ri;
-
-	/* SRCU protects uprobe from reuse for the cmpxchg() inside hprobe_expire(). */
-	guard(srcu)(&uretprobes_srcu);
-	/* RCU protects return_instance from freeing. */
-	guard(rcu)();
-
-	for_each_ret_instance_rcu(ri, utask->return_instances)
-		hprobe_expire(&ri->hprobe, false);
-}
-
-static struct uprobe_task *alloc_utask(void)
-{
-	struct uprobe_task *utask;
-
-	utask = kzalloc(sizeof(*utask), GFP_KERNEL);
-	if (!utask)
-		return NULL;
-
-	timer_setup(&utask->ri_timer, ri_timer, 0);
-
-	return utask;
 }
 
 #define RI_TIMER_PERIOD (HZ / 10) /* 100 ms */
