--- conflicted
+++ resolved
@@ -210,37 +210,6 @@
 #endif /* CONFIG_HAVE_STATIC_CALL */
 
 /*
-<<<<<<< HEAD
- * it_func[0] is never NULL because there is at least one element in the array
- * when the array itself is non NULL.
- *
- * With @syscall=0, the tracepoint callback array dereference is
- * protected by disabling preemption.
- * With @syscall=1, the tracepoint callback array dereference is
- * protected by Tasks Trace RCU, which allows probes to handle page
- * faults.
- */
-#define __DO_TRACE(name, args, cond, syscall)				\
-	do {								\
-		int __maybe_unused __idx = 0;				\
-									\
-		if (!(cond))						\
-			return;						\
-									\
-		if (syscall)						\
-			rcu_read_lock_trace();				\
-		else							\
-			preempt_disable_notrace();			\
-									\
-		__DO_TRACE_CALL(name, TP_ARGS(args));			\
-									\
-		if (syscall)						\
-			rcu_read_unlock_trace();			\
-		else							\
-			preempt_enable_notrace();			\
-	} while (0)
-
-/*
  * Declare an exported function that Rust code can call to trigger this
  * tracepoint. This function does not include the static branch; that is done
  * in Rust to avoid a function call when the tracepoint is disabled.
@@ -253,8 +222,6 @@
 	}
 
 /*
-=======
->>>>>>> 2bd9b57d
  * Make sure the alignment of the structure in the __tracepoints section will
  * not add unwanted padding between the beginning of the section and the
  * structure. Force alignment to the same alignment as the section start.
@@ -300,17 +267,14 @@
 	}
 
 #define __DECLARE_TRACE(name, proto, args, cond, data_proto)		\
-<<<<<<< HEAD
-	__DECLARE_TRACE_COMMON(name, PARAMS(proto), PARAMS(args), cond, PARAMS(data_proto)) \
+	__DECLARE_TRACE_COMMON(name, PARAMS(proto), PARAMS(args), PARAMS(data_proto)) \
 	static inline void __rust_do_trace_##name(proto)		\
 	{								\
-		__DO_TRACE(name,					\
-			TP_ARGS(args),					\
-			TP_CONDITION(cond), 0);				\
-	}								\
-=======
-	__DECLARE_TRACE_COMMON(name, PARAMS(proto), PARAMS(args), PARAMS(data_proto)) \
->>>>>>> 2bd9b57d
+		if (cond) {						\
+			guard(preempt_notrace)();			\
+			__DO_TRACE_CALL(name, TP_ARGS(args));		\
+		}							\
+	}								\
 	static inline void trace_##name(proto)				\
 	{								\
 		if (static_branch_unlikely(&__tracepoint_##name.key)) { \
@@ -325,19 +289,13 @@
 		}							\
 	}
 
-<<<<<<< HEAD
-#define __DECLARE_TRACE_SYSCALL(name, proto, args, cond, data_proto)	\
-	__DECLARE_TRACE_COMMON(name, PARAMS(proto), PARAMS(args), cond, PARAMS(data_proto)) \
-	static inline void __rust_do_trace_##name(proto)		\
-	{								\
-		__DO_TRACE(name,					\
-			TP_ARGS(args),					\
-			TP_CONDITION(cond), 1);				\
-	}								\
-=======
 #define __DECLARE_TRACE_SYSCALL(name, proto, args, data_proto)		\
 	__DECLARE_TRACE_COMMON(name, PARAMS(proto), PARAMS(args), PARAMS(data_proto)) \
->>>>>>> 2bd9b57d
+	static inline void __rust_do_trace_##name(proto)		\
+	{								\
+		guard(rcu_tasks_trace)();				\
+		__DO_TRACE_CALL(name, TP_ARGS(args));			\
+	}								\
 	static inline void trace_##name(proto)				\
 	{								\
 		might_fault();						\
