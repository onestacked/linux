--- conflicted
+++ resolved
@@ -2,11 +2,7 @@
 VERSION = 5
 PATCHLEVEL = 12
 SUBLEVEL = 0
-<<<<<<< HEAD
-EXTRAVERSION = -rc5
-=======
 EXTRAVERSION = -rc8
->>>>>>> ffc9841d
 NAME = Frozen Wasteland
 
 # *DOCUMENTATION*
