--- conflicted
+++ resolved
@@ -54,32 +54,11 @@
 	rcu_read_unlock();
 }
 
-<<<<<<< HEAD
-static void io_eventfd_put(struct io_ev_fd *ev_fd)
-{
-	if (refcount_dec_and_test(&ev_fd->refs))
-		call_rcu(&ev_fd->rcu, io_eventfd_free);
-}
-
-static void io_eventfd_release(struct io_ev_fd *ev_fd, bool put_ref)
-{
-	if (put_ref)
-		io_eventfd_put(ev_fd);
-	rcu_read_unlock();
-}
-
 /*
  * Returns true if the caller should put the ev_fd reference, false if not.
  */
 static bool __io_eventfd_signal(struct io_ev_fd *ev_fd)
 {
-=======
-/*
- * Returns true if the caller should put the ev_fd reference, false if not.
- */
-static bool __io_eventfd_signal(struct io_ev_fd *ev_fd)
-{
->>>>>>> ae66f271
 	if (eventfd_signal_allowed()) {
 		eventfd_signal_mask(ev_fd->cq_ev_fd, EPOLL_URING_WAKE);
 		return true;
