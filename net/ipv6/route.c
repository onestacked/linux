/*
 *	Linux INET6 implementation
 *	FIB front-end.
 *
 *	Authors:
 *	Pedro Roque		<roque@di.fc.ul.pt>
 *
 *	This program is free software; you can redistribute it and/or
 *      modify it under the terms of the GNU General Public License
 *      as published by the Free Software Foundation; either version
 *      2 of the License, or (at your option) any later version.
 */

/*	Changes:
 *
 *	YOSHIFUJI Hideaki @USAGI
 *		reworked default router selection.
 *		- respect outgoing interface
 *		- select from (probably) reachable routers (i.e.
 *		routers in REACHABLE, STALE, DELAY or PROBE states).
 *		- always select the same router if it is (probably)
 *		reachable.  otherwise, round-robin the list.
 *	Ville Nuorvala
 *		Fixed routing subtrees.
 */

#define pr_fmt(fmt) "IPv6: " fmt

#include <linux/capability.h>
#include <linux/errno.h>
#include <linux/export.h>
#include <linux/types.h>
#include <linux/times.h>
#include <linux/socket.h>
#include <linux/sockios.h>
#include <linux/net.h>
#include <linux/route.h>
#include <linux/netdevice.h>
#include <linux/in6.h>
#include <linux/mroute6.h>
#include <linux/init.h>
#include <linux/if_arp.h>
#include <linux/proc_fs.h>
#include <linux/seq_file.h>
#include <linux/nsproxy.h>
#include <linux/slab.h>
#include <linux/jhash.h>
#include <net/net_namespace.h>
#include <net/snmp.h>
#include <net/ipv6.h>
#include <net/ip6_fib.h>
#include <net/ip6_route.h>
#include <net/ndisc.h>
#include <net/addrconf.h>
#include <net/tcp.h>
#include <linux/rtnetlink.h>
#include <net/dst.h>
#include <net/dst_metadata.h>
#include <net/xfrm.h>
#include <net/netevent.h>
#include <net/netlink.h>
#include <net/rtnh.h>
#include <net/lwtunnel.h>
#include <net/ip_tunnels.h>
#include <net/l3mdev.h>
#include <net/ip.h>
#include <linux/uaccess.h>

#ifdef CONFIG_SYSCTL
#include <linux/sysctl.h>
#endif

static int ip6_rt_type_to_error(u8 fib6_type);

#define CREATE_TRACE_POINTS
#include <trace/events/fib6.h>
EXPORT_TRACEPOINT_SYMBOL_GPL(fib6_table_lookup);
#undef CREATE_TRACE_POINTS

enum rt6_nud_state {
	RT6_NUD_FAIL_HARD = -3,
	RT6_NUD_FAIL_PROBE = -2,
	RT6_NUD_FAIL_DO_RR = -1,
	RT6_NUD_SUCCEED = 1
};

static struct dst_entry	*ip6_dst_check(struct dst_entry *dst, u32 cookie);
static unsigned int	 ip6_default_advmss(const struct dst_entry *dst);
static unsigned int	 ip6_mtu(const struct dst_entry *dst);
static struct dst_entry *ip6_negative_advice(struct dst_entry *);
static void		ip6_dst_destroy(struct dst_entry *);
static void		ip6_dst_ifdown(struct dst_entry *,
				       struct net_device *dev, int how);
static int		 ip6_dst_gc(struct dst_ops *ops);

static int		ip6_pkt_discard(struct sk_buff *skb);
static int		ip6_pkt_discard_out(struct net *net, struct sock *sk, struct sk_buff *skb);
static int		ip6_pkt_prohibit(struct sk_buff *skb);
static int		ip6_pkt_prohibit_out(struct net *net, struct sock *sk, struct sk_buff *skb);
static void		ip6_link_failure(struct sk_buff *skb);
static void		ip6_rt_update_pmtu(struct dst_entry *dst, struct sock *sk,
					   struct sk_buff *skb, u32 mtu);
static void		rt6_do_redirect(struct dst_entry *dst, struct sock *sk,
					struct sk_buff *skb);
static int rt6_score_route(const struct fib6_nh *nh, u32 fib6_flags, int oif,
			   int strict);
static size_t rt6_nlmsg_size(struct fib6_info *rt);
static int rt6_fill_node(struct net *net, struct sk_buff *skb,
			 struct fib6_info *rt, struct dst_entry *dst,
			 struct in6_addr *dest, struct in6_addr *src,
			 int iif, int type, u32 portid, u32 seq,
			 unsigned int flags);
static struct rt6_info *rt6_find_cached_rt(const struct fib6_result *res,
					   struct in6_addr *daddr,
					   struct in6_addr *saddr);

#ifdef CONFIG_IPV6_ROUTE_INFO
static struct fib6_info *rt6_add_route_info(struct net *net,
					   const struct in6_addr *prefix, int prefixlen,
					   const struct in6_addr *gwaddr,
					   struct net_device *dev,
					   unsigned int pref);
static struct fib6_info *rt6_get_route_info(struct net *net,
					   const struct in6_addr *prefix, int prefixlen,
					   const struct in6_addr *gwaddr,
					   struct net_device *dev);
#endif

struct uncached_list {
	spinlock_t		lock;
	struct list_head	head;
};

static DEFINE_PER_CPU_ALIGNED(struct uncached_list, rt6_uncached_list);

void rt6_uncached_list_add(struct rt6_info *rt)
{
	struct uncached_list *ul = raw_cpu_ptr(&rt6_uncached_list);

	rt->rt6i_uncached_list = ul;

	spin_lock_bh(&ul->lock);
	list_add_tail(&rt->rt6i_uncached, &ul->head);
	spin_unlock_bh(&ul->lock);
}

void rt6_uncached_list_del(struct rt6_info *rt)
{
	if (!list_empty(&rt->rt6i_uncached)) {
		struct uncached_list *ul = rt->rt6i_uncached_list;
		struct net *net = dev_net(rt->dst.dev);

		spin_lock_bh(&ul->lock);
		list_del(&rt->rt6i_uncached);
		atomic_dec(&net->ipv6.rt6_stats->fib_rt_uncache);
		spin_unlock_bh(&ul->lock);
	}
}

static void rt6_uncached_list_flush_dev(struct net *net, struct net_device *dev)
{
	struct net_device *loopback_dev = net->loopback_dev;
	int cpu;

	if (dev == loopback_dev)
		return;

	for_each_possible_cpu(cpu) {
		struct uncached_list *ul = per_cpu_ptr(&rt6_uncached_list, cpu);
		struct rt6_info *rt;

		spin_lock_bh(&ul->lock);
		list_for_each_entry(rt, &ul->head, rt6i_uncached) {
			struct inet6_dev *rt_idev = rt->rt6i_idev;
			struct net_device *rt_dev = rt->dst.dev;

			if (rt_idev->dev == dev) {
				rt->rt6i_idev = in6_dev_get(loopback_dev);
				in6_dev_put(rt_idev);
			}

			if (rt_dev == dev) {
				rt->dst.dev = loopback_dev;
				dev_hold(rt->dst.dev);
				dev_put(rt_dev);
			}
		}
		spin_unlock_bh(&ul->lock);
	}
}

static inline const void *choose_neigh_daddr(const struct in6_addr *p,
					     struct sk_buff *skb,
					     const void *daddr)
{
	if (!ipv6_addr_any(p))
		return (const void *) p;
	else if (skb)
		return &ipv6_hdr(skb)->daddr;
	return daddr;
}

struct neighbour *ip6_neigh_lookup(const struct in6_addr *gw,
				   struct net_device *dev,
				   struct sk_buff *skb,
				   const void *daddr)
{
	struct neighbour *n;

	daddr = choose_neigh_daddr(gw, skb, daddr);
	n = __ipv6_neigh_lookup(dev, daddr);
	if (n)
		return n;

	n = neigh_create(&nd_tbl, daddr, dev);
	return IS_ERR(n) ? NULL : n;
}

static struct neighbour *ip6_dst_neigh_lookup(const struct dst_entry *dst,
					      struct sk_buff *skb,
					      const void *daddr)
{
	const struct rt6_info *rt = container_of(dst, struct rt6_info, dst);

	return ip6_neigh_lookup(&rt->rt6i_gateway, dst->dev, skb, daddr);
}

static void ip6_confirm_neigh(const struct dst_entry *dst, const void *daddr)
{
	struct net_device *dev = dst->dev;
	struct rt6_info *rt = (struct rt6_info *)dst;

	daddr = choose_neigh_daddr(&rt->rt6i_gateway, NULL, daddr);
	if (!daddr)
		return;
	if (dev->flags & (IFF_NOARP | IFF_LOOPBACK))
		return;
	if (ipv6_addr_is_multicast((const struct in6_addr *)daddr))
		return;
	__ipv6_confirm_neigh(dev, daddr);
}

static struct dst_ops ip6_dst_ops_template = {
	.family			=	AF_INET6,
	.gc			=	ip6_dst_gc,
	.gc_thresh		=	1024,
	.check			=	ip6_dst_check,
	.default_advmss		=	ip6_default_advmss,
	.mtu			=	ip6_mtu,
	.cow_metrics		=	dst_cow_metrics_generic,
	.destroy		=	ip6_dst_destroy,
	.ifdown			=	ip6_dst_ifdown,
	.negative_advice	=	ip6_negative_advice,
	.link_failure		=	ip6_link_failure,
	.update_pmtu		=	ip6_rt_update_pmtu,
	.redirect		=	rt6_do_redirect,
	.local_out		=	__ip6_local_out,
	.neigh_lookup		=	ip6_dst_neigh_lookup,
	.confirm_neigh		=	ip6_confirm_neigh,
};

static unsigned int ip6_blackhole_mtu(const struct dst_entry *dst)
{
	unsigned int mtu = dst_metric_raw(dst, RTAX_MTU);

	return mtu ? : dst->dev->mtu;
}

static void ip6_rt_blackhole_update_pmtu(struct dst_entry *dst, struct sock *sk,
					 struct sk_buff *skb, u32 mtu)
{
}

static void ip6_rt_blackhole_redirect(struct dst_entry *dst, struct sock *sk,
				      struct sk_buff *skb)
{
}

static struct dst_ops ip6_dst_blackhole_ops = {
	.family			=	AF_INET6,
	.destroy		=	ip6_dst_destroy,
	.check			=	ip6_dst_check,
	.mtu			=	ip6_blackhole_mtu,
	.default_advmss		=	ip6_default_advmss,
	.update_pmtu		=	ip6_rt_blackhole_update_pmtu,
	.redirect		=	ip6_rt_blackhole_redirect,
	.cow_metrics		=	dst_cow_metrics_generic,
	.neigh_lookup		=	ip6_dst_neigh_lookup,
};

static const u32 ip6_template_metrics[RTAX_MAX] = {
	[RTAX_HOPLIMIT - 1] = 0,
};

static const struct fib6_info fib6_null_entry_template = {
	.fib6_flags	= (RTF_REJECT | RTF_NONEXTHOP),
	.fib6_protocol  = RTPROT_KERNEL,
	.fib6_metric	= ~(u32)0,
	.fib6_ref	= REFCOUNT_INIT(1),
	.fib6_type	= RTN_UNREACHABLE,
	.fib6_metrics	= (struct dst_metrics *)&dst_default_metrics,
};

static const struct rt6_info ip6_null_entry_template = {
	.dst = {
		.__refcnt	= ATOMIC_INIT(1),
		.__use		= 1,
		.obsolete	= DST_OBSOLETE_FORCE_CHK,
		.error		= -ENETUNREACH,
		.input		= ip6_pkt_discard,
		.output		= ip6_pkt_discard_out,
	},
	.rt6i_flags	= (RTF_REJECT | RTF_NONEXTHOP),
};

#ifdef CONFIG_IPV6_MULTIPLE_TABLES

static const struct rt6_info ip6_prohibit_entry_template = {
	.dst = {
		.__refcnt	= ATOMIC_INIT(1),
		.__use		= 1,
		.obsolete	= DST_OBSOLETE_FORCE_CHK,
		.error		= -EACCES,
		.input		= ip6_pkt_prohibit,
		.output		= ip6_pkt_prohibit_out,
	},
	.rt6i_flags	= (RTF_REJECT | RTF_NONEXTHOP),
};

static const struct rt6_info ip6_blk_hole_entry_template = {
	.dst = {
		.__refcnt	= ATOMIC_INIT(1),
		.__use		= 1,
		.obsolete	= DST_OBSOLETE_FORCE_CHK,
		.error		= -EINVAL,
		.input		= dst_discard,
		.output		= dst_discard_out,
	},
	.rt6i_flags	= (RTF_REJECT | RTF_NONEXTHOP),
};

#endif

static void rt6_info_init(struct rt6_info *rt)
{
	struct dst_entry *dst = &rt->dst;

	memset(dst + 1, 0, sizeof(*rt) - sizeof(*dst));
	INIT_LIST_HEAD(&rt->rt6i_uncached);
}

/* allocate dst with ip6_dst_ops */
struct rt6_info *ip6_dst_alloc(struct net *net, struct net_device *dev,
			       int flags)
{
	struct rt6_info *rt = dst_alloc(&net->ipv6.ip6_dst_ops, dev,
					1, DST_OBSOLETE_FORCE_CHK, flags);

	if (rt) {
		rt6_info_init(rt);
		atomic_inc(&net->ipv6.rt6_stats->fib_rt_alloc);
	}

	return rt;
}
EXPORT_SYMBOL(ip6_dst_alloc);

static void ip6_dst_destroy(struct dst_entry *dst)
{
	struct rt6_info *rt = (struct rt6_info *)dst;
	struct fib6_info *from;
	struct inet6_dev *idev;

	ip_dst_metrics_put(dst);
	rt6_uncached_list_del(rt);

	idev = rt->rt6i_idev;
	if (idev) {
		rt->rt6i_idev = NULL;
		in6_dev_put(idev);
	}

	from = xchg((__force struct fib6_info **)&rt->from, NULL);
	fib6_info_release(from);
}

static void ip6_dst_ifdown(struct dst_entry *dst, struct net_device *dev,
			   int how)
{
	struct rt6_info *rt = (struct rt6_info *)dst;
	struct inet6_dev *idev = rt->rt6i_idev;
	struct net_device *loopback_dev =
		dev_net(dev)->loopback_dev;

	if (idev && idev->dev != loopback_dev) {
		struct inet6_dev *loopback_idev = in6_dev_get(loopback_dev);
		if (loopback_idev) {
			rt->rt6i_idev = loopback_idev;
			in6_dev_put(idev);
		}
	}
}

static bool __rt6_check_expired(const struct rt6_info *rt)
{
	if (rt->rt6i_flags & RTF_EXPIRES)
		return time_after(jiffies, rt->dst.expires);
	else
		return false;
}

static bool rt6_check_expired(const struct rt6_info *rt)
{
	struct fib6_info *from;

	from = rcu_dereference(rt->from);

	if (rt->rt6i_flags & RTF_EXPIRES) {
		if (time_after(jiffies, rt->dst.expires))
			return true;
	} else if (from) {
		return rt->dst.obsolete != DST_OBSOLETE_FORCE_CHK ||
			fib6_check_expired(from);
	}
	return false;
}

void fib6_select_path(const struct net *net, struct fib6_result *res,
		      struct flowi6 *fl6, int oif, bool have_oif_match,
		      const struct sk_buff *skb, int strict)
{
	struct fib6_info *sibling, *next_sibling;
	struct fib6_info *match = res->f6i;

	if (!match->fib6_nsiblings || have_oif_match)
		goto out;

	/* We might have already computed the hash for ICMPv6 errors. In such
	 * case it will always be non-zero. Otherwise now is the time to do it.
	 */
	if (!fl6->mp_hash)
		fl6->mp_hash = rt6_multipath_hash(net, fl6, skb, NULL);

	if (fl6->mp_hash <= atomic_read(&match->fib6_nh.fib_nh_upper_bound))
		goto out;

	list_for_each_entry_safe(sibling, next_sibling, &match->fib6_siblings,
				 fib6_siblings) {
		const struct fib6_nh *nh = &sibling->fib6_nh;
		int nh_upper_bound;

		nh_upper_bound = atomic_read(&nh->fib_nh_upper_bound);
		if (fl6->mp_hash > nh_upper_bound)
			continue;
		if (rt6_score_route(nh, sibling->fib6_flags, oif, strict) < 0)
			break;
		match = sibling;
		break;
	}

out:
	res->f6i = match;
	res->nh = &match->fib6_nh;
}

/*
 *	Route lookup. rcu_read_lock() should be held.
 */

static bool __rt6_device_match(struct net *net, const struct fib6_nh *nh,
			       const struct in6_addr *saddr, int oif, int flags)
{
	const struct net_device *dev;

	if (nh->fib_nh_flags & RTNH_F_DEAD)
		return false;

	dev = nh->fib_nh_dev;
	if (oif) {
		if (dev->ifindex == oif)
			return true;
	} else {
		if (ipv6_chk_addr(net, saddr, dev,
				  flags & RT6_LOOKUP_F_IFACE))
			return true;
	}

	return false;
}

static void rt6_device_match(struct net *net, struct fib6_result *res,
			     const struct in6_addr *saddr, int oif, int flags)
{
	struct fib6_info *f6i = res->f6i;
	struct fib6_info *spf6i;
	struct fib6_nh *nh;

	if (!oif && ipv6_addr_any(saddr)) {
		nh = &f6i->fib6_nh;
		if (!(nh->fib_nh_flags & RTNH_F_DEAD))
			goto out;
	}

	for (spf6i = f6i; spf6i; spf6i = rcu_dereference(spf6i->fib6_next)) {
		nh = &spf6i->fib6_nh;
		if (__rt6_device_match(net, nh, saddr, oif, flags)) {
			res->f6i = spf6i;
			goto out;
		}
	}

	if (oif && flags & RT6_LOOKUP_F_IFACE) {
		res->f6i = net->ipv6.fib6_null_entry;
		nh = &res->f6i->fib6_nh;
		goto out;
	}

	nh = &f6i->fib6_nh;
	if (nh->fib_nh_flags & RTNH_F_DEAD) {
		res->f6i = net->ipv6.fib6_null_entry;
		nh = &res->f6i->fib6_nh;
	}
out:
	res->nh = nh;
	res->fib6_type = res->f6i->fib6_type;
	res->fib6_flags = res->f6i->fib6_flags;
}

#ifdef CONFIG_IPV6_ROUTER_PREF
struct __rt6_probe_work {
	struct work_struct work;
	struct in6_addr target;
	struct net_device *dev;
};

static void rt6_probe_deferred(struct work_struct *w)
{
	struct in6_addr mcaddr;
	struct __rt6_probe_work *work =
		container_of(w, struct __rt6_probe_work, work);

	addrconf_addr_solict_mult(&work->target, &mcaddr);
	ndisc_send_ns(work->dev, &work->target, &mcaddr, NULL, 0);
	dev_put(work->dev);
	kfree(work);
}

static void rt6_probe(struct fib6_nh *fib6_nh)
{
	struct __rt6_probe_work *work = NULL;
	const struct in6_addr *nh_gw;
	struct neighbour *neigh;
	struct net_device *dev;
	struct inet6_dev *idev;

	/*
	 * Okay, this does not seem to be appropriate
	 * for now, however, we need to check if it
	 * is really so; aka Router Reachability Probing.
	 *
	 * Router Reachability Probe MUST be rate-limited
	 * to no more than one per minute.
	 */
	if (fib6_nh->fib_nh_gw_family)
		return;

	nh_gw = &fib6_nh->fib_nh_gw6;
	dev = fib6_nh->fib_nh_dev;
	rcu_read_lock_bh();
	idev = __in6_dev_get(dev);
	neigh = __ipv6_neigh_lookup_noref(dev, nh_gw);
	if (neigh) {
		if (neigh->nud_state & NUD_VALID)
			goto out;

		write_lock(&neigh->lock);
		if (!(neigh->nud_state & NUD_VALID) &&
		    time_after(jiffies,
			       neigh->updated + idev->cnf.rtr_probe_interval)) {
			work = kmalloc(sizeof(*work), GFP_ATOMIC);
			if (work)
				__neigh_set_probe_once(neigh);
		}
		write_unlock(&neigh->lock);
	} else if (time_after(jiffies, fib6_nh->last_probe +
				       idev->cnf.rtr_probe_interval)) {
		work = kmalloc(sizeof(*work), GFP_ATOMIC);
	}

	if (work) {
		fib6_nh->last_probe = jiffies;
		INIT_WORK(&work->work, rt6_probe_deferred);
		work->target = *nh_gw;
		dev_hold(dev);
		work->dev = dev;
		schedule_work(&work->work);
	}

out:
	rcu_read_unlock_bh();
}
#else
static inline void rt6_probe(struct fib6_nh *fib6_nh)
{
}
#endif

/*
 * Default Router Selection (RFC 2461 6.3.6)
 */
static enum rt6_nud_state rt6_check_neigh(const struct fib6_nh *fib6_nh)
{
	enum rt6_nud_state ret = RT6_NUD_FAIL_HARD;
	struct neighbour *neigh;

	rcu_read_lock_bh();
	neigh = __ipv6_neigh_lookup_noref(fib6_nh->fib_nh_dev,
					  &fib6_nh->fib_nh_gw6);
	if (neigh) {
		read_lock(&neigh->lock);
		if (neigh->nud_state & NUD_VALID)
			ret = RT6_NUD_SUCCEED;
#ifdef CONFIG_IPV6_ROUTER_PREF
		else if (!(neigh->nud_state & NUD_FAILED))
			ret = RT6_NUD_SUCCEED;
		else
			ret = RT6_NUD_FAIL_PROBE;
#endif
		read_unlock(&neigh->lock);
	} else {
		ret = IS_ENABLED(CONFIG_IPV6_ROUTER_PREF) ?
		      RT6_NUD_SUCCEED : RT6_NUD_FAIL_DO_RR;
	}
	rcu_read_unlock_bh();

	return ret;
}

static int rt6_score_route(const struct fib6_nh *nh, u32 fib6_flags, int oif,
			   int strict)
{
	int m = 0;

	if (!oif || nh->fib_nh_dev->ifindex == oif)
		m = 2;

	if (!m && (strict & RT6_LOOKUP_F_IFACE))
		return RT6_NUD_FAIL_HARD;
#ifdef CONFIG_IPV6_ROUTER_PREF
	m |= IPV6_DECODE_PREF(IPV6_EXTRACT_PREF(fib6_flags)) << 2;
#endif
	if ((strict & RT6_LOOKUP_F_REACHABLE) &&
	    !(fib6_flags & RTF_NONEXTHOP) && nh->fib_nh_gw_family) {
		int n = rt6_check_neigh(nh);
		if (n < 0)
			return n;
	}
	return m;
}

static bool find_match(struct fib6_nh *nh, u32 fib6_flags,
		       int oif, int strict, int *mpri, bool *do_rr)
{
	bool match_do_rr = false;
	bool rc = false;
	int m;

	if (nh->fib_nh_flags & RTNH_F_DEAD)
		goto out;

	if (ip6_ignore_linkdown(nh->fib_nh_dev) &&
	    nh->fib_nh_flags & RTNH_F_LINKDOWN &&
	    !(strict & RT6_LOOKUP_F_IGNORE_LINKSTATE))
		goto out;

	m = rt6_score_route(nh, fib6_flags, oif, strict);
	if (m == RT6_NUD_FAIL_DO_RR) {
		match_do_rr = true;
		m = 0; /* lowest valid score */
	} else if (m == RT6_NUD_FAIL_HARD) {
		goto out;
	}

	if (strict & RT6_LOOKUP_F_REACHABLE)
		rt6_probe(nh);

	/* note that m can be RT6_NUD_FAIL_PROBE at this point */
	if (m > *mpri) {
		*do_rr = match_do_rr;
		*mpri = m;
		rc = true;
	}
out:
	return rc;
}

static void __find_rr_leaf(struct fib6_info *f6i_start,
			   struct fib6_info *nomatch, u32 metric,
			   struct fib6_result *res, struct fib6_info **cont,
			   int oif, int strict, bool *do_rr, int *mpri)
{
	struct fib6_info *f6i;

	for (f6i = f6i_start;
	     f6i && f6i != nomatch;
	     f6i = rcu_dereference(f6i->fib6_next)) {
		struct fib6_nh *nh;

		if (cont && f6i->fib6_metric != metric) {
			*cont = f6i;
			return;
		}

		if (fib6_check_expired(f6i))
			continue;

		nh = &f6i->fib6_nh;
		if (find_match(nh, f6i->fib6_flags, oif, strict, mpri, do_rr)) {
			res->f6i = f6i;
			res->nh = nh;
			res->fib6_flags = f6i->fib6_flags;
			res->fib6_type = f6i->fib6_type;
		}
	}
}

static void find_rr_leaf(struct fib6_node *fn, struct fib6_info *leaf,
			 struct fib6_info *rr_head, int oif, int strict,
			 bool *do_rr, struct fib6_result *res)
{
	u32 metric = rr_head->fib6_metric;
	struct fib6_info *cont = NULL;
	int mpri = -1;

	__find_rr_leaf(rr_head, NULL, metric, res, &cont,
		       oif, strict, do_rr, &mpri);

	__find_rr_leaf(leaf, rr_head, metric, res, &cont,
		       oif, strict, do_rr, &mpri);

	if (res->f6i || !cont)
		return;

	__find_rr_leaf(cont, NULL, metric, res, NULL,
		       oif, strict, do_rr, &mpri);
}

static void rt6_select(struct net *net, struct fib6_node *fn, int oif,
		       struct fib6_result *res, int strict)
{
	struct fib6_info *leaf = rcu_dereference(fn->leaf);
	struct fib6_info *rt0;
	bool do_rr = false;
	int key_plen;

	/* make sure this function or its helpers sets f6i */
	res->f6i = NULL;

	if (!leaf || leaf == net->ipv6.fib6_null_entry)
		goto out;

	rt0 = rcu_dereference(fn->rr_ptr);
	if (!rt0)
		rt0 = leaf;

	/* Double check to make sure fn is not an intermediate node
	 * and fn->leaf does not points to its child's leaf
	 * (This might happen if all routes under fn are deleted from
	 * the tree and fib6_repair_tree() is called on the node.)
	 */
	key_plen = rt0->fib6_dst.plen;
#ifdef CONFIG_IPV6_SUBTREES
	if (rt0->fib6_src.plen)
		key_plen = rt0->fib6_src.plen;
#endif
	if (fn->fn_bit != key_plen)
		goto out;

	find_rr_leaf(fn, leaf, rt0, oif, strict, &do_rr, res);
	if (do_rr) {
		struct fib6_info *next = rcu_dereference(rt0->fib6_next);

		/* no entries matched; do round-robin */
		if (!next || next->fib6_metric != rt0->fib6_metric)
			next = leaf;

		if (next != rt0) {
			spin_lock_bh(&leaf->fib6_table->tb6_lock);
			/* make sure next is not being deleted from the tree */
			if (next->fib6_node)
				rcu_assign_pointer(fn->rr_ptr, next);
			spin_unlock_bh(&leaf->fib6_table->tb6_lock);
		}
	}

out:
	if (!res->f6i) {
		res->f6i = net->ipv6.fib6_null_entry;
		res->nh = &res->f6i->fib6_nh;
		res->fib6_flags = res->f6i->fib6_flags;
		res->fib6_type = res->f6i->fib6_type;
	}
}

static bool rt6_is_gw_or_nonexthop(const struct fib6_result *res)
{
	return (res->f6i->fib6_flags & RTF_NONEXTHOP) ||
	       res->nh->fib_nh_gw_family;
}

#ifdef CONFIG_IPV6_ROUTE_INFO
int rt6_route_rcv(struct net_device *dev, u8 *opt, int len,
		  const struct in6_addr *gwaddr)
{
	struct net *net = dev_net(dev);
	struct route_info *rinfo = (struct route_info *) opt;
	struct in6_addr prefix_buf, *prefix;
	unsigned int pref;
	unsigned long lifetime;
	struct fib6_info *rt;

	if (len < sizeof(struct route_info)) {
		return -EINVAL;
	}

	/* Sanity check for prefix_len and length */
	if (rinfo->length > 3) {
		return -EINVAL;
	} else if (rinfo->prefix_len > 128) {
		return -EINVAL;
	} else if (rinfo->prefix_len > 64) {
		if (rinfo->length < 2) {
			return -EINVAL;
		}
	} else if (rinfo->prefix_len > 0) {
		if (rinfo->length < 1) {
			return -EINVAL;
		}
	}

	pref = rinfo->route_pref;
	if (pref == ICMPV6_ROUTER_PREF_INVALID)
		return -EINVAL;

	lifetime = addrconf_timeout_fixup(ntohl(rinfo->lifetime), HZ);

	if (rinfo->length == 3)
		prefix = (struct in6_addr *)rinfo->prefix;
	else {
		/* this function is safe */
		ipv6_addr_prefix(&prefix_buf,
				 (struct in6_addr *)rinfo->prefix,
				 rinfo->prefix_len);
		prefix = &prefix_buf;
	}

	if (rinfo->prefix_len == 0)
		rt = rt6_get_dflt_router(net, gwaddr, dev);
	else
		rt = rt6_get_route_info(net, prefix, rinfo->prefix_len,
					gwaddr, dev);

	if (rt && !lifetime) {
		ip6_del_rt(net, rt);
		rt = NULL;
	}

	if (!rt && lifetime)
		rt = rt6_add_route_info(net, prefix, rinfo->prefix_len, gwaddr,
					dev, pref);
	else if (rt)
		rt->fib6_flags = RTF_ROUTEINFO |
				 (rt->fib6_flags & ~RTF_PREF_MASK) | RTF_PREF(pref);

	if (rt) {
		if (!addrconf_finite_timeout(lifetime))
			fib6_clean_expires(rt);
		else
			fib6_set_expires(rt, jiffies + HZ * lifetime);

		fib6_info_release(rt);
	}
	return 0;
}
#endif

/*
 *	Misc support functions
 */

/* called with rcu_lock held */
static struct net_device *ip6_rt_get_dev_rcu(const struct fib6_result *res)
{
	struct net_device *dev = res->nh->fib_nh_dev;

	if (res->fib6_flags & (RTF_LOCAL | RTF_ANYCAST)) {
		/* for copies of local routes, dst->dev needs to be the
		 * device if it is a master device, the master device if
		 * device is enslaved, and the loopback as the default
		 */
		if (netif_is_l3_slave(dev) &&
		    !rt6_need_strict(&res->f6i->fib6_dst.addr))
			dev = l3mdev_master_dev_rcu(dev);
		else if (!netif_is_l3_master(dev))
			dev = dev_net(dev)->loopback_dev;
		/* last case is netif_is_l3_master(dev) is true in which
		 * case we want dev returned to be dev
		 */
	}

	return dev;
}

static const int fib6_prop[RTN_MAX + 1] = {
	[RTN_UNSPEC]	= 0,
	[RTN_UNICAST]	= 0,
	[RTN_LOCAL]	= 0,
	[RTN_BROADCAST]	= 0,
	[RTN_ANYCAST]	= 0,
	[RTN_MULTICAST]	= 0,
	[RTN_BLACKHOLE]	= -EINVAL,
	[RTN_UNREACHABLE] = -EHOSTUNREACH,
	[RTN_PROHIBIT]	= -EACCES,
	[RTN_THROW]	= -EAGAIN,
	[RTN_NAT]	= -EINVAL,
	[RTN_XRESOLVE]	= -EINVAL,
};

static int ip6_rt_type_to_error(u8 fib6_type)
{
	return fib6_prop[fib6_type];
}

static unsigned short fib6_info_dst_flags(struct fib6_info *rt)
{
	unsigned short flags = 0;

	if (rt->dst_nocount)
		flags |= DST_NOCOUNT;
	if (rt->dst_nopolicy)
		flags |= DST_NOPOLICY;
	if (rt->dst_host)
		flags |= DST_HOST;

	return flags;
}

static void ip6_rt_init_dst_reject(struct rt6_info *rt, u8 fib6_type)
{
	rt->dst.error = ip6_rt_type_to_error(fib6_type);

	switch (fib6_type) {
	case RTN_BLACKHOLE:
		rt->dst.output = dst_discard_out;
		rt->dst.input = dst_discard;
		break;
	case RTN_PROHIBIT:
		rt->dst.output = ip6_pkt_prohibit_out;
		rt->dst.input = ip6_pkt_prohibit;
		break;
	case RTN_THROW:
	case RTN_UNREACHABLE:
	default:
		rt->dst.output = ip6_pkt_discard_out;
		rt->dst.input = ip6_pkt_discard;
		break;
	}
}

static void ip6_rt_init_dst(struct rt6_info *rt, const struct fib6_result *res)
{
	struct fib6_info *f6i = res->f6i;

	if (res->fib6_flags & RTF_REJECT) {
		ip6_rt_init_dst_reject(rt, res->fib6_type);
		return;
	}

	rt->dst.error = 0;
	rt->dst.output = ip6_output;

	if (res->fib6_type == RTN_LOCAL || res->fib6_type == RTN_ANYCAST) {
		rt->dst.input = ip6_input;
	} else if (ipv6_addr_type(&f6i->fib6_dst.addr) & IPV6_ADDR_MULTICAST) {
		rt->dst.input = ip6_mc_input;
	} else {
		rt->dst.input = ip6_forward;
	}

	if (res->nh->fib_nh_lws) {
		rt->dst.lwtstate = lwtstate_get(res->nh->fib_nh_lws);
		lwtunnel_set_redirect(&rt->dst);
	}

	rt->dst.lastuse = jiffies;
}

/* Caller must already hold reference to @from */
static void rt6_set_from(struct rt6_info *rt, struct fib6_info *from)
{
	rt->rt6i_flags &= ~RTF_EXPIRES;
	rcu_assign_pointer(rt->from, from);
	ip_dst_init_metrics(&rt->dst, from->fib6_metrics);
}

/* Caller must already hold reference to f6i in result */
static void ip6_rt_copy_init(struct rt6_info *rt, const struct fib6_result *res)
{
	const struct fib6_nh *nh = res->nh;
	const struct net_device *dev = nh->fib_nh_dev;
	struct fib6_info *f6i = res->f6i;

	ip6_rt_init_dst(rt, res);

	rt->rt6i_dst = f6i->fib6_dst;
	rt->rt6i_idev = dev ? in6_dev_get(dev) : NULL;
	rt->rt6i_flags = res->fib6_flags;
	if (nh->fib_nh_gw_family) {
		rt->rt6i_gateway = nh->fib_nh_gw6;
		rt->rt6i_flags |= RTF_GATEWAY;
	}
	rt6_set_from(rt, f6i);
#ifdef CONFIG_IPV6_SUBTREES
	rt->rt6i_src = f6i->fib6_src;
#endif
}

static struct fib6_node* fib6_backtrack(struct fib6_node *fn,
					struct in6_addr *saddr)
{
	struct fib6_node *pn, *sn;
	while (1) {
		if (fn->fn_flags & RTN_TL_ROOT)
			return NULL;
		pn = rcu_dereference(fn->parent);
		sn = FIB6_SUBTREE(pn);
		if (sn && sn != fn)
			fn = fib6_node_lookup(sn, NULL, saddr);
		else
			fn = pn;
		if (fn->fn_flags & RTN_RTINFO)
			return fn;
	}
}

static bool ip6_hold_safe(struct net *net, struct rt6_info **prt)
{
	struct rt6_info *rt = *prt;

	if (dst_hold_safe(&rt->dst))
		return true;
	if (net) {
		rt = net->ipv6.ip6_null_entry;
		dst_hold(&rt->dst);
	} else {
		rt = NULL;
	}
	*prt = rt;
	return false;
}

/* called with rcu_lock held */
static struct rt6_info *ip6_create_rt_rcu(const struct fib6_result *res)
{
	struct net_device *dev = res->nh->fib_nh_dev;
	struct fib6_info *f6i = res->f6i;
	unsigned short flags;
	struct rt6_info *nrt;

	if (!fib6_info_hold_safe(f6i))
		goto fallback;

	flags = fib6_info_dst_flags(f6i);
	nrt = ip6_dst_alloc(dev_net(dev), dev, flags);
	if (!nrt) {
		fib6_info_release(f6i);
		goto fallback;
	}

	ip6_rt_copy_init(nrt, res);
	return nrt;

fallback:
	nrt = dev_net(dev)->ipv6.ip6_null_entry;
	dst_hold(&nrt->dst);
	return nrt;
}

static struct rt6_info *ip6_pol_route_lookup(struct net *net,
					     struct fib6_table *table,
					     struct flowi6 *fl6,
					     const struct sk_buff *skb,
					     int flags)
{
	struct fib6_result res = {};
	struct fib6_node *fn;
	struct rt6_info *rt;

	if (fl6->flowi6_flags & FLOWI_FLAG_SKIP_NH_OIF)
		flags &= ~RT6_LOOKUP_F_IFACE;

	rcu_read_lock();
	fn = fib6_node_lookup(&table->tb6_root, &fl6->daddr, &fl6->saddr);
restart:
	res.f6i = rcu_dereference(fn->leaf);
	if (!res.f6i)
		res.f6i = net->ipv6.fib6_null_entry;
	else
		rt6_device_match(net, &res, &fl6->saddr, fl6->flowi6_oif,
				 flags);

	if (res.f6i == net->ipv6.fib6_null_entry) {
		fn = fib6_backtrack(fn, &fl6->saddr);
		if (fn)
			goto restart;

		rt = net->ipv6.ip6_null_entry;
		dst_hold(&rt->dst);
		goto out;
	}

	fib6_select_path(net, &res, fl6, fl6->flowi6_oif,
			 fl6->flowi6_oif != 0, skb, flags);

	/* Search through exception table */
	rt = rt6_find_cached_rt(&res, &fl6->daddr, &fl6->saddr);
	if (rt) {
		if (ip6_hold_safe(net, &rt))
			dst_use_noref(&rt->dst, jiffies);
	} else {
		rt = ip6_create_rt_rcu(&res);
	}

out:
	trace_fib6_table_lookup(net, &res, table, fl6);

	rcu_read_unlock();

	return rt;
}

struct dst_entry *ip6_route_lookup(struct net *net, struct flowi6 *fl6,
				   const struct sk_buff *skb, int flags)
{
	return fib6_rule_lookup(net, fl6, skb, flags, ip6_pol_route_lookup);
}
EXPORT_SYMBOL_GPL(ip6_route_lookup);

struct rt6_info *rt6_lookup(struct net *net, const struct in6_addr *daddr,
			    const struct in6_addr *saddr, int oif,
			    const struct sk_buff *skb, int strict)
{
	struct flowi6 fl6 = {
		.flowi6_oif = oif,
		.daddr = *daddr,
	};
	struct dst_entry *dst;
	int flags = strict ? RT6_LOOKUP_F_IFACE : 0;

	if (saddr) {
		memcpy(&fl6.saddr, saddr, sizeof(*saddr));
		flags |= RT6_LOOKUP_F_HAS_SADDR;
	}

	dst = fib6_rule_lookup(net, &fl6, skb, flags, ip6_pol_route_lookup);
	if (dst->error == 0)
		return (struct rt6_info *) dst;

	dst_release(dst);

	return NULL;
}
EXPORT_SYMBOL(rt6_lookup);

/* ip6_ins_rt is called with FREE table->tb6_lock.
 * It takes new route entry, the addition fails by any reason the
 * route is released.
 * Caller must hold dst before calling it.
 */

static int __ip6_ins_rt(struct fib6_info *rt, struct nl_info *info,
			struct netlink_ext_ack *extack)
{
	int err;
	struct fib6_table *table;

	table = rt->fib6_table;
	spin_lock_bh(&table->tb6_lock);
	err = fib6_add(&table->tb6_root, rt, info, extack);
	spin_unlock_bh(&table->tb6_lock);

	return err;
}

int ip6_ins_rt(struct net *net, struct fib6_info *rt)
{
	struct nl_info info = {	.nl_net = net, };

	return __ip6_ins_rt(rt, &info, NULL);
}

static struct rt6_info *ip6_rt_cache_alloc(const struct fib6_result *res,
					   const struct in6_addr *daddr,
					   const struct in6_addr *saddr)
{
	struct fib6_info *f6i = res->f6i;
	struct net_device *dev;
	struct rt6_info *rt;

	/*
	 *	Clone the route.
	 */

	if (!fib6_info_hold_safe(f6i))
		return NULL;

	dev = ip6_rt_get_dev_rcu(res);
	rt = ip6_dst_alloc(dev_net(dev), dev, 0);
	if (!rt) {
		fib6_info_release(f6i);
		return NULL;
	}

	ip6_rt_copy_init(rt, res);
	rt->rt6i_flags |= RTF_CACHE;
	rt->dst.flags |= DST_HOST;
	rt->rt6i_dst.addr = *daddr;
	rt->rt6i_dst.plen = 128;

	if (!rt6_is_gw_or_nonexthop(res)) {
		if (f6i->fib6_dst.plen != 128 &&
		    ipv6_addr_equal(&f6i->fib6_dst.addr, daddr))
			rt->rt6i_flags |= RTF_ANYCAST;
#ifdef CONFIG_IPV6_SUBTREES
		if (rt->rt6i_src.plen && saddr) {
			rt->rt6i_src.addr = *saddr;
			rt->rt6i_src.plen = 128;
		}
#endif
	}

	return rt;
}

static struct rt6_info *ip6_rt_pcpu_alloc(const struct fib6_result *res)
{
	struct fib6_info *f6i = res->f6i;
	unsigned short flags = fib6_info_dst_flags(f6i);
	struct net_device *dev;
	struct rt6_info *pcpu_rt;

	if (!fib6_info_hold_safe(f6i))
		return NULL;

	rcu_read_lock();
	dev = ip6_rt_get_dev_rcu(res);
	pcpu_rt = ip6_dst_alloc(dev_net(dev), dev, flags);
	rcu_read_unlock();
	if (!pcpu_rt) {
		fib6_info_release(f6i);
		return NULL;
	}
	ip6_rt_copy_init(pcpu_rt, res);
	pcpu_rt->rt6i_flags |= RTF_PCPU;
	return pcpu_rt;
}

/* It should be called with rcu_read_lock() acquired */
static struct rt6_info *rt6_get_pcpu_route(const struct fib6_result *res)
{
	struct rt6_info *pcpu_rt, **p;

	p = this_cpu_ptr(res->f6i->rt6i_pcpu);
	pcpu_rt = *p;

	if (pcpu_rt)
		ip6_hold_safe(NULL, &pcpu_rt);

	return pcpu_rt;
}

static struct rt6_info *rt6_make_pcpu_route(struct net *net,
					    const struct fib6_result *res)
{
	struct rt6_info *pcpu_rt, *prev, **p;

	pcpu_rt = ip6_rt_pcpu_alloc(res);
	if (!pcpu_rt) {
		dst_hold(&net->ipv6.ip6_null_entry->dst);
		return net->ipv6.ip6_null_entry;
	}

	dst_hold(&pcpu_rt->dst);
	p = this_cpu_ptr(res->f6i->rt6i_pcpu);
	prev = cmpxchg(p, NULL, pcpu_rt);
	BUG_ON(prev);

	return pcpu_rt;
}

/* exception hash table implementation
 */
static DEFINE_SPINLOCK(rt6_exception_lock);

/* Remove rt6_ex from hash table and free the memory
 * Caller must hold rt6_exception_lock
 */
static void rt6_remove_exception(struct rt6_exception_bucket *bucket,
				 struct rt6_exception *rt6_ex)
{
	struct fib6_info *from;
	struct net *net;

	if (!bucket || !rt6_ex)
		return;

	net = dev_net(rt6_ex->rt6i->dst.dev);
	net->ipv6.rt6_stats->fib_rt_cache--;

	/* purge completely the exception to allow releasing the held resources:
	 * some [sk] cache may keep the dst around for unlimited time
	 */
	from = xchg((__force struct fib6_info **)&rt6_ex->rt6i->from, NULL);
	fib6_info_release(from);
	dst_dev_put(&rt6_ex->rt6i->dst);

	hlist_del_rcu(&rt6_ex->hlist);
	dst_release(&rt6_ex->rt6i->dst);
	kfree_rcu(rt6_ex, rcu);
	WARN_ON_ONCE(!bucket->depth);
	bucket->depth--;
}

/* Remove oldest rt6_ex in bucket and free the memory
 * Caller must hold rt6_exception_lock
 */
static void rt6_exception_remove_oldest(struct rt6_exception_bucket *bucket)
{
	struct rt6_exception *rt6_ex, *oldest = NULL;

	if (!bucket)
		return;

	hlist_for_each_entry(rt6_ex, &bucket->chain, hlist) {
		if (!oldest || time_before(rt6_ex->stamp, oldest->stamp))
			oldest = rt6_ex;
	}
	rt6_remove_exception(bucket, oldest);
}

static u32 rt6_exception_hash(const struct in6_addr *dst,
			      const struct in6_addr *src)
{
	static u32 seed __read_mostly;
	u32 val;

	net_get_random_once(&seed, sizeof(seed));
	val = jhash(dst, sizeof(*dst), seed);

#ifdef CONFIG_IPV6_SUBTREES
	if (src)
		val = jhash(src, sizeof(*src), val);
#endif
	return hash_32(val, FIB6_EXCEPTION_BUCKET_SIZE_SHIFT);
}

/* Helper function to find the cached rt in the hash table
 * and update bucket pointer to point to the bucket for this
 * (daddr, saddr) pair
 * Caller must hold rt6_exception_lock
 */
static struct rt6_exception *
__rt6_find_exception_spinlock(struct rt6_exception_bucket **bucket,
			      const struct in6_addr *daddr,
			      const struct in6_addr *saddr)
{
	struct rt6_exception *rt6_ex;
	u32 hval;

	if (!(*bucket) || !daddr)
		return NULL;

	hval = rt6_exception_hash(daddr, saddr);
	*bucket += hval;

	hlist_for_each_entry(rt6_ex, &(*bucket)->chain, hlist) {
		struct rt6_info *rt6 = rt6_ex->rt6i;
		bool matched = ipv6_addr_equal(daddr, &rt6->rt6i_dst.addr);

#ifdef CONFIG_IPV6_SUBTREES
		if (matched && saddr)
			matched = ipv6_addr_equal(saddr, &rt6->rt6i_src.addr);
#endif
		if (matched)
			return rt6_ex;
	}
	return NULL;
}

/* Helper function to find the cached rt in the hash table
 * and update bucket pointer to point to the bucket for this
 * (daddr, saddr) pair
 * Caller must hold rcu_read_lock()
 */
static struct rt6_exception *
__rt6_find_exception_rcu(struct rt6_exception_bucket **bucket,
			 const struct in6_addr *daddr,
			 const struct in6_addr *saddr)
{
	struct rt6_exception *rt6_ex;
	u32 hval;

	WARN_ON_ONCE(!rcu_read_lock_held());

	if (!(*bucket) || !daddr)
		return NULL;

	hval = rt6_exception_hash(daddr, saddr);
	*bucket += hval;

	hlist_for_each_entry_rcu(rt6_ex, &(*bucket)->chain, hlist) {
		struct rt6_info *rt6 = rt6_ex->rt6i;
		bool matched = ipv6_addr_equal(daddr, &rt6->rt6i_dst.addr);

#ifdef CONFIG_IPV6_SUBTREES
		if (matched && saddr)
			matched = ipv6_addr_equal(saddr, &rt6->rt6i_src.addr);
#endif
		if (matched)
			return rt6_ex;
	}
	return NULL;
}

static unsigned int fib6_mtu(const struct fib6_result *res)
{
	const struct fib6_nh *nh = res->nh;
	unsigned int mtu;

	if (res->f6i->fib6_pmtu) {
		mtu = res->f6i->fib6_pmtu;
	} else {
		struct net_device *dev = nh->fib_nh_dev;
		struct inet6_dev *idev;

		rcu_read_lock();
		idev = __in6_dev_get(dev);
		mtu = idev->cnf.mtu6;
		rcu_read_unlock();
	}

	mtu = min_t(unsigned int, mtu, IP6_MAX_MTU);

	return mtu - lwtunnel_headroom(nh->fib_nh_lws, mtu);
}

static int rt6_insert_exception(struct rt6_info *nrt,
				const struct fib6_result *res)
{
	struct net *net = dev_net(nrt->dst.dev);
	struct rt6_exception_bucket *bucket;
	struct in6_addr *src_key = NULL;
	struct rt6_exception *rt6_ex;
	struct fib6_info *f6i = res->f6i;
	int err = 0;

	spin_lock_bh(&rt6_exception_lock);

	if (f6i->exception_bucket_flushed) {
		err = -EINVAL;
		goto out;
	}

	bucket = rcu_dereference_protected(f6i->rt6i_exception_bucket,
					lockdep_is_held(&rt6_exception_lock));
	if (!bucket) {
		bucket = kcalloc(FIB6_EXCEPTION_BUCKET_SIZE, sizeof(*bucket),
				 GFP_ATOMIC);
		if (!bucket) {
			err = -ENOMEM;
			goto out;
		}
		rcu_assign_pointer(f6i->rt6i_exception_bucket, bucket);
	}

#ifdef CONFIG_IPV6_SUBTREES
	/* fib6_src.plen != 0 indicates f6i is in subtree
	 * and exception table is indexed by a hash of
	 * both fib6_dst and fib6_src.
	 * Otherwise, the exception table is indexed by
	 * a hash of only fib6_dst.
	 */
	if (f6i->fib6_src.plen)
		src_key = &nrt->rt6i_src.addr;
#endif
	/* rt6_mtu_change() might lower mtu on f6i.
	 * Only insert this exception route if its mtu
	 * is less than f6i's mtu value.
	 */
	if (dst_metric_raw(&nrt->dst, RTAX_MTU) >= fib6_mtu(res)) {
		err = -EINVAL;
		goto out;
	}

	rt6_ex = __rt6_find_exception_spinlock(&bucket, &nrt->rt6i_dst.addr,
					       src_key);
	if (rt6_ex)
		rt6_remove_exception(bucket, rt6_ex);

	rt6_ex = kzalloc(sizeof(*rt6_ex), GFP_ATOMIC);
	if (!rt6_ex) {
		err = -ENOMEM;
		goto out;
	}
	rt6_ex->rt6i = nrt;
	rt6_ex->stamp = jiffies;
	hlist_add_head_rcu(&rt6_ex->hlist, &bucket->chain);
	bucket->depth++;
	net->ipv6.rt6_stats->fib_rt_cache++;

	if (bucket->depth > FIB6_MAX_DEPTH)
		rt6_exception_remove_oldest(bucket);

out:
	spin_unlock_bh(&rt6_exception_lock);

	/* Update fn->fn_sernum to invalidate all cached dst */
	if (!err) {
		spin_lock_bh(&f6i->fib6_table->tb6_lock);
		fib6_update_sernum(net, f6i);
		spin_unlock_bh(&f6i->fib6_table->tb6_lock);
		fib6_force_start_gc(net);
	}

	return err;
}

void rt6_flush_exceptions(struct fib6_info *rt)
{
	struct rt6_exception_bucket *bucket;
	struct rt6_exception *rt6_ex;
	struct hlist_node *tmp;
	int i;

	spin_lock_bh(&rt6_exception_lock);
	/* Prevent rt6_insert_exception() to recreate the bucket list */
	rt->exception_bucket_flushed = 1;

	bucket = rcu_dereference_protected(rt->rt6i_exception_bucket,
				    lockdep_is_held(&rt6_exception_lock));
	if (!bucket)
		goto out;

	for (i = 0; i < FIB6_EXCEPTION_BUCKET_SIZE; i++) {
		hlist_for_each_entry_safe(rt6_ex, tmp, &bucket->chain, hlist)
			rt6_remove_exception(bucket, rt6_ex);
		WARN_ON_ONCE(bucket->depth);
		bucket++;
	}

out:
	spin_unlock_bh(&rt6_exception_lock);
}

/* Find cached rt in the hash table inside passed in rt
 * Caller has to hold rcu_read_lock()
 */
static struct rt6_info *rt6_find_cached_rt(const struct fib6_result *res,
					   struct in6_addr *daddr,
					   struct in6_addr *saddr)
{
	struct rt6_exception_bucket *bucket;
	struct in6_addr *src_key = NULL;
	struct rt6_exception *rt6_ex;
	struct rt6_info *ret = NULL;

	bucket = rcu_dereference(res->f6i->rt6i_exception_bucket);

#ifdef CONFIG_IPV6_SUBTREES
	/* fib6i_src.plen != 0 indicates f6i is in subtree
	 * and exception table is indexed by a hash of
	 * both fib6_dst and fib6_src.
	 * Otherwise, the exception table is indexed by
	 * a hash of only fib6_dst.
	 */
	if (res->f6i->fib6_src.plen)
		src_key = saddr;
#endif
	rt6_ex = __rt6_find_exception_rcu(&bucket, daddr, src_key);

	if (rt6_ex && !rt6_check_expired(rt6_ex->rt6i))
		ret = rt6_ex->rt6i;

	return ret;
}

/* Remove the passed in cached rt from the hash table that contains it */
static int rt6_remove_exception_rt(struct rt6_info *rt)
{
	struct rt6_exception_bucket *bucket;
	struct in6_addr *src_key = NULL;
	struct rt6_exception *rt6_ex;
	struct fib6_info *from;
	int err;

	from = rcu_dereference(rt->from);
	if (!from ||
	    !(rt->rt6i_flags & RTF_CACHE))
		return -EINVAL;

	if (!rcu_access_pointer(from->rt6i_exception_bucket))
		return -ENOENT;

	spin_lock_bh(&rt6_exception_lock);
	bucket = rcu_dereference_protected(from->rt6i_exception_bucket,
				    lockdep_is_held(&rt6_exception_lock));
#ifdef CONFIG_IPV6_SUBTREES
	/* rt6i_src.plen != 0 indicates 'from' is in subtree
	 * and exception table is indexed by a hash of
	 * both rt6i_dst and rt6i_src.
	 * Otherwise, the exception table is indexed by
	 * a hash of only rt6i_dst.
	 */
	if (from->fib6_src.plen)
		src_key = &rt->rt6i_src.addr;
#endif
	rt6_ex = __rt6_find_exception_spinlock(&bucket,
					       &rt->rt6i_dst.addr,
					       src_key);
	if (rt6_ex) {
		rt6_remove_exception(bucket, rt6_ex);
		err = 0;
	} else {
		err = -ENOENT;
	}

	spin_unlock_bh(&rt6_exception_lock);
	return err;
}

/* Find rt6_ex which contains the passed in rt cache and
 * refresh its stamp
 */
static void rt6_update_exception_stamp_rt(struct rt6_info *rt)
{
	struct rt6_exception_bucket *bucket;
	struct in6_addr *src_key = NULL;
	struct rt6_exception *rt6_ex;
	struct fib6_info *from;

	rcu_read_lock();
	from = rcu_dereference(rt->from);
	if (!from || !(rt->rt6i_flags & RTF_CACHE))
		goto unlock;

	bucket = rcu_dereference(from->rt6i_exception_bucket);

#ifdef CONFIG_IPV6_SUBTREES
	/* rt6i_src.plen != 0 indicates 'from' is in subtree
	 * and exception table is indexed by a hash of
	 * both rt6i_dst and rt6i_src.
	 * Otherwise, the exception table is indexed by
	 * a hash of only rt6i_dst.
	 */
	if (from->fib6_src.plen)
		src_key = &rt->rt6i_src.addr;
#endif
	rt6_ex = __rt6_find_exception_rcu(&bucket,
					  &rt->rt6i_dst.addr,
					  src_key);
	if (rt6_ex)
		rt6_ex->stamp = jiffies;

unlock:
	rcu_read_unlock();
}

static bool rt6_mtu_change_route_allowed(struct inet6_dev *idev,
					 struct rt6_info *rt, int mtu)
{
	/* If the new MTU is lower than the route PMTU, this new MTU will be the
	 * lowest MTU in the path: always allow updating the route PMTU to
	 * reflect PMTU decreases.
	 *
	 * If the new MTU is higher, and the route PMTU is equal to the local
	 * MTU, this means the old MTU is the lowest in the path, so allow
	 * updating it: if other nodes now have lower MTUs, PMTU discovery will
	 * handle this.
	 */

	if (dst_mtu(&rt->dst) >= mtu)
		return true;

	if (dst_mtu(&rt->dst) == idev->cnf.mtu6)
		return true;

	return false;
}

static void rt6_exceptions_update_pmtu(struct inet6_dev *idev,
				       struct fib6_info *rt, int mtu)
{
	struct rt6_exception_bucket *bucket;
	struct rt6_exception *rt6_ex;
	int i;

	bucket = rcu_dereference_protected(rt->rt6i_exception_bucket,
					lockdep_is_held(&rt6_exception_lock));

	if (!bucket)
		return;

	for (i = 0; i < FIB6_EXCEPTION_BUCKET_SIZE; i++) {
		hlist_for_each_entry(rt6_ex, &bucket->chain, hlist) {
			struct rt6_info *entry = rt6_ex->rt6i;

			/* For RTF_CACHE with rt6i_pmtu == 0 (i.e. a redirected
			 * route), the metrics of its rt->from have already
			 * been updated.
			 */
			if (dst_metric_raw(&entry->dst, RTAX_MTU) &&
			    rt6_mtu_change_route_allowed(idev, entry, mtu))
				dst_metric_set(&entry->dst, RTAX_MTU, mtu);
		}
		bucket++;
	}
}

#define RTF_CACHE_GATEWAY	(RTF_GATEWAY | RTF_CACHE)

static void rt6_exceptions_clean_tohost(struct fib6_info *rt,
					struct in6_addr *gateway)
{
	struct rt6_exception_bucket *bucket;
	struct rt6_exception *rt6_ex;
	struct hlist_node *tmp;
	int i;

	if (!rcu_access_pointer(rt->rt6i_exception_bucket))
		return;

	spin_lock_bh(&rt6_exception_lock);
	bucket = rcu_dereference_protected(rt->rt6i_exception_bucket,
				     lockdep_is_held(&rt6_exception_lock));

	if (bucket) {
		for (i = 0; i < FIB6_EXCEPTION_BUCKET_SIZE; i++) {
			hlist_for_each_entry_safe(rt6_ex, tmp,
						  &bucket->chain, hlist) {
				struct rt6_info *entry = rt6_ex->rt6i;

				if ((entry->rt6i_flags & RTF_CACHE_GATEWAY) ==
				    RTF_CACHE_GATEWAY &&
				    ipv6_addr_equal(gateway,
						    &entry->rt6i_gateway)) {
					rt6_remove_exception(bucket, rt6_ex);
				}
			}
			bucket++;
		}
	}

	spin_unlock_bh(&rt6_exception_lock);
}

static void rt6_age_examine_exception(struct rt6_exception_bucket *bucket,
				      struct rt6_exception *rt6_ex,
				      struct fib6_gc_args *gc_args,
				      unsigned long now)
{
	struct rt6_info *rt = rt6_ex->rt6i;

	/* we are pruning and obsoleting aged-out and non gateway exceptions
	 * even if others have still references to them, so that on next
	 * dst_check() such references can be dropped.
	 * EXPIRES exceptions - e.g. pmtu-generated ones are pruned when
	 * expired, independently from their aging, as per RFC 8201 section 4
	 */
	if (!(rt->rt6i_flags & RTF_EXPIRES)) {
		if (time_after_eq(now, rt->dst.lastuse + gc_args->timeout)) {
			RT6_TRACE("aging clone %p\n", rt);
			rt6_remove_exception(bucket, rt6_ex);
			return;
		}
	} else if (time_after(jiffies, rt->dst.expires)) {
		RT6_TRACE("purging expired route %p\n", rt);
		rt6_remove_exception(bucket, rt6_ex);
		return;
	}

	if (rt->rt6i_flags & RTF_GATEWAY) {
		struct neighbour *neigh;
		__u8 neigh_flags = 0;

		neigh = __ipv6_neigh_lookup_noref(rt->dst.dev, &rt->rt6i_gateway);
		if (neigh)
			neigh_flags = neigh->flags;

		if (!(neigh_flags & NTF_ROUTER)) {
			RT6_TRACE("purging route %p via non-router but gateway\n",
				  rt);
			rt6_remove_exception(bucket, rt6_ex);
			return;
		}
	}

	gc_args->more++;
}

void rt6_age_exceptions(struct fib6_info *rt,
			struct fib6_gc_args *gc_args,
			unsigned long now)
{
	struct rt6_exception_bucket *bucket;
	struct rt6_exception *rt6_ex;
	struct hlist_node *tmp;
	int i;

	if (!rcu_access_pointer(rt->rt6i_exception_bucket))
		return;

	rcu_read_lock_bh();
	spin_lock(&rt6_exception_lock);
	bucket = rcu_dereference_protected(rt->rt6i_exception_bucket,
				    lockdep_is_held(&rt6_exception_lock));

	if (bucket) {
		for (i = 0; i < FIB6_EXCEPTION_BUCKET_SIZE; i++) {
			hlist_for_each_entry_safe(rt6_ex, tmp,
						  &bucket->chain, hlist) {
				rt6_age_examine_exception(bucket, rt6_ex,
							  gc_args, now);
			}
			bucket++;
		}
	}
	spin_unlock(&rt6_exception_lock);
	rcu_read_unlock_bh();
}

/* must be called with rcu lock held */
int fib6_table_lookup(struct net *net, struct fib6_table *table, int oif,
		      struct flowi6 *fl6, struct fib6_result *res, int strict)
{
	struct fib6_node *fn, *saved_fn;

	fn = fib6_node_lookup(&table->tb6_root, &fl6->daddr, &fl6->saddr);
	saved_fn = fn;

	if (fl6->flowi6_flags & FLOWI_FLAG_SKIP_NH_OIF)
		oif = 0;

redo_rt6_select:
	rt6_select(net, fn, oif, res, strict);
	if (res->f6i == net->ipv6.fib6_null_entry) {
		fn = fib6_backtrack(fn, &fl6->saddr);
		if (fn)
			goto redo_rt6_select;
		else if (strict & RT6_LOOKUP_F_REACHABLE) {
			/* also consider unreachable route */
			strict &= ~RT6_LOOKUP_F_REACHABLE;
			fn = saved_fn;
			goto redo_rt6_select;
		}
	}

	trace_fib6_table_lookup(net, res, table, fl6);

	return 0;
}

struct rt6_info *ip6_pol_route(struct net *net, struct fib6_table *table,
			       int oif, struct flowi6 *fl6,
			       const struct sk_buff *skb, int flags)
{
	struct fib6_result res = {};
	struct rt6_info *rt;
	int strict = 0;

	strict |= flags & RT6_LOOKUP_F_IFACE;
	strict |= flags & RT6_LOOKUP_F_IGNORE_LINKSTATE;
	if (net->ipv6.devconf_all->forwarding == 0)
		strict |= RT6_LOOKUP_F_REACHABLE;

	rcu_read_lock();

	fib6_table_lookup(net, table, oif, fl6, &res, strict);
	if (res.f6i == net->ipv6.fib6_null_entry) {
		rt = net->ipv6.ip6_null_entry;
		rcu_read_unlock();
		dst_hold(&rt->dst);
		return rt;
	}

	fib6_select_path(net, &res, fl6, oif, false, skb, strict);

	/*Search through exception table */
	rt = rt6_find_cached_rt(&res, &fl6->daddr, &fl6->saddr);
	if (rt) {
		if (ip6_hold_safe(net, &rt))
			dst_use_noref(&rt->dst, jiffies);

		rcu_read_unlock();
		return rt;
	} else if (unlikely((fl6->flowi6_flags & FLOWI_FLAG_KNOWN_NH) &&
			    !res.nh->fib_nh_gw_family)) {
		/* Create a RTF_CACHE clone which will not be
		 * owned by the fib6 tree.  It is for the special case where
		 * the daddr in the skb during the neighbor look-up is different
		 * from the fl6->daddr used to look-up route here.
		 */
		struct rt6_info *uncached_rt;

		uncached_rt = ip6_rt_cache_alloc(&res, &fl6->daddr, NULL);

		rcu_read_unlock();

		if (uncached_rt) {
			/* Uncached_rt's refcnt is taken during ip6_rt_cache_alloc()
			 * No need for another dst_hold()
			 */
			rt6_uncached_list_add(uncached_rt);
			atomic_inc(&net->ipv6.rt6_stats->fib_rt_uncache);
		} else {
			uncached_rt = net->ipv6.ip6_null_entry;
			dst_hold(&uncached_rt->dst);
		}

		return uncached_rt;
	} else {
		/* Get a percpu copy */

		struct rt6_info *pcpu_rt;

		local_bh_disable();
		pcpu_rt = rt6_get_pcpu_route(&res);

		if (!pcpu_rt)
			pcpu_rt = rt6_make_pcpu_route(net, &res);

		local_bh_enable();
		rcu_read_unlock();

		return pcpu_rt;
	}
}
EXPORT_SYMBOL_GPL(ip6_pol_route);

static struct rt6_info *ip6_pol_route_input(struct net *net,
					    struct fib6_table *table,
					    struct flowi6 *fl6,
					    const struct sk_buff *skb,
					    int flags)
{
	return ip6_pol_route(net, table, fl6->flowi6_iif, fl6, skb, flags);
}

struct dst_entry *ip6_route_input_lookup(struct net *net,
					 struct net_device *dev,
					 struct flowi6 *fl6,
					 const struct sk_buff *skb,
					 int flags)
{
	if (rt6_need_strict(&fl6->daddr) && dev->type != ARPHRD_PIMREG)
		flags |= RT6_LOOKUP_F_IFACE;

	return fib6_rule_lookup(net, fl6, skb, flags, ip6_pol_route_input);
}
EXPORT_SYMBOL_GPL(ip6_route_input_lookup);

static void ip6_multipath_l3_keys(const struct sk_buff *skb,
				  struct flow_keys *keys,
				  struct flow_keys *flkeys)
{
	const struct ipv6hdr *outer_iph = ipv6_hdr(skb);
	const struct ipv6hdr *key_iph = outer_iph;
	struct flow_keys *_flkeys = flkeys;
	const struct ipv6hdr *inner_iph;
	const struct icmp6hdr *icmph;
	struct ipv6hdr _inner_iph;
	struct icmp6hdr _icmph;

	if (likely(outer_iph->nexthdr != IPPROTO_ICMPV6))
		goto out;

	icmph = skb_header_pointer(skb, skb_transport_offset(skb),
				   sizeof(_icmph), &_icmph);
	if (!icmph)
		goto out;

	if (icmph->icmp6_type != ICMPV6_DEST_UNREACH &&
	    icmph->icmp6_type != ICMPV6_PKT_TOOBIG &&
	    icmph->icmp6_type != ICMPV6_TIME_EXCEED &&
	    icmph->icmp6_type != ICMPV6_PARAMPROB)
		goto out;

	inner_iph = skb_header_pointer(skb,
				       skb_transport_offset(skb) + sizeof(*icmph),
				       sizeof(_inner_iph), &_inner_iph);
	if (!inner_iph)
		goto out;

	key_iph = inner_iph;
	_flkeys = NULL;
out:
	if (_flkeys) {
		keys->addrs.v6addrs.src = _flkeys->addrs.v6addrs.src;
		keys->addrs.v6addrs.dst = _flkeys->addrs.v6addrs.dst;
		keys->tags.flow_label = _flkeys->tags.flow_label;
		keys->basic.ip_proto = _flkeys->basic.ip_proto;
	} else {
		keys->addrs.v6addrs.src = key_iph->saddr;
		keys->addrs.v6addrs.dst = key_iph->daddr;
		keys->tags.flow_label = ip6_flowlabel(key_iph);
		keys->basic.ip_proto = key_iph->nexthdr;
	}
}

/* if skb is set it will be used and fl6 can be NULL */
u32 rt6_multipath_hash(const struct net *net, const struct flowi6 *fl6,
		       const struct sk_buff *skb, struct flow_keys *flkeys)
{
	struct flow_keys hash_keys;
	u32 mhash;

	switch (ip6_multipath_hash_policy(net)) {
	case 0:
		memset(&hash_keys, 0, sizeof(hash_keys));
		hash_keys.control.addr_type = FLOW_DISSECTOR_KEY_IPV6_ADDRS;
		if (skb) {
			ip6_multipath_l3_keys(skb, &hash_keys, flkeys);
		} else {
			hash_keys.addrs.v6addrs.src = fl6->saddr;
			hash_keys.addrs.v6addrs.dst = fl6->daddr;
			hash_keys.tags.flow_label = (__force u32)flowi6_get_flowlabel(fl6);
			hash_keys.basic.ip_proto = fl6->flowi6_proto;
		}
		break;
	case 1:
		if (skb) {
			unsigned int flag = FLOW_DISSECTOR_F_STOP_AT_ENCAP;
			struct flow_keys keys;

			/* short-circuit if we already have L4 hash present */
			if (skb->l4_hash)
				return skb_get_hash_raw(skb) >> 1;

			memset(&hash_keys, 0, sizeof(hash_keys));

                        if (!flkeys) {
				skb_flow_dissect_flow_keys(skb, &keys, flag);
				flkeys = &keys;
			}
			hash_keys.control.addr_type = FLOW_DISSECTOR_KEY_IPV6_ADDRS;
			hash_keys.addrs.v6addrs.src = flkeys->addrs.v6addrs.src;
			hash_keys.addrs.v6addrs.dst = flkeys->addrs.v6addrs.dst;
			hash_keys.ports.src = flkeys->ports.src;
			hash_keys.ports.dst = flkeys->ports.dst;
			hash_keys.basic.ip_proto = flkeys->basic.ip_proto;
		} else {
			memset(&hash_keys, 0, sizeof(hash_keys));
			hash_keys.control.addr_type = FLOW_DISSECTOR_KEY_IPV6_ADDRS;
			hash_keys.addrs.v6addrs.src = fl6->saddr;
			hash_keys.addrs.v6addrs.dst = fl6->daddr;
			hash_keys.ports.src = fl6->fl6_sport;
			hash_keys.ports.dst = fl6->fl6_dport;
			hash_keys.basic.ip_proto = fl6->flowi6_proto;
		}
		break;
	}
	mhash = flow_hash_from_keys(&hash_keys);

	return mhash >> 1;
}

void ip6_route_input(struct sk_buff *skb)
{
	const struct ipv6hdr *iph = ipv6_hdr(skb);
	struct net *net = dev_net(skb->dev);
	int flags = RT6_LOOKUP_F_HAS_SADDR;
	struct ip_tunnel_info *tun_info;
	struct flowi6 fl6 = {
		.flowi6_iif = skb->dev->ifindex,
		.daddr = iph->daddr,
		.saddr = iph->saddr,
		.flowlabel = ip6_flowinfo(iph),
		.flowi6_mark = skb->mark,
		.flowi6_proto = iph->nexthdr,
	};
	struct flow_keys *flkeys = NULL, _flkeys;

	tun_info = skb_tunnel_info(skb);
	if (tun_info && !(tun_info->mode & IP_TUNNEL_INFO_TX))
		fl6.flowi6_tun_key.tun_id = tun_info->key.tun_id;

	if (fib6_rules_early_flow_dissect(net, skb, &fl6, &_flkeys))
		flkeys = &_flkeys;

	if (unlikely(fl6.flowi6_proto == IPPROTO_ICMPV6))
		fl6.mp_hash = rt6_multipath_hash(net, &fl6, skb, flkeys);
	skb_dst_drop(skb);
	skb_dst_set(skb,
		    ip6_route_input_lookup(net, skb->dev, &fl6, skb, flags));
}

static struct rt6_info *ip6_pol_route_output(struct net *net,
					     struct fib6_table *table,
					     struct flowi6 *fl6,
					     const struct sk_buff *skb,
					     int flags)
{
	return ip6_pol_route(net, table, fl6->flowi6_oif, fl6, skb, flags);
}

struct dst_entry *ip6_route_output_flags(struct net *net, const struct sock *sk,
					 struct flowi6 *fl6, int flags)
{
	bool any_src;

	if (ipv6_addr_type(&fl6->daddr) &
	    (IPV6_ADDR_MULTICAST | IPV6_ADDR_LINKLOCAL)) {
		struct dst_entry *dst;

		dst = l3mdev_link_scope_lookup(net, fl6);
		if (dst)
			return dst;
	}

	fl6->flowi6_iif = LOOPBACK_IFINDEX;

	any_src = ipv6_addr_any(&fl6->saddr);
	if ((sk && sk->sk_bound_dev_if) || rt6_need_strict(&fl6->daddr) ||
	    (fl6->flowi6_oif && any_src))
		flags |= RT6_LOOKUP_F_IFACE;

	if (!any_src)
		flags |= RT6_LOOKUP_F_HAS_SADDR;
	else if (sk)
		flags |= rt6_srcprefs2flags(inet6_sk(sk)->srcprefs);

	return fib6_rule_lookup(net, fl6, NULL, flags, ip6_pol_route_output);
}
EXPORT_SYMBOL_GPL(ip6_route_output_flags);

struct dst_entry *ip6_blackhole_route(struct net *net, struct dst_entry *dst_orig)
{
	struct rt6_info *rt, *ort = (struct rt6_info *) dst_orig;
	struct net_device *loopback_dev = net->loopback_dev;
	struct dst_entry *new = NULL;

	rt = dst_alloc(&ip6_dst_blackhole_ops, loopback_dev, 1,
		       DST_OBSOLETE_DEAD, 0);
	if (rt) {
		rt6_info_init(rt);
		atomic_inc(&net->ipv6.rt6_stats->fib_rt_alloc);

		new = &rt->dst;
		new->__use = 1;
		new->input = dst_discard;
		new->output = dst_discard_out;

		dst_copy_metrics(new, &ort->dst);

		rt->rt6i_idev = in6_dev_get(loopback_dev);
		rt->rt6i_gateway = ort->rt6i_gateway;
		rt->rt6i_flags = ort->rt6i_flags & ~RTF_PCPU;

		memcpy(&rt->rt6i_dst, &ort->rt6i_dst, sizeof(struct rt6key));
#ifdef CONFIG_IPV6_SUBTREES
		memcpy(&rt->rt6i_src, &ort->rt6i_src, sizeof(struct rt6key));
#endif
	}

	dst_release(dst_orig);
	return new ? new : ERR_PTR(-ENOMEM);
}

/*
 *	Destination cache support functions
 */

static bool fib6_check(struct fib6_info *f6i, u32 cookie)
{
	u32 rt_cookie = 0;

	if (!fib6_get_cookie_safe(f6i, &rt_cookie) || rt_cookie != cookie)
		return false;

	if (fib6_check_expired(f6i))
		return false;

	return true;
}

static struct dst_entry *rt6_check(struct rt6_info *rt,
				   struct fib6_info *from,
				   u32 cookie)
{
	u32 rt_cookie = 0;

	if ((from && !fib6_get_cookie_safe(from, &rt_cookie)) ||
	    rt_cookie != cookie)
		return NULL;

	if (rt6_check_expired(rt))
		return NULL;

	return &rt->dst;
}

static struct dst_entry *rt6_dst_from_check(struct rt6_info *rt,
					    struct fib6_info *from,
					    u32 cookie)
{
	if (!__rt6_check_expired(rt) &&
	    rt->dst.obsolete == DST_OBSOLETE_FORCE_CHK &&
	    fib6_check(from, cookie))
		return &rt->dst;
	else
		return NULL;
}

static struct dst_entry *ip6_dst_check(struct dst_entry *dst, u32 cookie)
{
	struct dst_entry *dst_ret;
	struct fib6_info *from;
	struct rt6_info *rt;

	rt = container_of(dst, struct rt6_info, dst);

	rcu_read_lock();

	/* All IPV6 dsts are created with ->obsolete set to the value
	 * DST_OBSOLETE_FORCE_CHK which forces validation calls down
	 * into this function always.
	 */

	from = rcu_dereference(rt->from);

	if (from && (rt->rt6i_flags & RTF_PCPU ||
	    unlikely(!list_empty(&rt->rt6i_uncached))))
		dst_ret = rt6_dst_from_check(rt, from, cookie);
	else
		dst_ret = rt6_check(rt, from, cookie);

	rcu_read_unlock();

	return dst_ret;
}

static struct dst_entry *ip6_negative_advice(struct dst_entry *dst)
{
	struct rt6_info *rt = (struct rt6_info *) dst;

	if (rt) {
		if (rt->rt6i_flags & RTF_CACHE) {
			rcu_read_lock();
			if (rt6_check_expired(rt)) {
				rt6_remove_exception_rt(rt);
				dst = NULL;
			}
			rcu_read_unlock();
		} else {
			dst_release(dst);
			dst = NULL;
		}
	}
	return dst;
}

static void ip6_link_failure(struct sk_buff *skb)
{
	struct rt6_info *rt;

	icmpv6_send(skb, ICMPV6_DEST_UNREACH, ICMPV6_ADDR_UNREACH, 0);

	rt = (struct rt6_info *) skb_dst(skb);
	if (rt) {
		rcu_read_lock();
		if (rt->rt6i_flags & RTF_CACHE) {
			rt6_remove_exception_rt(rt);
		} else {
			struct fib6_info *from;
			struct fib6_node *fn;

			from = rcu_dereference(rt->from);
			if (from) {
				fn = rcu_dereference(from->fib6_node);
				if (fn && (rt->rt6i_flags & RTF_DEFAULT))
					fn->fn_sernum = -1;
			}
		}
		rcu_read_unlock();
	}
}

static void rt6_update_expires(struct rt6_info *rt0, int timeout)
{
	if (!(rt0->rt6i_flags & RTF_EXPIRES)) {
		struct fib6_info *from;

		rcu_read_lock();
		from = rcu_dereference(rt0->from);
		if (from)
			rt0->dst.expires = from->expires;
		rcu_read_unlock();
	}

	dst_set_expires(&rt0->dst, timeout);
	rt0->rt6i_flags |= RTF_EXPIRES;
}

static void rt6_do_update_pmtu(struct rt6_info *rt, u32 mtu)
{
	struct net *net = dev_net(rt->dst.dev);

	dst_metric_set(&rt->dst, RTAX_MTU, mtu);
	rt->rt6i_flags |= RTF_MODIFIED;
	rt6_update_expires(rt, net->ipv6.sysctl.ip6_rt_mtu_expires);
}

static bool rt6_cache_allowed_for_pmtu(const struct rt6_info *rt)
{
	return !(rt->rt6i_flags & RTF_CACHE) &&
		(rt->rt6i_flags & RTF_PCPU || rcu_access_pointer(rt->from));
}

static void __ip6_rt_update_pmtu(struct dst_entry *dst, const struct sock *sk,
				 const struct ipv6hdr *iph, u32 mtu)
{
	const struct in6_addr *daddr, *saddr;
	struct rt6_info *rt6 = (struct rt6_info *)dst;

	if (dst_metric_locked(dst, RTAX_MTU))
		return;

	if (iph) {
		daddr = &iph->daddr;
		saddr = &iph->saddr;
	} else if (sk) {
		daddr = &sk->sk_v6_daddr;
		saddr = &inet6_sk(sk)->saddr;
	} else {
		daddr = NULL;
		saddr = NULL;
	}
	dst_confirm_neigh(dst, daddr);
	mtu = max_t(u32, mtu, IPV6_MIN_MTU);
	if (mtu >= dst_mtu(dst))
		return;

	if (!rt6_cache_allowed_for_pmtu(rt6)) {
		rt6_do_update_pmtu(rt6, mtu);
		/* update rt6_ex->stamp for cache */
		if (rt6->rt6i_flags & RTF_CACHE)
			rt6_update_exception_stamp_rt(rt6);
	} else if (daddr) {
		struct fib6_result res = {};
		struct rt6_info *nrt6;

		rcu_read_lock();
		res.f6i = rcu_dereference(rt6->from);
		if (!res.f6i) {
			rcu_read_unlock();
			return;
		}
		res.nh = &res.f6i->fib6_nh;
		res.fib6_flags = res.f6i->fib6_flags;
		res.fib6_type = res.f6i->fib6_type;

		nrt6 = ip6_rt_cache_alloc(&res, daddr, saddr);
		if (nrt6) {
			rt6_do_update_pmtu(nrt6, mtu);
			if (rt6_insert_exception(nrt6, &res))
				dst_release_immediate(&nrt6->dst);
		}
		rcu_read_unlock();
	}
}

static void ip6_rt_update_pmtu(struct dst_entry *dst, struct sock *sk,
			       struct sk_buff *skb, u32 mtu)
{
	__ip6_rt_update_pmtu(dst, sk, skb ? ipv6_hdr(skb) : NULL, mtu);
}

void ip6_update_pmtu(struct sk_buff *skb, struct net *net, __be32 mtu,
		     int oif, u32 mark, kuid_t uid)
{
	const struct ipv6hdr *iph = (struct ipv6hdr *) skb->data;
	struct dst_entry *dst;
	struct flowi6 fl6 = {
		.flowi6_oif = oif,
		.flowi6_mark = mark ? mark : IP6_REPLY_MARK(net, skb->mark),
		.daddr = iph->daddr,
		.saddr = iph->saddr,
		.flowlabel = ip6_flowinfo(iph),
		.flowi6_uid = uid,
	};

	dst = ip6_route_output(net, NULL, &fl6);
	if (!dst->error)
		__ip6_rt_update_pmtu(dst, NULL, iph, ntohl(mtu));
	dst_release(dst);
}
EXPORT_SYMBOL_GPL(ip6_update_pmtu);

void ip6_sk_update_pmtu(struct sk_buff *skb, struct sock *sk, __be32 mtu)
{
	int oif = sk->sk_bound_dev_if;
	struct dst_entry *dst;

	if (!oif && skb->dev)
		oif = l3mdev_master_ifindex(skb->dev);

	ip6_update_pmtu(skb, sock_net(sk), mtu, oif, sk->sk_mark, sk->sk_uid);

	dst = __sk_dst_get(sk);
	if (!dst || !dst->obsolete ||
	    dst->ops->check(dst, inet6_sk(sk)->dst_cookie))
		return;

	bh_lock_sock(sk);
	if (!sock_owned_by_user(sk) && !ipv6_addr_v4mapped(&sk->sk_v6_daddr))
		ip6_datagram_dst_update(sk, false);
	bh_unlock_sock(sk);
}
EXPORT_SYMBOL_GPL(ip6_sk_update_pmtu);

void ip6_sk_dst_store_flow(struct sock *sk, struct dst_entry *dst,
			   const struct flowi6 *fl6)
{
#ifdef CONFIG_IPV6_SUBTREES
	struct ipv6_pinfo *np = inet6_sk(sk);
#endif

	ip6_dst_store(sk, dst,
		      ipv6_addr_equal(&fl6->daddr, &sk->sk_v6_daddr) ?
		      &sk->sk_v6_daddr : NULL,
#ifdef CONFIG_IPV6_SUBTREES
		      ipv6_addr_equal(&fl6->saddr, &np->saddr) ?
		      &np->saddr :
#endif
		      NULL);
}

static bool ip6_redirect_nh_match(const struct fib6_result *res,
				  struct flowi6 *fl6,
				  const struct in6_addr *gw,
				  struct rt6_info **ret)
{
	const struct fib6_nh *nh = res->nh;

	if (nh->fib_nh_flags & RTNH_F_DEAD || !nh->fib_nh_gw_family ||
	    fl6->flowi6_oif != nh->fib_nh_dev->ifindex)
		return false;

	/* rt_cache's gateway might be different from its 'parent'
	 * in the case of an ip redirect.
	 * So we keep searching in the exception table if the gateway
	 * is different.
	 */
	if (!ipv6_addr_equal(gw, &nh->fib_nh_gw6)) {
		struct rt6_info *rt_cache;

		rt_cache = rt6_find_cached_rt(res, &fl6->daddr, &fl6->saddr);
		if (rt_cache &&
		    ipv6_addr_equal(gw, &rt_cache->rt6i_gateway)) {
			*ret = rt_cache;
			return true;
		}
		return false;
	}
	return true;
}

/* Handle redirects */
struct ip6rd_flowi {
	struct flowi6 fl6;
	struct in6_addr gateway;
};

static struct rt6_info *__ip6_route_redirect(struct net *net,
					     struct fib6_table *table,
					     struct flowi6 *fl6,
					     const struct sk_buff *skb,
					     int flags)
{
	struct ip6rd_flowi *rdfl = (struct ip6rd_flowi *)fl6;
	struct rt6_info *ret = NULL;
	struct fib6_result res = {};
	struct fib6_info *rt;
	struct fib6_node *fn;

	/* Get the "current" route for this destination and
	 * check if the redirect has come from appropriate router.
	 *
	 * RFC 4861 specifies that redirects should only be
	 * accepted if they come from the nexthop to the target.
	 * Due to the way the routes are chosen, this notion
	 * is a bit fuzzy and one might need to check all possible
	 * routes.
	 */

	rcu_read_lock();
	fn = fib6_node_lookup(&table->tb6_root, &fl6->daddr, &fl6->saddr);
restart:
	for_each_fib6_node_rt_rcu(fn) {
		res.f6i = rt;
		res.nh = &rt->fib6_nh;

		if (fib6_check_expired(rt))
			continue;
		if (rt->fib6_flags & RTF_REJECT)
			break;
		if (ip6_redirect_nh_match(&res, fl6, &rdfl->gateway, &ret))
			goto out;
	}

	if (!rt)
		rt = net->ipv6.fib6_null_entry;
	else if (rt->fib6_flags & RTF_REJECT) {
		ret = net->ipv6.ip6_null_entry;
		goto out;
	}

	if (rt == net->ipv6.fib6_null_entry) {
		fn = fib6_backtrack(fn, &fl6->saddr);
		if (fn)
			goto restart;
	}

	res.f6i = rt;
	res.nh = &rt->fib6_nh;
out:
	if (ret) {
		ip6_hold_safe(net, &ret);
	} else {
		res.fib6_flags = res.f6i->fib6_flags;
		res.fib6_type = res.f6i->fib6_type;
		ret = ip6_create_rt_rcu(&res);
	}

	rcu_read_unlock();

	trace_fib6_table_lookup(net, &res, table, fl6);
	return ret;
};

static struct dst_entry *ip6_route_redirect(struct net *net,
					    const struct flowi6 *fl6,
					    const struct sk_buff *skb,
					    const struct in6_addr *gateway)
{
	int flags = RT6_LOOKUP_F_HAS_SADDR;
	struct ip6rd_flowi rdfl;

	rdfl.fl6 = *fl6;
	rdfl.gateway = *gateway;

	return fib6_rule_lookup(net, &rdfl.fl6, skb,
				flags, __ip6_route_redirect);
}

void ip6_redirect(struct sk_buff *skb, struct net *net, int oif, u32 mark,
		  kuid_t uid)
{
	const struct ipv6hdr *iph = (struct ipv6hdr *) skb->data;
	struct dst_entry *dst;
	struct flowi6 fl6 = {
		.flowi6_iif = LOOPBACK_IFINDEX,
		.flowi6_oif = oif,
		.flowi6_mark = mark,
		.daddr = iph->daddr,
		.saddr = iph->saddr,
		.flowlabel = ip6_flowinfo(iph),
		.flowi6_uid = uid,
	};

	dst = ip6_route_redirect(net, &fl6, skb, &ipv6_hdr(skb)->saddr);
	rt6_do_redirect(dst, NULL, skb);
	dst_release(dst);
}
EXPORT_SYMBOL_GPL(ip6_redirect);

void ip6_redirect_no_header(struct sk_buff *skb, struct net *net, int oif)
{
	const struct ipv6hdr *iph = ipv6_hdr(skb);
	const struct rd_msg *msg = (struct rd_msg *)icmp6_hdr(skb);
	struct dst_entry *dst;
	struct flowi6 fl6 = {
		.flowi6_iif = LOOPBACK_IFINDEX,
		.flowi6_oif = oif,
		.daddr = msg->dest,
		.saddr = iph->daddr,
		.flowi6_uid = sock_net_uid(net, NULL),
	};

	dst = ip6_route_redirect(net, &fl6, skb, &iph->saddr);
	rt6_do_redirect(dst, NULL, skb);
	dst_release(dst);
}

void ip6_sk_redirect(struct sk_buff *skb, struct sock *sk)
{
	ip6_redirect(skb, sock_net(sk), sk->sk_bound_dev_if, sk->sk_mark,
		     sk->sk_uid);
}
EXPORT_SYMBOL_GPL(ip6_sk_redirect);

static unsigned int ip6_default_advmss(const struct dst_entry *dst)
{
	struct net_device *dev = dst->dev;
	unsigned int mtu = dst_mtu(dst);
	struct net *net = dev_net(dev);

	mtu -= sizeof(struct ipv6hdr) + sizeof(struct tcphdr);

	if (mtu < net->ipv6.sysctl.ip6_rt_min_advmss)
		mtu = net->ipv6.sysctl.ip6_rt_min_advmss;

	/*
	 * Maximal non-jumbo IPv6 payload is IPV6_MAXPLEN and
	 * corresponding MSS is IPV6_MAXPLEN - tcp_header_size.
	 * IPV6_MAXPLEN is also valid and means: "any MSS,
	 * rely only on pmtu discovery"
	 */
	if (mtu > IPV6_MAXPLEN - sizeof(struct tcphdr))
		mtu = IPV6_MAXPLEN;
	return mtu;
}

static unsigned int ip6_mtu(const struct dst_entry *dst)
{
	struct inet6_dev *idev;
	unsigned int mtu;

	mtu = dst_metric_raw(dst, RTAX_MTU);
	if (mtu)
		goto out;

	mtu = IPV6_MIN_MTU;

	rcu_read_lock();
	idev = __in6_dev_get(dst->dev);
	if (idev)
		mtu = idev->cnf.mtu6;
	rcu_read_unlock();

out:
	mtu = min_t(unsigned int, mtu, IP6_MAX_MTU);

	return mtu - lwtunnel_headroom(dst->lwtstate, mtu);
}

/* MTU selection:
 * 1. mtu on route is locked - use it
 * 2. mtu from nexthop exception
 * 3. mtu from egress device
 *
 * based on ip6_dst_mtu_forward and exception logic of
 * rt6_find_cached_rt; called with rcu_read_lock
 */
u32 ip6_mtu_from_fib6(const struct fib6_result *res,
		      const struct in6_addr *daddr,
		      const struct in6_addr *saddr)
{
	struct rt6_exception_bucket *bucket;
	const struct fib6_nh *nh = res->nh;
	struct fib6_info *f6i = res->f6i;
	const struct in6_addr *src_key;
	struct rt6_exception *rt6_ex;
	struct inet6_dev *idev;
	u32 mtu = 0;

	if (unlikely(fib6_metric_locked(f6i, RTAX_MTU))) {
		mtu = f6i->fib6_pmtu;
		if (mtu)
			goto out;
	}

	src_key = NULL;
#ifdef CONFIG_IPV6_SUBTREES
	if (f6i->fib6_src.plen)
		src_key = saddr;
#endif

	bucket = rcu_dereference(f6i->rt6i_exception_bucket);
	rt6_ex = __rt6_find_exception_rcu(&bucket, daddr, src_key);
	if (rt6_ex && !rt6_check_expired(rt6_ex->rt6i))
		mtu = dst_metric_raw(&rt6_ex->rt6i->dst, RTAX_MTU);

	if (likely(!mtu)) {
		struct net_device *dev = nh->fib_nh_dev;

		mtu = IPV6_MIN_MTU;
		idev = __in6_dev_get(dev);
		if (idev && idev->cnf.mtu6 > mtu)
			mtu = idev->cnf.mtu6;
	}

	mtu = min_t(unsigned int, mtu, IP6_MAX_MTU);
out:
	return mtu - lwtunnel_headroom(nh->fib_nh_lws, mtu);
}

struct dst_entry *icmp6_dst_alloc(struct net_device *dev,
				  struct flowi6 *fl6)
{
	struct dst_entry *dst;
	struct rt6_info *rt;
	struct inet6_dev *idev = in6_dev_get(dev);
	struct net *net = dev_net(dev);

	if (unlikely(!idev))
		return ERR_PTR(-ENODEV);

	rt = ip6_dst_alloc(net, dev, 0);
	if (unlikely(!rt)) {
		in6_dev_put(idev);
		dst = ERR_PTR(-ENOMEM);
		goto out;
	}

	rt->dst.flags |= DST_HOST;
	rt->dst.input = ip6_input;
	rt->dst.output  = ip6_output;
	rt->rt6i_gateway  = fl6->daddr;
	rt->rt6i_dst.addr = fl6->daddr;
	rt->rt6i_dst.plen = 128;
	rt->rt6i_idev     = idev;
	dst_metric_set(&rt->dst, RTAX_HOPLIMIT, 0);

	/* Add this dst into uncached_list so that rt6_disable_ip() can
	 * do proper release of the net_device
	 */
	rt6_uncached_list_add(rt);
	atomic_inc(&net->ipv6.rt6_stats->fib_rt_uncache);

	dst = xfrm_lookup(net, &rt->dst, flowi6_to_flowi(fl6), NULL, 0);

out:
	return dst;
}

static int ip6_dst_gc(struct dst_ops *ops)
{
	struct net *net = container_of(ops, struct net, ipv6.ip6_dst_ops);
	int rt_min_interval = net->ipv6.sysctl.ip6_rt_gc_min_interval;
	int rt_max_size = net->ipv6.sysctl.ip6_rt_max_size;
	int rt_elasticity = net->ipv6.sysctl.ip6_rt_gc_elasticity;
	int rt_gc_timeout = net->ipv6.sysctl.ip6_rt_gc_timeout;
	unsigned long rt_last_gc = net->ipv6.ip6_rt_last_gc;
	int entries;

	entries = dst_entries_get_fast(ops);
	if (time_after(rt_last_gc + rt_min_interval, jiffies) &&
	    entries <= rt_max_size)
		goto out;

	net->ipv6.ip6_rt_gc_expire++;
	fib6_run_gc(net->ipv6.ip6_rt_gc_expire, net, true);
	entries = dst_entries_get_slow(ops);
	if (entries < ops->gc_thresh)
		net->ipv6.ip6_rt_gc_expire = rt_gc_timeout>>1;
out:
	net->ipv6.ip6_rt_gc_expire -= net->ipv6.ip6_rt_gc_expire>>rt_elasticity;
	return entries > rt_max_size;
}

static struct rt6_info *ip6_nh_lookup_table(struct net *net,
					    struct fib6_config *cfg,
					    const struct in6_addr *gw_addr,
					    u32 tbid, int flags)
{
	struct flowi6 fl6 = {
		.flowi6_oif = cfg->fc_ifindex,
		.daddr = *gw_addr,
		.saddr = cfg->fc_prefsrc,
	};
	struct fib6_table *table;
	struct rt6_info *rt;

	table = fib6_get_table(net, tbid);
	if (!table)
		return NULL;

	if (!ipv6_addr_any(&cfg->fc_prefsrc))
		flags |= RT6_LOOKUP_F_HAS_SADDR;

	flags |= RT6_LOOKUP_F_IGNORE_LINKSTATE;
	rt = ip6_pol_route(net, table, cfg->fc_ifindex, &fl6, NULL, flags);

	/* if table lookup failed, fall back to full lookup */
	if (rt == net->ipv6.ip6_null_entry) {
		ip6_rt_put(rt);
		rt = NULL;
	}

	return rt;
}

static int ip6_route_check_nh_onlink(struct net *net,
				     struct fib6_config *cfg,
				     const struct net_device *dev,
				     struct netlink_ext_ack *extack)
{
	u32 tbid = l3mdev_fib_table(dev) ? : RT_TABLE_MAIN;
	const struct in6_addr *gw_addr = &cfg->fc_gateway;
	u32 flags = RTF_LOCAL | RTF_ANYCAST | RTF_REJECT;
	struct fib6_info *from;
	struct rt6_info *grt;
	int err;

	err = 0;
	grt = ip6_nh_lookup_table(net, cfg, gw_addr, tbid, 0);
	if (grt) {
		rcu_read_lock();
		from = rcu_dereference(grt->from);
		if (!grt->dst.error &&
		    /* ignore match if it is the default route */
		    from && !ipv6_addr_any(&from->fib6_dst.addr) &&
		    (grt->rt6i_flags & flags || dev != grt->dst.dev)) {
			NL_SET_ERR_MSG(extack,
				       "Nexthop has invalid gateway or device mismatch");
			err = -EINVAL;
		}
		rcu_read_unlock();

		ip6_rt_put(grt);
	}

	return err;
}

static int ip6_route_check_nh(struct net *net,
			      struct fib6_config *cfg,
			      struct net_device **_dev,
			      struct inet6_dev **idev)
{
	const struct in6_addr *gw_addr = &cfg->fc_gateway;
	struct net_device *dev = _dev ? *_dev : NULL;
	struct rt6_info *grt = NULL;
	int err = -EHOSTUNREACH;

	if (cfg->fc_table) {
		int flags = RT6_LOOKUP_F_IFACE;

		grt = ip6_nh_lookup_table(net, cfg, gw_addr,
					  cfg->fc_table, flags);
		if (grt) {
			if (grt->rt6i_flags & RTF_GATEWAY ||
			    (dev && dev != grt->dst.dev)) {
				ip6_rt_put(grt);
				grt = NULL;
			}
		}
	}

	if (!grt)
		grt = rt6_lookup(net, gw_addr, NULL, cfg->fc_ifindex, NULL, 1);

	if (!grt)
		goto out;

	if (dev) {
		if (dev != grt->dst.dev) {
			ip6_rt_put(grt);
			goto out;
		}
	} else {
		*_dev = dev = grt->dst.dev;
		*idev = grt->rt6i_idev;
		dev_hold(dev);
		in6_dev_hold(grt->rt6i_idev);
	}

	if (!(grt->rt6i_flags & RTF_GATEWAY))
		err = 0;

	ip6_rt_put(grt);

out:
	return err;
}

static int ip6_validate_gw(struct net *net, struct fib6_config *cfg,
			   struct net_device **_dev, struct inet6_dev **idev,
			   struct netlink_ext_ack *extack)
{
	const struct in6_addr *gw_addr = &cfg->fc_gateway;
	int gwa_type = ipv6_addr_type(gw_addr);
	bool skip_dev = gwa_type & IPV6_ADDR_LINKLOCAL ? false : true;
	const struct net_device *dev = *_dev;
	bool need_addr_check = !dev;
	int err = -EINVAL;

	/* if gw_addr is local we will fail to detect this in case
	 * address is still TENTATIVE (DAD in progress). rt6_lookup()
	 * will return already-added prefix route via interface that
	 * prefix route was assigned to, which might be non-loopback.
	 */
	if (dev &&
	    ipv6_chk_addr_and_flags(net, gw_addr, dev, skip_dev, 0, 0)) {
		NL_SET_ERR_MSG(extack, "Gateway can not be a local address");
		goto out;
	}

	if (gwa_type != (IPV6_ADDR_LINKLOCAL | IPV6_ADDR_UNICAST)) {
		/* IPv6 strictly inhibits using not link-local
		 * addresses as nexthop address.
		 * Otherwise, router will not able to send redirects.
		 * It is very good, but in some (rare!) circumstances
		 * (SIT, PtP, NBMA NOARP links) it is handy to allow
		 * some exceptions. --ANK
		 * We allow IPv4-mapped nexthops to support RFC4798-type
		 * addressing
		 */
		if (!(gwa_type & (IPV6_ADDR_UNICAST | IPV6_ADDR_MAPPED))) {
			NL_SET_ERR_MSG(extack, "Invalid gateway address");
			goto out;
		}

		if (cfg->fc_flags & RTNH_F_ONLINK)
			err = ip6_route_check_nh_onlink(net, cfg, dev, extack);
		else
			err = ip6_route_check_nh(net, cfg, _dev, idev);

		if (err)
			goto out;
	}

	/* reload in case device was changed */
	dev = *_dev;

	err = -EINVAL;
	if (!dev) {
		NL_SET_ERR_MSG(extack, "Egress device not specified");
		goto out;
	} else if (dev->flags & IFF_LOOPBACK) {
		NL_SET_ERR_MSG(extack,
			       "Egress device can not be loopback device for this route");
		goto out;
	}

	/* if we did not check gw_addr above, do so now that the
	 * egress device has been resolved.
	 */
	if (need_addr_check &&
	    ipv6_chk_addr_and_flags(net, gw_addr, dev, skip_dev, 0, 0)) {
		NL_SET_ERR_MSG(extack, "Gateway can not be a local address");
		goto out;
	}

	err = 0;
out:
	return err;
}

static bool fib6_is_reject(u32 flags, struct net_device *dev, int addr_type)
{
	if ((flags & RTF_REJECT) ||
	    (dev && (dev->flags & IFF_LOOPBACK) &&
	     !(addr_type & IPV6_ADDR_LOOPBACK) &&
	     !(flags & RTF_LOCAL)))
		return true;

	return false;
}

int fib6_nh_init(struct net *net, struct fib6_nh *fib6_nh,
		 struct fib6_config *cfg, gfp_t gfp_flags,
		 struct netlink_ext_ack *extack)
{
	struct net_device *dev = NULL;
	struct inet6_dev *idev = NULL;
	int addr_type;
	int err;

	fib6_nh->fib_nh_family = AF_INET6;

	err = -ENODEV;
	if (cfg->fc_ifindex) {
		dev = dev_get_by_index(net, cfg->fc_ifindex);
		if (!dev)
			goto out;
		idev = in6_dev_get(dev);
		if (!idev)
			goto out;
	}

	if (cfg->fc_flags & RTNH_F_ONLINK) {
		if (!dev) {
			NL_SET_ERR_MSG(extack,
				       "Nexthop device required for onlink");
			goto out;
		}

		if (!(dev->flags & IFF_UP)) {
			NL_SET_ERR_MSG(extack, "Nexthop device is not up");
			err = -ENETDOWN;
			goto out;
		}

		fib6_nh->fib_nh_flags |= RTNH_F_ONLINK;
	}

	fib6_nh->fib_nh_weight = 1;

	/* We cannot add true routes via loopback here,
	 * they would result in kernel looping; promote them to reject routes
	 */
	addr_type = ipv6_addr_type(&cfg->fc_dst);
	if (fib6_is_reject(cfg->fc_flags, dev, addr_type)) {
		/* hold loopback dev/idev if we haven't done so. */
		if (dev != net->loopback_dev) {
			if (dev) {
				dev_put(dev);
				in6_dev_put(idev);
			}
			dev = net->loopback_dev;
			dev_hold(dev);
			idev = in6_dev_get(dev);
			if (!idev) {
				err = -ENODEV;
				goto out;
			}
		}
		goto set_dev;
	}

	if (cfg->fc_flags & RTF_GATEWAY) {
		err = ip6_validate_gw(net, cfg, &dev, &idev, extack);
		if (err)
			goto out;

		fib6_nh->fib_nh_gw6 = cfg->fc_gateway;
		fib6_nh->fib_nh_gw_family = AF_INET6;
	}

	err = -ENODEV;
	if (!dev)
		goto out;

	if (idev->cnf.disable_ipv6) {
		NL_SET_ERR_MSG(extack, "IPv6 is disabled on nexthop device");
		err = -EACCES;
		goto out;
	}

	if (!(dev->flags & IFF_UP) && !cfg->fc_ignore_dev_down) {
		NL_SET_ERR_MSG(extack, "Nexthop device is not up");
		err = -ENETDOWN;
		goto out;
	}

	if (!(cfg->fc_flags & (RTF_LOCAL | RTF_ANYCAST)) &&
	    !netif_carrier_ok(dev))
		fib6_nh->fib_nh_flags |= RTNH_F_LINKDOWN;

	err = fib_nh_common_init(&fib6_nh->nh_common, cfg->fc_encap,
				 cfg->fc_encap_type, cfg, gfp_flags, extack);
	if (err)
		goto out;
set_dev:
	fib6_nh->fib_nh_dev = dev;
	fib6_nh->fib_nh_oif = dev->ifindex;
	err = 0;
out:
	if (idev)
		in6_dev_put(idev);

	if (err) {
		lwtstate_put(fib6_nh->fib_nh_lws);
		fib6_nh->fib_nh_lws = NULL;
		if (dev)
			dev_put(dev);
	}

	return err;
}

void fib6_nh_release(struct fib6_nh *fib6_nh)
{
	fib_nh_common_release(&fib6_nh->nh_common);
}

static struct fib6_info *ip6_route_info_create(struct fib6_config *cfg,
					      gfp_t gfp_flags,
					      struct netlink_ext_ack *extack)
{
	struct net *net = cfg->fc_nlinfo.nl_net;
	struct fib6_info *rt = NULL;
	struct fib6_table *table;
	int err = -EINVAL;
	int addr_type;

	/* RTF_PCPU is an internal flag; can not be set by userspace */
	if (cfg->fc_flags & RTF_PCPU) {
		NL_SET_ERR_MSG(extack, "Userspace can not set RTF_PCPU");
		goto out;
	}

	/* RTF_CACHE is an internal flag; can not be set by userspace */
	if (cfg->fc_flags & RTF_CACHE) {
		NL_SET_ERR_MSG(extack, "Userspace can not set RTF_CACHE");
		goto out;
	}

	if (cfg->fc_type > RTN_MAX) {
		NL_SET_ERR_MSG(extack, "Invalid route type");
		goto out;
	}

	if (cfg->fc_dst_len > 128) {
		NL_SET_ERR_MSG(extack, "Invalid prefix length");
		goto out;
	}
	if (cfg->fc_src_len > 128) {
		NL_SET_ERR_MSG(extack, "Invalid source address length");
		goto out;
	}
#ifndef CONFIG_IPV6_SUBTREES
	if (cfg->fc_src_len) {
		NL_SET_ERR_MSG(extack,
			       "Specifying source address requires IPV6_SUBTREES to be enabled");
		goto out;
	}
#endif

	err = -ENOBUFS;
	if (cfg->fc_nlinfo.nlh &&
	    !(cfg->fc_nlinfo.nlh->nlmsg_flags & NLM_F_CREATE)) {
		table = fib6_get_table(net, cfg->fc_table);
		if (!table) {
			pr_warn("NLM_F_CREATE should be specified when creating new route\n");
			table = fib6_new_table(net, cfg->fc_table);
		}
	} else {
		table = fib6_new_table(net, cfg->fc_table);
	}

	if (!table)
		goto out;

	err = -ENOMEM;
	rt = fib6_info_alloc(gfp_flags);
	if (!rt)
		goto out;

	rt->fib6_metrics = ip_fib_metrics_init(net, cfg->fc_mx, cfg->fc_mx_len,
					       extack);
	if (IS_ERR(rt->fib6_metrics)) {
		err = PTR_ERR(rt->fib6_metrics);
		/* Do not leave garbage there. */
		rt->fib6_metrics = (struct dst_metrics *)&dst_default_metrics;
		goto out;
	}

	if (cfg->fc_flags & RTF_ADDRCONF)
		rt->dst_nocount = true;

	if (cfg->fc_flags & RTF_EXPIRES)
		fib6_set_expires(rt, jiffies +
				clock_t_to_jiffies(cfg->fc_expires));
	else
		fib6_clean_expires(rt);

	if (cfg->fc_protocol == RTPROT_UNSPEC)
		cfg->fc_protocol = RTPROT_BOOT;
	rt->fib6_protocol = cfg->fc_protocol;

	rt->fib6_table = table;
	rt->fib6_metric = cfg->fc_metric;
	rt->fib6_type = cfg->fc_type;
	rt->fib6_flags = cfg->fc_flags & ~RTF_GATEWAY;

	ipv6_addr_prefix(&rt->fib6_dst.addr, &cfg->fc_dst, cfg->fc_dst_len);
	rt->fib6_dst.plen = cfg->fc_dst_len;
	if (rt->fib6_dst.plen == 128)
		rt->dst_host = true;

#ifdef CONFIG_IPV6_SUBTREES
	ipv6_addr_prefix(&rt->fib6_src.addr, &cfg->fc_src, cfg->fc_src_len);
	rt->fib6_src.plen = cfg->fc_src_len;
#endif
	err = fib6_nh_init(net, &rt->fib6_nh, cfg, gfp_flags, extack);
	if (err)
		goto out;

	/* We cannot add true routes via loopback here,
	 * they would result in kernel looping; promote them to reject routes
	 */
	addr_type = ipv6_addr_type(&cfg->fc_dst);
	if (fib6_is_reject(cfg->fc_flags, rt->fib6_nh.fib_nh_dev, addr_type))
		rt->fib6_flags = RTF_REJECT | RTF_NONEXTHOP;

	if (!ipv6_addr_any(&cfg->fc_prefsrc)) {
		struct net_device *dev = fib6_info_nh_dev(rt);

		if (!ipv6_chk_addr(net, &cfg->fc_prefsrc, dev, 0)) {
			NL_SET_ERR_MSG(extack, "Invalid source address");
			err = -EINVAL;
			goto out;
		}
		rt->fib6_prefsrc.addr = cfg->fc_prefsrc;
		rt->fib6_prefsrc.plen = 128;
	} else
		rt->fib6_prefsrc.plen = 0;

	return rt;
out:
	fib6_info_release(rt);
	return ERR_PTR(err);
}

int ip6_route_add(struct fib6_config *cfg, gfp_t gfp_flags,
		  struct netlink_ext_ack *extack)
{
	struct fib6_info *rt;
	int err;

	rt = ip6_route_info_create(cfg, gfp_flags, extack);
	if (IS_ERR(rt))
		return PTR_ERR(rt);

	err = __ip6_ins_rt(rt, &cfg->fc_nlinfo, extack);
	fib6_info_release(rt);

	return err;
}

static int __ip6_del_rt(struct fib6_info *rt, struct nl_info *info)
{
	struct net *net = info->nl_net;
	struct fib6_table *table;
	int err;

	if (rt == net->ipv6.fib6_null_entry) {
		err = -ENOENT;
		goto out;
	}

	table = rt->fib6_table;
	spin_lock_bh(&table->tb6_lock);
	err = fib6_del(rt, info);
	spin_unlock_bh(&table->tb6_lock);

out:
	fib6_info_release(rt);
	return err;
}

int ip6_del_rt(struct net *net, struct fib6_info *rt)
{
	struct nl_info info = { .nl_net = net };

	return __ip6_del_rt(rt, &info);
}

static int __ip6_del_rt_siblings(struct fib6_info *rt, struct fib6_config *cfg)
{
	struct nl_info *info = &cfg->fc_nlinfo;
	struct net *net = info->nl_net;
	struct sk_buff *skb = NULL;
	struct fib6_table *table;
	int err = -ENOENT;

	if (rt == net->ipv6.fib6_null_entry)
		goto out_put;
	table = rt->fib6_table;
	spin_lock_bh(&table->tb6_lock);

	if (rt->fib6_nsiblings && cfg->fc_delete_all_nh) {
		struct fib6_info *sibling, *next_sibling;

		/* prefer to send a single notification with all hops */
		skb = nlmsg_new(rt6_nlmsg_size(rt), gfp_any());
		if (skb) {
			u32 seq = info->nlh ? info->nlh->nlmsg_seq : 0;

			if (rt6_fill_node(net, skb, rt, NULL,
					  NULL, NULL, 0, RTM_DELROUTE,
					  info->portid, seq, 0) < 0) {
				kfree_skb(skb);
				skb = NULL;
			} else
				info->skip_notify = 1;
		}

		list_for_each_entry_safe(sibling, next_sibling,
					 &rt->fib6_siblings,
					 fib6_siblings) {
			err = fib6_del(sibling, info);
			if (err)
				goto out_unlock;
		}
	}

	err = fib6_del(rt, info);
out_unlock:
	spin_unlock_bh(&table->tb6_lock);
out_put:
	fib6_info_release(rt);

	if (skb) {
		rtnl_notify(skb, net, info->portid, RTNLGRP_IPV6_ROUTE,
			    info->nlh, gfp_any());
	}
	return err;
}

static int ip6_del_cached_rt(struct rt6_info *rt, struct fib6_config *cfg)
{
	int rc = -ESRCH;

	if (cfg->fc_ifindex && rt->dst.dev->ifindex != cfg->fc_ifindex)
		goto out;

	if (cfg->fc_flags & RTF_GATEWAY &&
	    !ipv6_addr_equal(&cfg->fc_gateway, &rt->rt6i_gateway))
		goto out;

	rc = rt6_remove_exception_rt(rt);
out:
	return rc;
}

static int ip6_route_del(struct fib6_config *cfg,
			 struct netlink_ext_ack *extack)
{
	struct rt6_info *rt_cache;
	struct fib6_table *table;
	struct fib6_info *rt;
	struct fib6_node *fn;
	int err = -ESRCH;

	table = fib6_get_table(cfg->fc_nlinfo.nl_net, cfg->fc_table);
	if (!table) {
		NL_SET_ERR_MSG(extack, "FIB table does not exist");
		return err;
	}

	rcu_read_lock();

	fn = fib6_locate(&table->tb6_root,
			 &cfg->fc_dst, cfg->fc_dst_len,
			 &cfg->fc_src, cfg->fc_src_len,
			 !(cfg->fc_flags & RTF_CACHE));

	if (fn) {
		for_each_fib6_node_rt_rcu(fn) {
			struct fib6_nh *nh;

			if (cfg->fc_flags & RTF_CACHE) {
				struct fib6_result res = {
					.f6i = rt,
				};
				int rc;

				rt_cache = rt6_find_cached_rt(&res,
							      &cfg->fc_dst,
							      &cfg->fc_src);
				if (rt_cache) {
					rc = ip6_del_cached_rt(rt_cache, cfg);
					if (rc != -ESRCH) {
						rcu_read_unlock();
						return rc;
					}
				}
				continue;
			}

			nh = &rt->fib6_nh;
			if (cfg->fc_ifindex &&
			    (!nh->fib_nh_dev ||
			     nh->fib_nh_dev->ifindex != cfg->fc_ifindex))
				continue;
			if (cfg->fc_flags & RTF_GATEWAY &&
			    !ipv6_addr_equal(&cfg->fc_gateway, &nh->fib_nh_gw6))
				continue;
			if (cfg->fc_metric && cfg->fc_metric != rt->fib6_metric)
				continue;
			if (cfg->fc_protocol && cfg->fc_protocol != rt->fib6_protocol)
				continue;
			if (!fib6_info_hold_safe(rt))
				continue;
			rcu_read_unlock();

			/* if gateway was specified only delete the one hop */
			if (cfg->fc_flags & RTF_GATEWAY)
				return __ip6_del_rt(rt, &cfg->fc_nlinfo);

			return __ip6_del_rt_siblings(rt, cfg);
		}
	}
	rcu_read_unlock();

	return err;
}

static void rt6_do_redirect(struct dst_entry *dst, struct sock *sk, struct sk_buff *skb)
{
	struct netevent_redirect netevent;
	struct rt6_info *rt, *nrt = NULL;
	struct fib6_result res = {};
	struct ndisc_options ndopts;
	struct inet6_dev *in6_dev;
	struct neighbour *neigh;
	struct rd_msg *msg;
	int optlen, on_link;
	u8 *lladdr;

	optlen = skb_tail_pointer(skb) - skb_transport_header(skb);
	optlen -= sizeof(*msg);

	if (optlen < 0) {
		net_dbg_ratelimited("rt6_do_redirect: packet too short\n");
		return;
	}

	msg = (struct rd_msg *)icmp6_hdr(skb);

	if (ipv6_addr_is_multicast(&msg->dest)) {
		net_dbg_ratelimited("rt6_do_redirect: destination address is multicast\n");
		return;
	}

	on_link = 0;
	if (ipv6_addr_equal(&msg->dest, &msg->target)) {
		on_link = 1;
	} else if (ipv6_addr_type(&msg->target) !=
		   (IPV6_ADDR_UNICAST|IPV6_ADDR_LINKLOCAL)) {
		net_dbg_ratelimited("rt6_do_redirect: target address is not link-local unicast\n");
		return;
	}

	in6_dev = __in6_dev_get(skb->dev);
	if (!in6_dev)
		return;
	if (in6_dev->cnf.forwarding || !in6_dev->cnf.accept_redirects)
		return;

	/* RFC2461 8.1:
	 *	The IP source address of the Redirect MUST be the same as the current
	 *	first-hop router for the specified ICMP Destination Address.
	 */

	if (!ndisc_parse_options(skb->dev, msg->opt, optlen, &ndopts)) {
		net_dbg_ratelimited("rt6_redirect: invalid ND options\n");
		return;
	}

	lladdr = NULL;
	if (ndopts.nd_opts_tgt_lladdr) {
		lladdr = ndisc_opt_addr_data(ndopts.nd_opts_tgt_lladdr,
					     skb->dev);
		if (!lladdr) {
			net_dbg_ratelimited("rt6_redirect: invalid link-layer address length\n");
			return;
		}
	}

	rt = (struct rt6_info *) dst;
	if (rt->rt6i_flags & RTF_REJECT) {
		net_dbg_ratelimited("rt6_redirect: source isn't a valid nexthop for redirect target\n");
		return;
	}

	/* Redirect received -> path was valid.
	 * Look, redirects are sent only in response to data packets,
	 * so that this nexthop apparently is reachable. --ANK
	 */
	dst_confirm_neigh(&rt->dst, &ipv6_hdr(skb)->saddr);

	neigh = __neigh_lookup(&nd_tbl, &msg->target, skb->dev, 1);
	if (!neigh)
		return;

	/*
	 *	We have finally decided to accept it.
	 */

	ndisc_update(skb->dev, neigh, lladdr, NUD_STALE,
		     NEIGH_UPDATE_F_WEAK_OVERRIDE|
		     NEIGH_UPDATE_F_OVERRIDE|
		     (on_link ? 0 : (NEIGH_UPDATE_F_OVERRIDE_ISROUTER|
				     NEIGH_UPDATE_F_ISROUTER)),
		     NDISC_REDIRECT, &ndopts);

	rcu_read_lock();
<<<<<<< HEAD
	res.f6i = rcu_dereference(rt->from);
	/* This fib6_info_hold() is safe here because we hold reference to rt
	 * and rt already holds reference to fib6_info.
	 */
	fib6_info_hold(res.f6i);
	rcu_read_unlock();
=======
	from = rcu_dereference(rt->from);
	if (!from)
		goto out;
>>>>>>> ea986679

	res.nh = &res.f6i->fib6_nh;
	res.fib6_flags = res.f6i->fib6_flags;
	res.fib6_type = res.f6i->fib6_type;
	nrt = ip6_rt_cache_alloc(&res, &msg->dest, NULL);
	if (!nrt)
		goto out;

	nrt->rt6i_flags = RTF_GATEWAY|RTF_UP|RTF_DYNAMIC|RTF_CACHE;
	if (on_link)
		nrt->rt6i_flags &= ~RTF_GATEWAY;

	nrt->rt6i_gateway = *(struct in6_addr *)neigh->primary_key;

<<<<<<< HEAD
	/* No need to remove rt from the exception table if rt is
	 * a cached route because rt6_insert_exception() will
	 * takes care of it
	 */
	if (rt6_insert_exception(nrt, &res)) {
=======
	/* rt6_insert_exception() will take care of duplicated exceptions */
	if (rt6_insert_exception(nrt, from)) {
>>>>>>> ea986679
		dst_release_immediate(&nrt->dst);
		goto out;
	}

	netevent.old = &rt->dst;
	netevent.new = &nrt->dst;
	netevent.daddr = &msg->dest;
	netevent.neigh = neigh;
	call_netevent_notifiers(NETEVENT_REDIRECT, &netevent);

out:
<<<<<<< HEAD
	fib6_info_release(res.f6i);
=======
	rcu_read_unlock();
>>>>>>> ea986679
	neigh_release(neigh);
}

#ifdef CONFIG_IPV6_ROUTE_INFO
static struct fib6_info *rt6_get_route_info(struct net *net,
					   const struct in6_addr *prefix, int prefixlen,
					   const struct in6_addr *gwaddr,
					   struct net_device *dev)
{
	u32 tb_id = l3mdev_fib_table(dev) ? : RT6_TABLE_INFO;
	int ifindex = dev->ifindex;
	struct fib6_node *fn;
	struct fib6_info *rt = NULL;
	struct fib6_table *table;

	table = fib6_get_table(net, tb_id);
	if (!table)
		return NULL;

	rcu_read_lock();
	fn = fib6_locate(&table->tb6_root, prefix, prefixlen, NULL, 0, true);
	if (!fn)
		goto out;

	for_each_fib6_node_rt_rcu(fn) {
		if (rt->fib6_nh.fib_nh_dev->ifindex != ifindex)
			continue;
		if (!(rt->fib6_flags & RTF_ROUTEINFO) ||
		    !rt->fib6_nh.fib_nh_gw_family)
			continue;
		if (!ipv6_addr_equal(&rt->fib6_nh.fib_nh_gw6, gwaddr))
			continue;
		if (!fib6_info_hold_safe(rt))
			continue;
		break;
	}
out:
	rcu_read_unlock();
	return rt;
}

static struct fib6_info *rt6_add_route_info(struct net *net,
					   const struct in6_addr *prefix, int prefixlen,
					   const struct in6_addr *gwaddr,
					   struct net_device *dev,
					   unsigned int pref)
{
	struct fib6_config cfg = {
		.fc_metric	= IP6_RT_PRIO_USER,
		.fc_ifindex	= dev->ifindex,
		.fc_dst_len	= prefixlen,
		.fc_flags	= RTF_GATEWAY | RTF_ADDRCONF | RTF_ROUTEINFO |
				  RTF_UP | RTF_PREF(pref),
		.fc_protocol = RTPROT_RA,
		.fc_type = RTN_UNICAST,
		.fc_nlinfo.portid = 0,
		.fc_nlinfo.nlh = NULL,
		.fc_nlinfo.nl_net = net,
	};

	cfg.fc_table = l3mdev_fib_table(dev) ? : RT6_TABLE_INFO,
	cfg.fc_dst = *prefix;
	cfg.fc_gateway = *gwaddr;

	/* We should treat it as a default route if prefix length is 0. */
	if (!prefixlen)
		cfg.fc_flags |= RTF_DEFAULT;

	ip6_route_add(&cfg, GFP_ATOMIC, NULL);

	return rt6_get_route_info(net, prefix, prefixlen, gwaddr, dev);
}
#endif

struct fib6_info *rt6_get_dflt_router(struct net *net,
				     const struct in6_addr *addr,
				     struct net_device *dev)
{
	u32 tb_id = l3mdev_fib_table(dev) ? : RT6_TABLE_DFLT;
	struct fib6_info *rt;
	struct fib6_table *table;

	table = fib6_get_table(net, tb_id);
	if (!table)
		return NULL;

	rcu_read_lock();
	for_each_fib6_node_rt_rcu(&table->tb6_root) {
		struct fib6_nh *nh = &rt->fib6_nh;

		if (dev == nh->fib_nh_dev &&
		    ((rt->fib6_flags & (RTF_ADDRCONF | RTF_DEFAULT)) == (RTF_ADDRCONF | RTF_DEFAULT)) &&
		    ipv6_addr_equal(&nh->fib_nh_gw6, addr))
			break;
	}
	if (rt && !fib6_info_hold_safe(rt))
		rt = NULL;
	rcu_read_unlock();
	return rt;
}

struct fib6_info *rt6_add_dflt_router(struct net *net,
				     const struct in6_addr *gwaddr,
				     struct net_device *dev,
				     unsigned int pref)
{
	struct fib6_config cfg = {
		.fc_table	= l3mdev_fib_table(dev) ? : RT6_TABLE_DFLT,
		.fc_metric	= IP6_RT_PRIO_USER,
		.fc_ifindex	= dev->ifindex,
		.fc_flags	= RTF_GATEWAY | RTF_ADDRCONF | RTF_DEFAULT |
				  RTF_UP | RTF_EXPIRES | RTF_PREF(pref),
		.fc_protocol = RTPROT_RA,
		.fc_type = RTN_UNICAST,
		.fc_nlinfo.portid = 0,
		.fc_nlinfo.nlh = NULL,
		.fc_nlinfo.nl_net = net,
	};

	cfg.fc_gateway = *gwaddr;

	if (!ip6_route_add(&cfg, GFP_ATOMIC, NULL)) {
		struct fib6_table *table;

		table = fib6_get_table(dev_net(dev), cfg.fc_table);
		if (table)
			table->flags |= RT6_TABLE_HAS_DFLT_ROUTER;
	}

	return rt6_get_dflt_router(net, gwaddr, dev);
}

static void __rt6_purge_dflt_routers(struct net *net,
				     struct fib6_table *table)
{
	struct fib6_info *rt;

restart:
	rcu_read_lock();
	for_each_fib6_node_rt_rcu(&table->tb6_root) {
		struct net_device *dev = fib6_info_nh_dev(rt);
		struct inet6_dev *idev = dev ? __in6_dev_get(dev) : NULL;

		if (rt->fib6_flags & (RTF_DEFAULT | RTF_ADDRCONF) &&
		    (!idev || idev->cnf.accept_ra != 2) &&
		    fib6_info_hold_safe(rt)) {
			rcu_read_unlock();
			ip6_del_rt(net, rt);
			goto restart;
		}
	}
	rcu_read_unlock();

	table->flags &= ~RT6_TABLE_HAS_DFLT_ROUTER;
}

void rt6_purge_dflt_routers(struct net *net)
{
	struct fib6_table *table;
	struct hlist_head *head;
	unsigned int h;

	rcu_read_lock();

	for (h = 0; h < FIB6_TABLE_HASHSZ; h++) {
		head = &net->ipv6.fib_table_hash[h];
		hlist_for_each_entry_rcu(table, head, tb6_hlist) {
			if (table->flags & RT6_TABLE_HAS_DFLT_ROUTER)
				__rt6_purge_dflt_routers(net, table);
		}
	}

	rcu_read_unlock();
}

static void rtmsg_to_fib6_config(struct net *net,
				 struct in6_rtmsg *rtmsg,
				 struct fib6_config *cfg)
{
	*cfg = (struct fib6_config){
		.fc_table = l3mdev_fib_table_by_index(net, rtmsg->rtmsg_ifindex) ?
			 : RT6_TABLE_MAIN,
		.fc_ifindex = rtmsg->rtmsg_ifindex,
		.fc_metric = rtmsg->rtmsg_metric ? : IP6_RT_PRIO_USER,
		.fc_expires = rtmsg->rtmsg_info,
		.fc_dst_len = rtmsg->rtmsg_dst_len,
		.fc_src_len = rtmsg->rtmsg_src_len,
		.fc_flags = rtmsg->rtmsg_flags,
		.fc_type = rtmsg->rtmsg_type,

		.fc_nlinfo.nl_net = net,

		.fc_dst = rtmsg->rtmsg_dst,
		.fc_src = rtmsg->rtmsg_src,
		.fc_gateway = rtmsg->rtmsg_gateway,
	};
}

int ipv6_route_ioctl(struct net *net, unsigned int cmd, void __user *arg)
{
	struct fib6_config cfg;
	struct in6_rtmsg rtmsg;
	int err;

	switch (cmd) {
	case SIOCADDRT:		/* Add a route */
	case SIOCDELRT:		/* Delete a route */
		if (!ns_capable(net->user_ns, CAP_NET_ADMIN))
			return -EPERM;
		err = copy_from_user(&rtmsg, arg,
				     sizeof(struct in6_rtmsg));
		if (err)
			return -EFAULT;

		rtmsg_to_fib6_config(net, &rtmsg, &cfg);

		rtnl_lock();
		switch (cmd) {
		case SIOCADDRT:
			err = ip6_route_add(&cfg, GFP_KERNEL, NULL);
			break;
		case SIOCDELRT:
			err = ip6_route_del(&cfg, NULL);
			break;
		default:
			err = -EINVAL;
		}
		rtnl_unlock();

		return err;
	}

	return -EINVAL;
}

/*
 *	Drop the packet on the floor
 */

static int ip6_pkt_drop(struct sk_buff *skb, u8 code, int ipstats_mib_noroutes)
{
	struct dst_entry *dst = skb_dst(skb);
	struct net *net = dev_net(dst->dev);
	struct inet6_dev *idev;
	int type;

	if (netif_is_l3_master(skb->dev) &&
	    dst->dev == net->loopback_dev)
		idev = __in6_dev_get_safely(dev_get_by_index_rcu(net, IP6CB(skb)->iif));
	else
		idev = ip6_dst_idev(dst);

	switch (ipstats_mib_noroutes) {
	case IPSTATS_MIB_INNOROUTES:
		type = ipv6_addr_type(&ipv6_hdr(skb)->daddr);
		if (type == IPV6_ADDR_ANY) {
			IP6_INC_STATS(net, idev, IPSTATS_MIB_INADDRERRORS);
			break;
		}
		/* FALLTHROUGH */
	case IPSTATS_MIB_OUTNOROUTES:
		IP6_INC_STATS(net, idev, ipstats_mib_noroutes);
		break;
	}

	/* Start over by dropping the dst for l3mdev case */
	if (netif_is_l3_master(skb->dev))
		skb_dst_drop(skb);

	icmpv6_send(skb, ICMPV6_DEST_UNREACH, code, 0);
	kfree_skb(skb);
	return 0;
}

static int ip6_pkt_discard(struct sk_buff *skb)
{
	return ip6_pkt_drop(skb, ICMPV6_NOROUTE, IPSTATS_MIB_INNOROUTES);
}

static int ip6_pkt_discard_out(struct net *net, struct sock *sk, struct sk_buff *skb)
{
	skb->dev = skb_dst(skb)->dev;
	return ip6_pkt_drop(skb, ICMPV6_NOROUTE, IPSTATS_MIB_OUTNOROUTES);
}

static int ip6_pkt_prohibit(struct sk_buff *skb)
{
	return ip6_pkt_drop(skb, ICMPV6_ADM_PROHIBITED, IPSTATS_MIB_INNOROUTES);
}

static int ip6_pkt_prohibit_out(struct net *net, struct sock *sk, struct sk_buff *skb)
{
	skb->dev = skb_dst(skb)->dev;
	return ip6_pkt_drop(skb, ICMPV6_ADM_PROHIBITED, IPSTATS_MIB_OUTNOROUTES);
}

/*
 *	Allocate a dst for local (unicast / anycast) address.
 */

struct fib6_info *addrconf_f6i_alloc(struct net *net,
				     struct inet6_dev *idev,
				     const struct in6_addr *addr,
				     bool anycast, gfp_t gfp_flags)
{
	struct fib6_config cfg = {
		.fc_table = l3mdev_fib_table(idev->dev) ? : RT6_TABLE_LOCAL,
		.fc_ifindex = idev->dev->ifindex,
		.fc_flags = RTF_UP | RTF_ADDRCONF | RTF_NONEXTHOP,
		.fc_dst = *addr,
		.fc_dst_len = 128,
		.fc_protocol = RTPROT_KERNEL,
		.fc_nlinfo.nl_net = net,
		.fc_ignore_dev_down = true,
	};

	if (anycast) {
		cfg.fc_type = RTN_ANYCAST;
		cfg.fc_flags |= RTF_ANYCAST;
	} else {
		cfg.fc_type = RTN_LOCAL;
		cfg.fc_flags |= RTF_LOCAL;
	}

	return ip6_route_info_create(&cfg, gfp_flags, NULL);
}

/* remove deleted ip from prefsrc entries */
struct arg_dev_net_ip {
	struct net_device *dev;
	struct net *net;
	struct in6_addr *addr;
};

static int fib6_remove_prefsrc(struct fib6_info *rt, void *arg)
{
	struct net_device *dev = ((struct arg_dev_net_ip *)arg)->dev;
	struct net *net = ((struct arg_dev_net_ip *)arg)->net;
	struct in6_addr *addr = ((struct arg_dev_net_ip *)arg)->addr;

	if (((void *)rt->fib6_nh.fib_nh_dev == dev || !dev) &&
	    rt != net->ipv6.fib6_null_entry &&
	    ipv6_addr_equal(addr, &rt->fib6_prefsrc.addr)) {
		spin_lock_bh(&rt6_exception_lock);
		/* remove prefsrc entry */
		rt->fib6_prefsrc.plen = 0;
		spin_unlock_bh(&rt6_exception_lock);
	}
	return 0;
}

void rt6_remove_prefsrc(struct inet6_ifaddr *ifp)
{
	struct net *net = dev_net(ifp->idev->dev);
	struct arg_dev_net_ip adni = {
		.dev = ifp->idev->dev,
		.net = net,
		.addr = &ifp->addr,
	};
	fib6_clean_all(net, fib6_remove_prefsrc, &adni);
}

#define RTF_RA_ROUTER		(RTF_ADDRCONF | RTF_DEFAULT)

/* Remove routers and update dst entries when gateway turn into host. */
static int fib6_clean_tohost(struct fib6_info *rt, void *arg)
{
	struct in6_addr *gateway = (struct in6_addr *)arg;

	if (((rt->fib6_flags & RTF_RA_ROUTER) == RTF_RA_ROUTER) &&
	    rt->fib6_nh.fib_nh_gw_family &&
	    ipv6_addr_equal(gateway, &rt->fib6_nh.fib_nh_gw6)) {
		return -1;
	}

	/* Further clean up cached routes in exception table.
	 * This is needed because cached route may have a different
	 * gateway than its 'parent' in the case of an ip redirect.
	 */
	rt6_exceptions_clean_tohost(rt, gateway);

	return 0;
}

void rt6_clean_tohost(struct net *net, struct in6_addr *gateway)
{
	fib6_clean_all(net, fib6_clean_tohost, gateway);
}

struct arg_netdev_event {
	const struct net_device *dev;
	union {
		unsigned char nh_flags;
		unsigned long event;
	};
};

static struct fib6_info *rt6_multipath_first_sibling(const struct fib6_info *rt)
{
	struct fib6_info *iter;
	struct fib6_node *fn;

	fn = rcu_dereference_protected(rt->fib6_node,
			lockdep_is_held(&rt->fib6_table->tb6_lock));
	iter = rcu_dereference_protected(fn->leaf,
			lockdep_is_held(&rt->fib6_table->tb6_lock));
	while (iter) {
		if (iter->fib6_metric == rt->fib6_metric &&
		    rt6_qualify_for_ecmp(iter))
			return iter;
		iter = rcu_dereference_protected(iter->fib6_next,
				lockdep_is_held(&rt->fib6_table->tb6_lock));
	}

	return NULL;
}

static bool rt6_is_dead(const struct fib6_info *rt)
{
	if (rt->fib6_nh.fib_nh_flags & RTNH_F_DEAD ||
	    (rt->fib6_nh.fib_nh_flags & RTNH_F_LINKDOWN &&
	     ip6_ignore_linkdown(rt->fib6_nh.fib_nh_dev)))
		return true;

	return false;
}

static int rt6_multipath_total_weight(const struct fib6_info *rt)
{
	struct fib6_info *iter;
	int total = 0;

	if (!rt6_is_dead(rt))
		total += rt->fib6_nh.fib_nh_weight;

	list_for_each_entry(iter, &rt->fib6_siblings, fib6_siblings) {
		if (!rt6_is_dead(iter))
			total += iter->fib6_nh.fib_nh_weight;
	}

	return total;
}

static void rt6_upper_bound_set(struct fib6_info *rt, int *weight, int total)
{
	int upper_bound = -1;

	if (!rt6_is_dead(rt)) {
		*weight += rt->fib6_nh.fib_nh_weight;
		upper_bound = DIV_ROUND_CLOSEST_ULL((u64) (*weight) << 31,
						    total) - 1;
	}
	atomic_set(&rt->fib6_nh.fib_nh_upper_bound, upper_bound);
}

static void rt6_multipath_upper_bound_set(struct fib6_info *rt, int total)
{
	struct fib6_info *iter;
	int weight = 0;

	rt6_upper_bound_set(rt, &weight, total);

	list_for_each_entry(iter, &rt->fib6_siblings, fib6_siblings)
		rt6_upper_bound_set(iter, &weight, total);
}

void rt6_multipath_rebalance(struct fib6_info *rt)
{
	struct fib6_info *first;
	int total;

	/* In case the entire multipath route was marked for flushing,
	 * then there is no need to rebalance upon the removal of every
	 * sibling route.
	 */
	if (!rt->fib6_nsiblings || rt->should_flush)
		return;

	/* During lookup routes are evaluated in order, so we need to
	 * make sure upper bounds are assigned from the first sibling
	 * onwards.
	 */
	first = rt6_multipath_first_sibling(rt);
	if (WARN_ON_ONCE(!first))
		return;

	total = rt6_multipath_total_weight(first);
	rt6_multipath_upper_bound_set(first, total);
}

static int fib6_ifup(struct fib6_info *rt, void *p_arg)
{
	const struct arg_netdev_event *arg = p_arg;
	struct net *net = dev_net(arg->dev);

	if (rt != net->ipv6.fib6_null_entry &&
	    rt->fib6_nh.fib_nh_dev == arg->dev) {
		rt->fib6_nh.fib_nh_flags &= ~arg->nh_flags;
		fib6_update_sernum_upto_root(net, rt);
		rt6_multipath_rebalance(rt);
	}

	return 0;
}

void rt6_sync_up(struct net_device *dev, unsigned char nh_flags)
{
	struct arg_netdev_event arg = {
		.dev = dev,
		{
			.nh_flags = nh_flags,
		},
	};

	if (nh_flags & RTNH_F_DEAD && netif_carrier_ok(dev))
		arg.nh_flags |= RTNH_F_LINKDOWN;

	fib6_clean_all(dev_net(dev), fib6_ifup, &arg);
}

static bool rt6_multipath_uses_dev(const struct fib6_info *rt,
				   const struct net_device *dev)
{
	struct fib6_info *iter;

	if (rt->fib6_nh.fib_nh_dev == dev)
		return true;
	list_for_each_entry(iter, &rt->fib6_siblings, fib6_siblings)
		if (iter->fib6_nh.fib_nh_dev == dev)
			return true;

	return false;
}

static void rt6_multipath_flush(struct fib6_info *rt)
{
	struct fib6_info *iter;

	rt->should_flush = 1;
	list_for_each_entry(iter, &rt->fib6_siblings, fib6_siblings)
		iter->should_flush = 1;
}

static unsigned int rt6_multipath_dead_count(const struct fib6_info *rt,
					     const struct net_device *down_dev)
{
	struct fib6_info *iter;
	unsigned int dead = 0;

	if (rt->fib6_nh.fib_nh_dev == down_dev ||
	    rt->fib6_nh.fib_nh_flags & RTNH_F_DEAD)
		dead++;
	list_for_each_entry(iter, &rt->fib6_siblings, fib6_siblings)
		if (iter->fib6_nh.fib_nh_dev == down_dev ||
		    iter->fib6_nh.fib_nh_flags & RTNH_F_DEAD)
			dead++;

	return dead;
}

static void rt6_multipath_nh_flags_set(struct fib6_info *rt,
				       const struct net_device *dev,
				       unsigned char nh_flags)
{
	struct fib6_info *iter;

	if (rt->fib6_nh.fib_nh_dev == dev)
		rt->fib6_nh.fib_nh_flags |= nh_flags;
	list_for_each_entry(iter, &rt->fib6_siblings, fib6_siblings)
		if (iter->fib6_nh.fib_nh_dev == dev)
			iter->fib6_nh.fib_nh_flags |= nh_flags;
}

/* called with write lock held for table with rt */
static int fib6_ifdown(struct fib6_info *rt, void *p_arg)
{
	const struct arg_netdev_event *arg = p_arg;
	const struct net_device *dev = arg->dev;
	struct net *net = dev_net(dev);

	if (rt == net->ipv6.fib6_null_entry)
		return 0;

	switch (arg->event) {
	case NETDEV_UNREGISTER:
		return rt->fib6_nh.fib_nh_dev == dev ? -1 : 0;
	case NETDEV_DOWN:
		if (rt->should_flush)
			return -1;
		if (!rt->fib6_nsiblings)
			return rt->fib6_nh.fib_nh_dev == dev ? -1 : 0;
		if (rt6_multipath_uses_dev(rt, dev)) {
			unsigned int count;

			count = rt6_multipath_dead_count(rt, dev);
			if (rt->fib6_nsiblings + 1 == count) {
				rt6_multipath_flush(rt);
				return -1;
			}
			rt6_multipath_nh_flags_set(rt, dev, RTNH_F_DEAD |
						   RTNH_F_LINKDOWN);
			fib6_update_sernum(net, rt);
			rt6_multipath_rebalance(rt);
		}
		return -2;
	case NETDEV_CHANGE:
		if (rt->fib6_nh.fib_nh_dev != dev ||
		    rt->fib6_flags & (RTF_LOCAL | RTF_ANYCAST))
			break;
		rt->fib6_nh.fib_nh_flags |= RTNH_F_LINKDOWN;
		rt6_multipath_rebalance(rt);
		break;
	}

	return 0;
}

void rt6_sync_down_dev(struct net_device *dev, unsigned long event)
{
	struct arg_netdev_event arg = {
		.dev = dev,
		{
			.event = event,
		},
	};
	struct net *net = dev_net(dev);

	if (net->ipv6.sysctl.skip_notify_on_dev_down)
		fib6_clean_all_skip_notify(net, fib6_ifdown, &arg);
	else
		fib6_clean_all(net, fib6_ifdown, &arg);
}

void rt6_disable_ip(struct net_device *dev, unsigned long event)
{
	rt6_sync_down_dev(dev, event);
	rt6_uncached_list_flush_dev(dev_net(dev), dev);
	neigh_ifdown(&nd_tbl, dev);
}

struct rt6_mtu_change_arg {
	struct net_device *dev;
	unsigned int mtu;
};

static int rt6_mtu_change_route(struct fib6_info *rt, void *p_arg)
{
	struct rt6_mtu_change_arg *arg = (struct rt6_mtu_change_arg *) p_arg;
	struct inet6_dev *idev;

	/* In IPv6 pmtu discovery is not optional,
	   so that RTAX_MTU lock cannot disable it.
	   We still use this lock to block changes
	   caused by addrconf/ndisc.
	*/

	idev = __in6_dev_get(arg->dev);
	if (!idev)
		return 0;

	/* For administrative MTU increase, there is no way to discover
	   IPv6 PMTU increase, so PMTU increase should be updated here.
	   Since RFC 1981 doesn't include administrative MTU increase
	   update PMTU increase is a MUST. (i.e. jumbo frame)
	 */
	if (rt->fib6_nh.fib_nh_dev == arg->dev &&
	    !fib6_metric_locked(rt, RTAX_MTU)) {
		u32 mtu = rt->fib6_pmtu;

		if (mtu >= arg->mtu ||
		    (mtu < arg->mtu && mtu == idev->cnf.mtu6))
			fib6_metric_set(rt, RTAX_MTU, arg->mtu);

		spin_lock_bh(&rt6_exception_lock);
		rt6_exceptions_update_pmtu(idev, rt, arg->mtu);
		spin_unlock_bh(&rt6_exception_lock);
	}
	return 0;
}

void rt6_mtu_change(struct net_device *dev, unsigned int mtu)
{
	struct rt6_mtu_change_arg arg = {
		.dev = dev,
		.mtu = mtu,
	};

	fib6_clean_all(dev_net(dev), rt6_mtu_change_route, &arg);
}

static const struct nla_policy rtm_ipv6_policy[RTA_MAX+1] = {
	[RTA_GATEWAY]           = { .len = sizeof(struct in6_addr) },
	[RTA_PREFSRC]		= { .len = sizeof(struct in6_addr) },
	[RTA_OIF]               = { .type = NLA_U32 },
	[RTA_IIF]		= { .type = NLA_U32 },
	[RTA_PRIORITY]          = { .type = NLA_U32 },
	[RTA_METRICS]           = { .type = NLA_NESTED },
	[RTA_MULTIPATH]		= { .len = sizeof(struct rtnexthop) },
	[RTA_PREF]              = { .type = NLA_U8 },
	[RTA_ENCAP_TYPE]	= { .type = NLA_U16 },
	[RTA_ENCAP]		= { .type = NLA_NESTED },
	[RTA_EXPIRES]		= { .type = NLA_U32 },
	[RTA_UID]		= { .type = NLA_U32 },
	[RTA_MARK]		= { .type = NLA_U32 },
	[RTA_TABLE]		= { .type = NLA_U32 },
	[RTA_IP_PROTO]		= { .type = NLA_U8 },
	[RTA_SPORT]		= { .type = NLA_U16 },
	[RTA_DPORT]		= { .type = NLA_U16 },
};

static int rtm_to_fib6_config(struct sk_buff *skb, struct nlmsghdr *nlh,
			      struct fib6_config *cfg,
			      struct netlink_ext_ack *extack)
{
	struct rtmsg *rtm;
	struct nlattr *tb[RTA_MAX+1];
	unsigned int pref;
	int err;

	err = nlmsg_parse_deprecated(nlh, sizeof(*rtm), tb, RTA_MAX,
				     rtm_ipv6_policy, extack);
	if (err < 0)
		goto errout;

	err = -EINVAL;
	rtm = nlmsg_data(nlh);

	*cfg = (struct fib6_config){
		.fc_table = rtm->rtm_table,
		.fc_dst_len = rtm->rtm_dst_len,
		.fc_src_len = rtm->rtm_src_len,
		.fc_flags = RTF_UP,
		.fc_protocol = rtm->rtm_protocol,
		.fc_type = rtm->rtm_type,

		.fc_nlinfo.portid = NETLINK_CB(skb).portid,
		.fc_nlinfo.nlh = nlh,
		.fc_nlinfo.nl_net = sock_net(skb->sk),
	};

	if (rtm->rtm_type == RTN_UNREACHABLE ||
	    rtm->rtm_type == RTN_BLACKHOLE ||
	    rtm->rtm_type == RTN_PROHIBIT ||
	    rtm->rtm_type == RTN_THROW)
		cfg->fc_flags |= RTF_REJECT;

	if (rtm->rtm_type == RTN_LOCAL)
		cfg->fc_flags |= RTF_LOCAL;

	if (rtm->rtm_flags & RTM_F_CLONED)
		cfg->fc_flags |= RTF_CACHE;

	cfg->fc_flags |= (rtm->rtm_flags & RTNH_F_ONLINK);

	if (tb[RTA_GATEWAY]) {
		cfg->fc_gateway = nla_get_in6_addr(tb[RTA_GATEWAY]);
		cfg->fc_flags |= RTF_GATEWAY;
	}
	if (tb[RTA_VIA]) {
		NL_SET_ERR_MSG(extack, "IPv6 does not support RTA_VIA attribute");
		goto errout;
	}

	if (tb[RTA_DST]) {
		int plen = (rtm->rtm_dst_len + 7) >> 3;

		if (nla_len(tb[RTA_DST]) < plen)
			goto errout;

		nla_memcpy(&cfg->fc_dst, tb[RTA_DST], plen);
	}

	if (tb[RTA_SRC]) {
		int plen = (rtm->rtm_src_len + 7) >> 3;

		if (nla_len(tb[RTA_SRC]) < plen)
			goto errout;

		nla_memcpy(&cfg->fc_src, tb[RTA_SRC], plen);
	}

	if (tb[RTA_PREFSRC])
		cfg->fc_prefsrc = nla_get_in6_addr(tb[RTA_PREFSRC]);

	if (tb[RTA_OIF])
		cfg->fc_ifindex = nla_get_u32(tb[RTA_OIF]);

	if (tb[RTA_PRIORITY])
		cfg->fc_metric = nla_get_u32(tb[RTA_PRIORITY]);

	if (tb[RTA_METRICS]) {
		cfg->fc_mx = nla_data(tb[RTA_METRICS]);
		cfg->fc_mx_len = nla_len(tb[RTA_METRICS]);
	}

	if (tb[RTA_TABLE])
		cfg->fc_table = nla_get_u32(tb[RTA_TABLE]);

	if (tb[RTA_MULTIPATH]) {
		cfg->fc_mp = nla_data(tb[RTA_MULTIPATH]);
		cfg->fc_mp_len = nla_len(tb[RTA_MULTIPATH]);

		err = lwtunnel_valid_encap_type_attr(cfg->fc_mp,
						     cfg->fc_mp_len, extack);
		if (err < 0)
			goto errout;
	}

	if (tb[RTA_PREF]) {
		pref = nla_get_u8(tb[RTA_PREF]);
		if (pref != ICMPV6_ROUTER_PREF_LOW &&
		    pref != ICMPV6_ROUTER_PREF_HIGH)
			pref = ICMPV6_ROUTER_PREF_MEDIUM;
		cfg->fc_flags |= RTF_PREF(pref);
	}

	if (tb[RTA_ENCAP])
		cfg->fc_encap = tb[RTA_ENCAP];

	if (tb[RTA_ENCAP_TYPE]) {
		cfg->fc_encap_type = nla_get_u16(tb[RTA_ENCAP_TYPE]);

		err = lwtunnel_valid_encap_type(cfg->fc_encap_type, extack);
		if (err < 0)
			goto errout;
	}

	if (tb[RTA_EXPIRES]) {
		unsigned long timeout = addrconf_timeout_fixup(nla_get_u32(tb[RTA_EXPIRES]), HZ);

		if (addrconf_finite_timeout(timeout)) {
			cfg->fc_expires = jiffies_to_clock_t(timeout * HZ);
			cfg->fc_flags |= RTF_EXPIRES;
		}
	}

	err = 0;
errout:
	return err;
}

struct rt6_nh {
	struct fib6_info *fib6_info;
	struct fib6_config r_cfg;
	struct list_head next;
};

static int ip6_route_info_append(struct net *net,
				 struct list_head *rt6_nh_list,
				 struct fib6_info *rt,
				 struct fib6_config *r_cfg)
{
	struct rt6_nh *nh;
	int err = -EEXIST;

	list_for_each_entry(nh, rt6_nh_list, next) {
		/* check if fib6_info already exists */
		if (rt6_duplicate_nexthop(nh->fib6_info, rt))
			return err;
	}

	nh = kzalloc(sizeof(*nh), GFP_KERNEL);
	if (!nh)
		return -ENOMEM;
	nh->fib6_info = rt;
	memcpy(&nh->r_cfg, r_cfg, sizeof(*r_cfg));
	list_add_tail(&nh->next, rt6_nh_list);

	return 0;
}

static void ip6_route_mpath_notify(struct fib6_info *rt,
				   struct fib6_info *rt_last,
				   struct nl_info *info,
				   __u16 nlflags)
{
	/* if this is an APPEND route, then rt points to the first route
	 * inserted and rt_last points to last route inserted. Userspace
	 * wants a consistent dump of the route which starts at the first
	 * nexthop. Since sibling routes are always added at the end of
	 * the list, find the first sibling of the last route appended
	 */
	if ((nlflags & NLM_F_APPEND) && rt_last && rt_last->fib6_nsiblings) {
		rt = list_first_entry(&rt_last->fib6_siblings,
				      struct fib6_info,
				      fib6_siblings);
	}

	if (rt)
		inet6_rt_notify(RTM_NEWROUTE, rt, info, nlflags);
}

static int ip6_route_multipath_add(struct fib6_config *cfg,
				   struct netlink_ext_ack *extack)
{
	struct fib6_info *rt_notif = NULL, *rt_last = NULL;
	struct nl_info *info = &cfg->fc_nlinfo;
	struct fib6_config r_cfg;
	struct rtnexthop *rtnh;
	struct fib6_info *rt;
	struct rt6_nh *err_nh;
	struct rt6_nh *nh, *nh_safe;
	__u16 nlflags;
	int remaining;
	int attrlen;
	int err = 1;
	int nhn = 0;
	int replace = (cfg->fc_nlinfo.nlh &&
		       (cfg->fc_nlinfo.nlh->nlmsg_flags & NLM_F_REPLACE));
	LIST_HEAD(rt6_nh_list);

	nlflags = replace ? NLM_F_REPLACE : NLM_F_CREATE;
	if (info->nlh && info->nlh->nlmsg_flags & NLM_F_APPEND)
		nlflags |= NLM_F_APPEND;

	remaining = cfg->fc_mp_len;
	rtnh = (struct rtnexthop *)cfg->fc_mp;

	/* Parse a Multipath Entry and build a list (rt6_nh_list) of
	 * fib6_info structs per nexthop
	 */
	while (rtnh_ok(rtnh, remaining)) {
		memcpy(&r_cfg, cfg, sizeof(*cfg));
		if (rtnh->rtnh_ifindex)
			r_cfg.fc_ifindex = rtnh->rtnh_ifindex;

		attrlen = rtnh_attrlen(rtnh);
		if (attrlen > 0) {
			struct nlattr *nla, *attrs = rtnh_attrs(rtnh);

			nla = nla_find(attrs, attrlen, RTA_GATEWAY);
			if (nla) {
				r_cfg.fc_gateway = nla_get_in6_addr(nla);
				r_cfg.fc_flags |= RTF_GATEWAY;
			}
			r_cfg.fc_encap = nla_find(attrs, attrlen, RTA_ENCAP);
			nla = nla_find(attrs, attrlen, RTA_ENCAP_TYPE);
			if (nla)
				r_cfg.fc_encap_type = nla_get_u16(nla);
		}

		r_cfg.fc_flags |= (rtnh->rtnh_flags & RTNH_F_ONLINK);
		rt = ip6_route_info_create(&r_cfg, GFP_KERNEL, extack);
		if (IS_ERR(rt)) {
			err = PTR_ERR(rt);
			rt = NULL;
			goto cleanup;
		}
		if (!rt6_qualify_for_ecmp(rt)) {
			err = -EINVAL;
			NL_SET_ERR_MSG(extack,
				       "Device only routes can not be added for IPv6 using the multipath API.");
			fib6_info_release(rt);
			goto cleanup;
		}

		rt->fib6_nh.fib_nh_weight = rtnh->rtnh_hops + 1;

		err = ip6_route_info_append(info->nl_net, &rt6_nh_list,
					    rt, &r_cfg);
		if (err) {
			fib6_info_release(rt);
			goto cleanup;
		}

		rtnh = rtnh_next(rtnh, &remaining);
	}

	/* for add and replace send one notification with all nexthops.
	 * Skip the notification in fib6_add_rt2node and send one with
	 * the full route when done
	 */
	info->skip_notify = 1;

	err_nh = NULL;
	list_for_each_entry(nh, &rt6_nh_list, next) {
		err = __ip6_ins_rt(nh->fib6_info, info, extack);
		fib6_info_release(nh->fib6_info);

		if (!err) {
			/* save reference to last route successfully inserted */
			rt_last = nh->fib6_info;

			/* save reference to first route for notification */
			if (!rt_notif)
				rt_notif = nh->fib6_info;
		}

		/* nh->fib6_info is used or freed at this point, reset to NULL*/
		nh->fib6_info = NULL;
		if (err) {
			if (replace && nhn)
				NL_SET_ERR_MSG_MOD(extack,
						   "multipath route replace failed (check consistency of installed routes)");
			err_nh = nh;
			goto add_errout;
		}

		/* Because each route is added like a single route we remove
		 * these flags after the first nexthop: if there is a collision,
		 * we have already failed to add the first nexthop:
		 * fib6_add_rt2node() has rejected it; when replacing, old
		 * nexthops have been replaced by first new, the rest should
		 * be added to it.
		 */
		cfg->fc_nlinfo.nlh->nlmsg_flags &= ~(NLM_F_EXCL |
						     NLM_F_REPLACE);
		nhn++;
	}

	/* success ... tell user about new route */
	ip6_route_mpath_notify(rt_notif, rt_last, info, nlflags);
	goto cleanup;

add_errout:
	/* send notification for routes that were added so that
	 * the delete notifications sent by ip6_route_del are
	 * coherent
	 */
	if (rt_notif)
		ip6_route_mpath_notify(rt_notif, rt_last, info, nlflags);

	/* Delete routes that were already added */
	list_for_each_entry(nh, &rt6_nh_list, next) {
		if (err_nh == nh)
			break;
		ip6_route_del(&nh->r_cfg, extack);
	}

cleanup:
	list_for_each_entry_safe(nh, nh_safe, &rt6_nh_list, next) {
		if (nh->fib6_info)
			fib6_info_release(nh->fib6_info);
		list_del(&nh->next);
		kfree(nh);
	}

	return err;
}

static int ip6_route_multipath_del(struct fib6_config *cfg,
				   struct netlink_ext_ack *extack)
{
	struct fib6_config r_cfg;
	struct rtnexthop *rtnh;
	int remaining;
	int attrlen;
	int err = 1, last_err = 0;

	remaining = cfg->fc_mp_len;
	rtnh = (struct rtnexthop *)cfg->fc_mp;

	/* Parse a Multipath Entry */
	while (rtnh_ok(rtnh, remaining)) {
		memcpy(&r_cfg, cfg, sizeof(*cfg));
		if (rtnh->rtnh_ifindex)
			r_cfg.fc_ifindex = rtnh->rtnh_ifindex;

		attrlen = rtnh_attrlen(rtnh);
		if (attrlen > 0) {
			struct nlattr *nla, *attrs = rtnh_attrs(rtnh);

			nla = nla_find(attrs, attrlen, RTA_GATEWAY);
			if (nla) {
				nla_memcpy(&r_cfg.fc_gateway, nla, 16);
				r_cfg.fc_flags |= RTF_GATEWAY;
			}
		}
		err = ip6_route_del(&r_cfg, extack);
		if (err)
			last_err = err;

		rtnh = rtnh_next(rtnh, &remaining);
	}

	return last_err;
}

static int inet6_rtm_delroute(struct sk_buff *skb, struct nlmsghdr *nlh,
			      struct netlink_ext_ack *extack)
{
	struct fib6_config cfg;
	int err;

	err = rtm_to_fib6_config(skb, nlh, &cfg, extack);
	if (err < 0)
		return err;

	if (cfg.fc_mp)
		return ip6_route_multipath_del(&cfg, extack);
	else {
		cfg.fc_delete_all_nh = 1;
		return ip6_route_del(&cfg, extack);
	}
}

static int inet6_rtm_newroute(struct sk_buff *skb, struct nlmsghdr *nlh,
			      struct netlink_ext_ack *extack)
{
	struct fib6_config cfg;
	int err;

	err = rtm_to_fib6_config(skb, nlh, &cfg, extack);
	if (err < 0)
		return err;

	if (cfg.fc_metric == 0)
		cfg.fc_metric = IP6_RT_PRIO_USER;

	if (cfg.fc_mp)
		return ip6_route_multipath_add(&cfg, extack);
	else
		return ip6_route_add(&cfg, GFP_KERNEL, extack);
}

static size_t rt6_nlmsg_size(struct fib6_info *rt)
{
	int nexthop_len = 0;

	if (rt->fib6_nsiblings) {
		nexthop_len = nla_total_size(0)	 /* RTA_MULTIPATH */
			    + NLA_ALIGN(sizeof(struct rtnexthop))
			    + nla_total_size(16) /* RTA_GATEWAY */
			    + lwtunnel_get_encap_size(rt->fib6_nh.fib_nh_lws);

		nexthop_len *= rt->fib6_nsiblings;
	}

	return NLMSG_ALIGN(sizeof(struct rtmsg))
	       + nla_total_size(16) /* RTA_SRC */
	       + nla_total_size(16) /* RTA_DST */
	       + nla_total_size(16) /* RTA_GATEWAY */
	       + nla_total_size(16) /* RTA_PREFSRC */
	       + nla_total_size(4) /* RTA_TABLE */
	       + nla_total_size(4) /* RTA_IIF */
	       + nla_total_size(4) /* RTA_OIF */
	       + nla_total_size(4) /* RTA_PRIORITY */
	       + RTAX_MAX * nla_total_size(4) /* RTA_METRICS */
	       + nla_total_size(sizeof(struct rta_cacheinfo))
	       + nla_total_size(TCP_CA_NAME_MAX) /* RTAX_CC_ALGO */
	       + nla_total_size(1) /* RTA_PREF */
	       + lwtunnel_get_encap_size(rt->fib6_nh.fib_nh_lws)
	       + nexthop_len;
}

static int rt6_fill_node(struct net *net, struct sk_buff *skb,
			 struct fib6_info *rt, struct dst_entry *dst,
			 struct in6_addr *dest, struct in6_addr *src,
			 int iif, int type, u32 portid, u32 seq,
			 unsigned int flags)
{
	struct rt6_info *rt6 = (struct rt6_info *)dst;
	struct rt6key *rt6_dst, *rt6_src;
	u32 *pmetrics, table, rt6_flags;
	struct nlmsghdr *nlh;
	struct rtmsg *rtm;
	long expires = 0;

	nlh = nlmsg_put(skb, portid, seq, type, sizeof(*rtm), flags);
	if (!nlh)
		return -EMSGSIZE;

	if (rt6) {
		rt6_dst = &rt6->rt6i_dst;
		rt6_src = &rt6->rt6i_src;
		rt6_flags = rt6->rt6i_flags;
	} else {
		rt6_dst = &rt->fib6_dst;
		rt6_src = &rt->fib6_src;
		rt6_flags = rt->fib6_flags;
	}

	rtm = nlmsg_data(nlh);
	rtm->rtm_family = AF_INET6;
	rtm->rtm_dst_len = rt6_dst->plen;
	rtm->rtm_src_len = rt6_src->plen;
	rtm->rtm_tos = 0;
	if (rt->fib6_table)
		table = rt->fib6_table->tb6_id;
	else
		table = RT6_TABLE_UNSPEC;
	rtm->rtm_table = table < 256 ? table : RT_TABLE_COMPAT;
	if (nla_put_u32(skb, RTA_TABLE, table))
		goto nla_put_failure;

	rtm->rtm_type = rt->fib6_type;
	rtm->rtm_flags = 0;
	rtm->rtm_scope = RT_SCOPE_UNIVERSE;
	rtm->rtm_protocol = rt->fib6_protocol;

	if (rt6_flags & RTF_CACHE)
		rtm->rtm_flags |= RTM_F_CLONED;

	if (dest) {
		if (nla_put_in6_addr(skb, RTA_DST, dest))
			goto nla_put_failure;
		rtm->rtm_dst_len = 128;
	} else if (rtm->rtm_dst_len)
		if (nla_put_in6_addr(skb, RTA_DST, &rt6_dst->addr))
			goto nla_put_failure;
#ifdef CONFIG_IPV6_SUBTREES
	if (src) {
		if (nla_put_in6_addr(skb, RTA_SRC, src))
			goto nla_put_failure;
		rtm->rtm_src_len = 128;
	} else if (rtm->rtm_src_len &&
		   nla_put_in6_addr(skb, RTA_SRC, &rt6_src->addr))
		goto nla_put_failure;
#endif
	if (iif) {
#ifdef CONFIG_IPV6_MROUTE
		if (ipv6_addr_is_multicast(&rt6_dst->addr)) {
			int err = ip6mr_get_route(net, skb, rtm, portid);

			if (err == 0)
				return 0;
			if (err < 0)
				goto nla_put_failure;
		} else
#endif
			if (nla_put_u32(skb, RTA_IIF, iif))
				goto nla_put_failure;
	} else if (dest) {
		struct in6_addr saddr_buf;
		if (ip6_route_get_saddr(net, rt, dest, 0, &saddr_buf) == 0 &&
		    nla_put_in6_addr(skb, RTA_PREFSRC, &saddr_buf))
			goto nla_put_failure;
	}

	if (rt->fib6_prefsrc.plen) {
		struct in6_addr saddr_buf;
		saddr_buf = rt->fib6_prefsrc.addr;
		if (nla_put_in6_addr(skb, RTA_PREFSRC, &saddr_buf))
			goto nla_put_failure;
	}

	pmetrics = dst ? dst_metrics_ptr(dst) : rt->fib6_metrics->metrics;
	if (rtnetlink_put_metrics(skb, pmetrics) < 0)
		goto nla_put_failure;

	if (nla_put_u32(skb, RTA_PRIORITY, rt->fib6_metric))
		goto nla_put_failure;

	/* For multipath routes, walk the siblings list and add
	 * each as a nexthop within RTA_MULTIPATH.
	 */
	if (rt6) {
		if (rt6_flags & RTF_GATEWAY &&
		    nla_put_in6_addr(skb, RTA_GATEWAY, &rt6->rt6i_gateway))
			goto nla_put_failure;

		if (dst->dev && nla_put_u32(skb, RTA_OIF, dst->dev->ifindex))
			goto nla_put_failure;
	} else if (rt->fib6_nsiblings) {
		struct fib6_info *sibling, *next_sibling;
		struct nlattr *mp;

		mp = nla_nest_start_noflag(skb, RTA_MULTIPATH);
		if (!mp)
			goto nla_put_failure;

		if (fib_add_nexthop(skb, &rt->fib6_nh.nh_common,
				    rt->fib6_nh.fib_nh_weight) < 0)
			goto nla_put_failure;

		list_for_each_entry_safe(sibling, next_sibling,
					 &rt->fib6_siblings, fib6_siblings) {
			if (fib_add_nexthop(skb, &sibling->fib6_nh.nh_common,
					    sibling->fib6_nh.fib_nh_weight) < 0)
				goto nla_put_failure;
		}

		nla_nest_end(skb, mp);
	} else {
		unsigned char nh_flags = 0;

		if (fib_nexthop_info(skb, &rt->fib6_nh.nh_common,
				     &nh_flags, false) < 0)
			goto nla_put_failure;

		rtm->rtm_flags |= nh_flags;
	}

	if (rt6_flags & RTF_EXPIRES) {
		expires = dst ? dst->expires : rt->expires;
		expires -= jiffies;
	}

	if (rtnl_put_cacheinfo(skb, dst, 0, expires, dst ? dst->error : 0) < 0)
		goto nla_put_failure;

	if (nla_put_u8(skb, RTA_PREF, IPV6_EXTRACT_PREF(rt6_flags)))
		goto nla_put_failure;


	nlmsg_end(skb, nlh);
	return 0;

nla_put_failure:
	nlmsg_cancel(skb, nlh);
	return -EMSGSIZE;
}

static bool fib6_info_uses_dev(const struct fib6_info *f6i,
			       const struct net_device *dev)
{
	if (f6i->fib6_nh.fib_nh_dev == dev)
		return true;

	if (f6i->fib6_nsiblings) {
		struct fib6_info *sibling, *next_sibling;

		list_for_each_entry_safe(sibling, next_sibling,
					 &f6i->fib6_siblings, fib6_siblings) {
			if (sibling->fib6_nh.fib_nh_dev == dev)
				return true;
		}
	}

	return false;
}

int rt6_dump_route(struct fib6_info *rt, void *p_arg)
{
	struct rt6_rtnl_dump_arg *arg = (struct rt6_rtnl_dump_arg *) p_arg;
	struct fib_dump_filter *filter = &arg->filter;
	unsigned int flags = NLM_F_MULTI;
	struct net *net = arg->net;

	if (rt == net->ipv6.fib6_null_entry)
		return 0;

	if ((filter->flags & RTM_F_PREFIX) &&
	    !(rt->fib6_flags & RTF_PREFIX_RT)) {
		/* success since this is not a prefix route */
		return 1;
	}
	if (filter->filter_set) {
		if ((filter->rt_type && rt->fib6_type != filter->rt_type) ||
		    (filter->dev && !fib6_info_uses_dev(rt, filter->dev)) ||
		    (filter->protocol && rt->fib6_protocol != filter->protocol)) {
			return 1;
		}
		flags |= NLM_F_DUMP_FILTERED;
	}

	return rt6_fill_node(net, arg->skb, rt, NULL, NULL, NULL, 0,
			     RTM_NEWROUTE, NETLINK_CB(arg->cb->skb).portid,
			     arg->cb->nlh->nlmsg_seq, flags);
}

static int inet6_rtm_valid_getroute_req(struct sk_buff *skb,
					const struct nlmsghdr *nlh,
					struct nlattr **tb,
					struct netlink_ext_ack *extack)
{
	struct rtmsg *rtm;
	int i, err;

	if (nlh->nlmsg_len < nlmsg_msg_size(sizeof(*rtm))) {
		NL_SET_ERR_MSG_MOD(extack,
				   "Invalid header for get route request");
		return -EINVAL;
	}

	if (!netlink_strict_get_check(skb))
		return nlmsg_parse_deprecated(nlh, sizeof(*rtm), tb, RTA_MAX,
					      rtm_ipv6_policy, extack);

	rtm = nlmsg_data(nlh);
	if ((rtm->rtm_src_len && rtm->rtm_src_len != 128) ||
	    (rtm->rtm_dst_len && rtm->rtm_dst_len != 128) ||
	    rtm->rtm_table || rtm->rtm_protocol || rtm->rtm_scope ||
	    rtm->rtm_type) {
		NL_SET_ERR_MSG_MOD(extack, "Invalid values in header for get route request");
		return -EINVAL;
	}
	if (rtm->rtm_flags & ~RTM_F_FIB_MATCH) {
		NL_SET_ERR_MSG_MOD(extack,
				   "Invalid flags for get route request");
		return -EINVAL;
	}

	err = nlmsg_parse_deprecated_strict(nlh, sizeof(*rtm), tb, RTA_MAX,
					    rtm_ipv6_policy, extack);
	if (err)
		return err;

	if ((tb[RTA_SRC] && !rtm->rtm_src_len) ||
	    (tb[RTA_DST] && !rtm->rtm_dst_len)) {
		NL_SET_ERR_MSG_MOD(extack, "rtm_src_len and rtm_dst_len must be 128 for IPv6");
		return -EINVAL;
	}

	for (i = 0; i <= RTA_MAX; i++) {
		if (!tb[i])
			continue;

		switch (i) {
		case RTA_SRC:
		case RTA_DST:
		case RTA_IIF:
		case RTA_OIF:
		case RTA_MARK:
		case RTA_UID:
		case RTA_SPORT:
		case RTA_DPORT:
		case RTA_IP_PROTO:
			break;
		default:
			NL_SET_ERR_MSG_MOD(extack, "Unsupported attribute in get route request");
			return -EINVAL;
		}
	}

	return 0;
}

static int inet6_rtm_getroute(struct sk_buff *in_skb, struct nlmsghdr *nlh,
			      struct netlink_ext_ack *extack)
{
	struct net *net = sock_net(in_skb->sk);
	struct nlattr *tb[RTA_MAX+1];
	int err, iif = 0, oif = 0;
	struct fib6_info *from;
	struct dst_entry *dst;
	struct rt6_info *rt;
	struct sk_buff *skb;
	struct rtmsg *rtm;
	struct flowi6 fl6 = {};
	bool fibmatch;

	err = inet6_rtm_valid_getroute_req(in_skb, nlh, tb, extack);
	if (err < 0)
		goto errout;

	err = -EINVAL;
	rtm = nlmsg_data(nlh);
	fl6.flowlabel = ip6_make_flowinfo(rtm->rtm_tos, 0);
	fibmatch = !!(rtm->rtm_flags & RTM_F_FIB_MATCH);

	if (tb[RTA_SRC]) {
		if (nla_len(tb[RTA_SRC]) < sizeof(struct in6_addr))
			goto errout;

		fl6.saddr = *(struct in6_addr *)nla_data(tb[RTA_SRC]);
	}

	if (tb[RTA_DST]) {
		if (nla_len(tb[RTA_DST]) < sizeof(struct in6_addr))
			goto errout;

		fl6.daddr = *(struct in6_addr *)nla_data(tb[RTA_DST]);
	}

	if (tb[RTA_IIF])
		iif = nla_get_u32(tb[RTA_IIF]);

	if (tb[RTA_OIF])
		oif = nla_get_u32(tb[RTA_OIF]);

	if (tb[RTA_MARK])
		fl6.flowi6_mark = nla_get_u32(tb[RTA_MARK]);

	if (tb[RTA_UID])
		fl6.flowi6_uid = make_kuid(current_user_ns(),
					   nla_get_u32(tb[RTA_UID]));
	else
		fl6.flowi6_uid = iif ? INVALID_UID : current_uid();

	if (tb[RTA_SPORT])
		fl6.fl6_sport = nla_get_be16(tb[RTA_SPORT]);

	if (tb[RTA_DPORT])
		fl6.fl6_dport = nla_get_be16(tb[RTA_DPORT]);

	if (tb[RTA_IP_PROTO]) {
		err = rtm_getroute_parse_ip_proto(tb[RTA_IP_PROTO],
						  &fl6.flowi6_proto, AF_INET6,
						  extack);
		if (err)
			goto errout;
	}

	if (iif) {
		struct net_device *dev;
		int flags = 0;

		rcu_read_lock();

		dev = dev_get_by_index_rcu(net, iif);
		if (!dev) {
			rcu_read_unlock();
			err = -ENODEV;
			goto errout;
		}

		fl6.flowi6_iif = iif;

		if (!ipv6_addr_any(&fl6.saddr))
			flags |= RT6_LOOKUP_F_HAS_SADDR;

		dst = ip6_route_input_lookup(net, dev, &fl6, NULL, flags);

		rcu_read_unlock();
	} else {
		fl6.flowi6_oif = oif;

		dst = ip6_route_output(net, NULL, &fl6);
	}


	rt = container_of(dst, struct rt6_info, dst);
	if (rt->dst.error) {
		err = rt->dst.error;
		ip6_rt_put(rt);
		goto errout;
	}

	if (rt == net->ipv6.ip6_null_entry) {
		err = rt->dst.error;
		ip6_rt_put(rt);
		goto errout;
	}

	skb = alloc_skb(NLMSG_GOODSIZE, GFP_KERNEL);
	if (!skb) {
		ip6_rt_put(rt);
		err = -ENOBUFS;
		goto errout;
	}

	skb_dst_set(skb, &rt->dst);

	rcu_read_lock();
	from = rcu_dereference(rt->from);
	if (from) {
		if (fibmatch)
			err = rt6_fill_node(net, skb, from, NULL, NULL, NULL,
					    iif, RTM_NEWROUTE,
					    NETLINK_CB(in_skb).portid,
					    nlh->nlmsg_seq, 0);
		else
			err = rt6_fill_node(net, skb, from, dst, &fl6.daddr,
					    &fl6.saddr, iif, RTM_NEWROUTE,
					    NETLINK_CB(in_skb).portid,
					    nlh->nlmsg_seq, 0);
	} else {
		err = -ENETUNREACH;
	}
	rcu_read_unlock();

	if (err < 0) {
		kfree_skb(skb);
		goto errout;
	}

	err = rtnl_unicast(skb, net, NETLINK_CB(in_skb).portid);
errout:
	return err;
}

void inet6_rt_notify(int event, struct fib6_info *rt, struct nl_info *info,
		     unsigned int nlm_flags)
{
	struct sk_buff *skb;
	struct net *net = info->nl_net;
	u32 seq;
	int err;

	err = -ENOBUFS;
	seq = info->nlh ? info->nlh->nlmsg_seq : 0;

	skb = nlmsg_new(rt6_nlmsg_size(rt), gfp_any());
	if (!skb)
		goto errout;

	err = rt6_fill_node(net, skb, rt, NULL, NULL, NULL, 0,
			    event, info->portid, seq, nlm_flags);
	if (err < 0) {
		/* -EMSGSIZE implies BUG in rt6_nlmsg_size() */
		WARN_ON(err == -EMSGSIZE);
		kfree_skb(skb);
		goto errout;
	}
	rtnl_notify(skb, net, info->portid, RTNLGRP_IPV6_ROUTE,
		    info->nlh, gfp_any());
	return;
errout:
	if (err < 0)
		rtnl_set_sk_err(net, RTNLGRP_IPV6_ROUTE, err);
}

static int ip6_route_dev_notify(struct notifier_block *this,
				unsigned long event, void *ptr)
{
	struct net_device *dev = netdev_notifier_info_to_dev(ptr);
	struct net *net = dev_net(dev);

	if (!(dev->flags & IFF_LOOPBACK))
		return NOTIFY_OK;

	if (event == NETDEV_REGISTER) {
		net->ipv6.fib6_null_entry->fib6_nh.fib_nh_dev = dev;
		net->ipv6.ip6_null_entry->dst.dev = dev;
		net->ipv6.ip6_null_entry->rt6i_idev = in6_dev_get(dev);
#ifdef CONFIG_IPV6_MULTIPLE_TABLES
		net->ipv6.ip6_prohibit_entry->dst.dev = dev;
		net->ipv6.ip6_prohibit_entry->rt6i_idev = in6_dev_get(dev);
		net->ipv6.ip6_blk_hole_entry->dst.dev = dev;
		net->ipv6.ip6_blk_hole_entry->rt6i_idev = in6_dev_get(dev);
#endif
	 } else if (event == NETDEV_UNREGISTER &&
		    dev->reg_state != NETREG_UNREGISTERED) {
		/* NETDEV_UNREGISTER could be fired for multiple times by
		 * netdev_wait_allrefs(). Make sure we only call this once.
		 */
		in6_dev_put_clear(&net->ipv6.ip6_null_entry->rt6i_idev);
#ifdef CONFIG_IPV6_MULTIPLE_TABLES
		in6_dev_put_clear(&net->ipv6.ip6_prohibit_entry->rt6i_idev);
		in6_dev_put_clear(&net->ipv6.ip6_blk_hole_entry->rt6i_idev);
#endif
	}

	return NOTIFY_OK;
}

/*
 *	/proc
 */

#ifdef CONFIG_PROC_FS
static int rt6_stats_seq_show(struct seq_file *seq, void *v)
{
	struct net *net = (struct net *)seq->private;
	seq_printf(seq, "%04x %04x %04x %04x %04x %04x %04x\n",
		   net->ipv6.rt6_stats->fib_nodes,
		   net->ipv6.rt6_stats->fib_route_nodes,
		   atomic_read(&net->ipv6.rt6_stats->fib_rt_alloc),
		   net->ipv6.rt6_stats->fib_rt_entries,
		   net->ipv6.rt6_stats->fib_rt_cache,
		   dst_entries_get_slow(&net->ipv6.ip6_dst_ops),
		   net->ipv6.rt6_stats->fib_discarded_routes);

	return 0;
}
#endif	/* CONFIG_PROC_FS */

#ifdef CONFIG_SYSCTL

static
int ipv6_sysctl_rtcache_flush(struct ctl_table *ctl, int write,
			      void __user *buffer, size_t *lenp, loff_t *ppos)
{
	struct net *net;
	int delay;
	int ret;
	if (!write)
		return -EINVAL;

	net = (struct net *)ctl->extra1;
	delay = net->ipv6.sysctl.flush_delay;
	ret = proc_dointvec(ctl, write, buffer, lenp, ppos);
	if (ret)
		return ret;

	fib6_run_gc(delay <= 0 ? 0 : (unsigned long)delay, net, delay > 0);
	return 0;
}

static int zero;
static int one = 1;

static struct ctl_table ipv6_route_table_template[] = {
	{
		.procname	=	"flush",
		.data		=	&init_net.ipv6.sysctl.flush_delay,
		.maxlen		=	sizeof(int),
		.mode		=	0200,
		.proc_handler	=	ipv6_sysctl_rtcache_flush
	},
	{
		.procname	=	"gc_thresh",
		.data		=	&ip6_dst_ops_template.gc_thresh,
		.maxlen		=	sizeof(int),
		.mode		=	0644,
		.proc_handler	=	proc_dointvec,
	},
	{
		.procname	=	"max_size",
		.data		=	&init_net.ipv6.sysctl.ip6_rt_max_size,
		.maxlen		=	sizeof(int),
		.mode		=	0644,
		.proc_handler	=	proc_dointvec,
	},
	{
		.procname	=	"gc_min_interval",
		.data		=	&init_net.ipv6.sysctl.ip6_rt_gc_min_interval,
		.maxlen		=	sizeof(int),
		.mode		=	0644,
		.proc_handler	=	proc_dointvec_jiffies,
	},
	{
		.procname	=	"gc_timeout",
		.data		=	&init_net.ipv6.sysctl.ip6_rt_gc_timeout,
		.maxlen		=	sizeof(int),
		.mode		=	0644,
		.proc_handler	=	proc_dointvec_jiffies,
	},
	{
		.procname	=	"gc_interval",
		.data		=	&init_net.ipv6.sysctl.ip6_rt_gc_interval,
		.maxlen		=	sizeof(int),
		.mode		=	0644,
		.proc_handler	=	proc_dointvec_jiffies,
	},
	{
		.procname	=	"gc_elasticity",
		.data		=	&init_net.ipv6.sysctl.ip6_rt_gc_elasticity,
		.maxlen		=	sizeof(int),
		.mode		=	0644,
		.proc_handler	=	proc_dointvec,
	},
	{
		.procname	=	"mtu_expires",
		.data		=	&init_net.ipv6.sysctl.ip6_rt_mtu_expires,
		.maxlen		=	sizeof(int),
		.mode		=	0644,
		.proc_handler	=	proc_dointvec_jiffies,
	},
	{
		.procname	=	"min_adv_mss",
		.data		=	&init_net.ipv6.sysctl.ip6_rt_min_advmss,
		.maxlen		=	sizeof(int),
		.mode		=	0644,
		.proc_handler	=	proc_dointvec,
	},
	{
		.procname	=	"gc_min_interval_ms",
		.data		=	&init_net.ipv6.sysctl.ip6_rt_gc_min_interval,
		.maxlen		=	sizeof(int),
		.mode		=	0644,
		.proc_handler	=	proc_dointvec_ms_jiffies,
	},
	{
		.procname	=	"skip_notify_on_dev_down",
		.data		=	&init_net.ipv6.sysctl.skip_notify_on_dev_down,
		.maxlen		=	sizeof(int),
		.mode		=	0644,
		.proc_handler	=	proc_dointvec,
		.extra1		=	&zero,
		.extra2		=	&one,
	},
	{ }
};

struct ctl_table * __net_init ipv6_route_sysctl_init(struct net *net)
{
	struct ctl_table *table;

	table = kmemdup(ipv6_route_table_template,
			sizeof(ipv6_route_table_template),
			GFP_KERNEL);

	if (table) {
		table[0].data = &net->ipv6.sysctl.flush_delay;
		table[0].extra1 = net;
		table[1].data = &net->ipv6.ip6_dst_ops.gc_thresh;
		table[2].data = &net->ipv6.sysctl.ip6_rt_max_size;
		table[3].data = &net->ipv6.sysctl.ip6_rt_gc_min_interval;
		table[4].data = &net->ipv6.sysctl.ip6_rt_gc_timeout;
		table[5].data = &net->ipv6.sysctl.ip6_rt_gc_interval;
		table[6].data = &net->ipv6.sysctl.ip6_rt_gc_elasticity;
		table[7].data = &net->ipv6.sysctl.ip6_rt_mtu_expires;
		table[8].data = &net->ipv6.sysctl.ip6_rt_min_advmss;
		table[9].data = &net->ipv6.sysctl.ip6_rt_gc_min_interval;
		table[10].data = &net->ipv6.sysctl.skip_notify_on_dev_down;

		/* Don't export sysctls to unprivileged users */
		if (net->user_ns != &init_user_ns)
			table[0].procname = NULL;
	}

	return table;
}
#endif

static int __net_init ip6_route_net_init(struct net *net)
{
	int ret = -ENOMEM;

	memcpy(&net->ipv6.ip6_dst_ops, &ip6_dst_ops_template,
	       sizeof(net->ipv6.ip6_dst_ops));

	if (dst_entries_init(&net->ipv6.ip6_dst_ops) < 0)
		goto out_ip6_dst_ops;

	net->ipv6.fib6_null_entry = kmemdup(&fib6_null_entry_template,
					    sizeof(*net->ipv6.fib6_null_entry),
					    GFP_KERNEL);
	if (!net->ipv6.fib6_null_entry)
		goto out_ip6_dst_entries;

	net->ipv6.ip6_null_entry = kmemdup(&ip6_null_entry_template,
					   sizeof(*net->ipv6.ip6_null_entry),
					   GFP_KERNEL);
	if (!net->ipv6.ip6_null_entry)
		goto out_fib6_null_entry;
	net->ipv6.ip6_null_entry->dst.ops = &net->ipv6.ip6_dst_ops;
	dst_init_metrics(&net->ipv6.ip6_null_entry->dst,
			 ip6_template_metrics, true);

#ifdef CONFIG_IPV6_MULTIPLE_TABLES
	net->ipv6.fib6_has_custom_rules = false;
	net->ipv6.ip6_prohibit_entry = kmemdup(&ip6_prohibit_entry_template,
					       sizeof(*net->ipv6.ip6_prohibit_entry),
					       GFP_KERNEL);
	if (!net->ipv6.ip6_prohibit_entry)
		goto out_ip6_null_entry;
	net->ipv6.ip6_prohibit_entry->dst.ops = &net->ipv6.ip6_dst_ops;
	dst_init_metrics(&net->ipv6.ip6_prohibit_entry->dst,
			 ip6_template_metrics, true);

	net->ipv6.ip6_blk_hole_entry = kmemdup(&ip6_blk_hole_entry_template,
					       sizeof(*net->ipv6.ip6_blk_hole_entry),
					       GFP_KERNEL);
	if (!net->ipv6.ip6_blk_hole_entry)
		goto out_ip6_prohibit_entry;
	net->ipv6.ip6_blk_hole_entry->dst.ops = &net->ipv6.ip6_dst_ops;
	dst_init_metrics(&net->ipv6.ip6_blk_hole_entry->dst,
			 ip6_template_metrics, true);
#endif

	net->ipv6.sysctl.flush_delay = 0;
	net->ipv6.sysctl.ip6_rt_max_size = 4096;
	net->ipv6.sysctl.ip6_rt_gc_min_interval = HZ / 2;
	net->ipv6.sysctl.ip6_rt_gc_timeout = 60*HZ;
	net->ipv6.sysctl.ip6_rt_gc_interval = 30*HZ;
	net->ipv6.sysctl.ip6_rt_gc_elasticity = 9;
	net->ipv6.sysctl.ip6_rt_mtu_expires = 10*60*HZ;
	net->ipv6.sysctl.ip6_rt_min_advmss = IPV6_MIN_MTU - 20 - 40;
	net->ipv6.sysctl.skip_notify_on_dev_down = 0;

	net->ipv6.ip6_rt_gc_expire = 30*HZ;

	ret = 0;
out:
	return ret;

#ifdef CONFIG_IPV6_MULTIPLE_TABLES
out_ip6_prohibit_entry:
	kfree(net->ipv6.ip6_prohibit_entry);
out_ip6_null_entry:
	kfree(net->ipv6.ip6_null_entry);
#endif
out_fib6_null_entry:
	kfree(net->ipv6.fib6_null_entry);
out_ip6_dst_entries:
	dst_entries_destroy(&net->ipv6.ip6_dst_ops);
out_ip6_dst_ops:
	goto out;
}

static void __net_exit ip6_route_net_exit(struct net *net)
{
	kfree(net->ipv6.fib6_null_entry);
	kfree(net->ipv6.ip6_null_entry);
#ifdef CONFIG_IPV6_MULTIPLE_TABLES
	kfree(net->ipv6.ip6_prohibit_entry);
	kfree(net->ipv6.ip6_blk_hole_entry);
#endif
	dst_entries_destroy(&net->ipv6.ip6_dst_ops);
}

static int __net_init ip6_route_net_init_late(struct net *net)
{
#ifdef CONFIG_PROC_FS
	proc_create_net("ipv6_route", 0, net->proc_net, &ipv6_route_seq_ops,
			sizeof(struct ipv6_route_iter));
	proc_create_net_single("rt6_stats", 0444, net->proc_net,
			rt6_stats_seq_show, NULL);
#endif
	return 0;
}

static void __net_exit ip6_route_net_exit_late(struct net *net)
{
#ifdef CONFIG_PROC_FS
	remove_proc_entry("ipv6_route", net->proc_net);
	remove_proc_entry("rt6_stats", net->proc_net);
#endif
}

static struct pernet_operations ip6_route_net_ops = {
	.init = ip6_route_net_init,
	.exit = ip6_route_net_exit,
};

static int __net_init ipv6_inetpeer_init(struct net *net)
{
	struct inet_peer_base *bp = kmalloc(sizeof(*bp), GFP_KERNEL);

	if (!bp)
		return -ENOMEM;
	inet_peer_base_init(bp);
	net->ipv6.peers = bp;
	return 0;
}

static void __net_exit ipv6_inetpeer_exit(struct net *net)
{
	struct inet_peer_base *bp = net->ipv6.peers;

	net->ipv6.peers = NULL;
	inetpeer_invalidate_tree(bp);
	kfree(bp);
}

static struct pernet_operations ipv6_inetpeer_ops = {
	.init	=	ipv6_inetpeer_init,
	.exit	=	ipv6_inetpeer_exit,
};

static struct pernet_operations ip6_route_net_late_ops = {
	.init = ip6_route_net_init_late,
	.exit = ip6_route_net_exit_late,
};

static struct notifier_block ip6_route_dev_notifier = {
	.notifier_call = ip6_route_dev_notify,
	.priority = ADDRCONF_NOTIFY_PRIORITY - 10,
};

void __init ip6_route_init_special_entries(void)
{
	/* Registering of the loopback is done before this portion of code,
	 * the loopback reference in rt6_info will not be taken, do it
	 * manually for init_net */
	init_net.ipv6.fib6_null_entry->fib6_nh.fib_nh_dev = init_net.loopback_dev;
	init_net.ipv6.ip6_null_entry->dst.dev = init_net.loopback_dev;
	init_net.ipv6.ip6_null_entry->rt6i_idev = in6_dev_get(init_net.loopback_dev);
  #ifdef CONFIG_IPV6_MULTIPLE_TABLES
	init_net.ipv6.ip6_prohibit_entry->dst.dev = init_net.loopback_dev;
	init_net.ipv6.ip6_prohibit_entry->rt6i_idev = in6_dev_get(init_net.loopback_dev);
	init_net.ipv6.ip6_blk_hole_entry->dst.dev = init_net.loopback_dev;
	init_net.ipv6.ip6_blk_hole_entry->rt6i_idev = in6_dev_get(init_net.loopback_dev);
  #endif
}

int __init ip6_route_init(void)
{
	int ret;
	int cpu;

	ret = -ENOMEM;
	ip6_dst_ops_template.kmem_cachep =
		kmem_cache_create("ip6_dst_cache", sizeof(struct rt6_info), 0,
				  SLAB_HWCACHE_ALIGN, NULL);
	if (!ip6_dst_ops_template.kmem_cachep)
		goto out;

	ret = dst_entries_init(&ip6_dst_blackhole_ops);
	if (ret)
		goto out_kmem_cache;

	ret = register_pernet_subsys(&ipv6_inetpeer_ops);
	if (ret)
		goto out_dst_entries;

	ret = register_pernet_subsys(&ip6_route_net_ops);
	if (ret)
		goto out_register_inetpeer;

	ip6_dst_blackhole_ops.kmem_cachep = ip6_dst_ops_template.kmem_cachep;

	ret = fib6_init();
	if (ret)
		goto out_register_subsys;

	ret = xfrm6_init();
	if (ret)
		goto out_fib6_init;

	ret = fib6_rules_init();
	if (ret)
		goto xfrm6_init;

	ret = register_pernet_subsys(&ip6_route_net_late_ops);
	if (ret)
		goto fib6_rules_init;

	ret = rtnl_register_module(THIS_MODULE, PF_INET6, RTM_NEWROUTE,
				   inet6_rtm_newroute, NULL, 0);
	if (ret < 0)
		goto out_register_late_subsys;

	ret = rtnl_register_module(THIS_MODULE, PF_INET6, RTM_DELROUTE,
				   inet6_rtm_delroute, NULL, 0);
	if (ret < 0)
		goto out_register_late_subsys;

	ret = rtnl_register_module(THIS_MODULE, PF_INET6, RTM_GETROUTE,
				   inet6_rtm_getroute, NULL,
				   RTNL_FLAG_DOIT_UNLOCKED);
	if (ret < 0)
		goto out_register_late_subsys;

	ret = register_netdevice_notifier(&ip6_route_dev_notifier);
	if (ret)
		goto out_register_late_subsys;

	for_each_possible_cpu(cpu) {
		struct uncached_list *ul = per_cpu_ptr(&rt6_uncached_list, cpu);

		INIT_LIST_HEAD(&ul->head);
		spin_lock_init(&ul->lock);
	}

out:
	return ret;

out_register_late_subsys:
	rtnl_unregister_all(PF_INET6);
	unregister_pernet_subsys(&ip6_route_net_late_ops);
fib6_rules_init:
	fib6_rules_cleanup();
xfrm6_init:
	xfrm6_fini();
out_fib6_init:
	fib6_gc_cleanup();
out_register_subsys:
	unregister_pernet_subsys(&ip6_route_net_ops);
out_register_inetpeer:
	unregister_pernet_subsys(&ipv6_inetpeer_ops);
out_dst_entries:
	dst_entries_destroy(&ip6_dst_blackhole_ops);
out_kmem_cache:
	kmem_cache_destroy(ip6_dst_ops_template.kmem_cachep);
	goto out;
}

void ip6_route_cleanup(void)
{
	unregister_netdevice_notifier(&ip6_route_dev_notifier);
	unregister_pernet_subsys(&ip6_route_net_late_ops);
	fib6_rules_cleanup();
	xfrm6_fini();
	fib6_gc_cleanup();
	unregister_pernet_subsys(&ipv6_inetpeer_ops);
	unregister_pernet_subsys(&ip6_route_net_ops);
	dst_entries_destroy(&ip6_dst_blackhole_ops);
	kmem_cache_destroy(ip6_dst_ops_template.kmem_cachep);
}<|MERGE_RESOLUTION|>--- conflicted
+++ resolved
@@ -3489,18 +3489,9 @@
 		     NDISC_REDIRECT, &ndopts);
 
 	rcu_read_lock();
-<<<<<<< HEAD
 	res.f6i = rcu_dereference(rt->from);
-	/* This fib6_info_hold() is safe here because we hold reference to rt
-	 * and rt already holds reference to fib6_info.
-	 */
-	fib6_info_hold(res.f6i);
-	rcu_read_unlock();
-=======
-	from = rcu_dereference(rt->from);
-	if (!from)
+	if (!res.f6i)
 		goto out;
->>>>>>> ea986679
 
 	res.nh = &res.f6i->fib6_nh;
 	res.fib6_flags = res.f6i->fib6_flags;
@@ -3515,16 +3506,8 @@
 
 	nrt->rt6i_gateway = *(struct in6_addr *)neigh->primary_key;
 
-<<<<<<< HEAD
-	/* No need to remove rt from the exception table if rt is
-	 * a cached route because rt6_insert_exception() will
-	 * takes care of it
-	 */
+	/* rt6_insert_exception() will take care of duplicated exceptions */
 	if (rt6_insert_exception(nrt, &res)) {
-=======
-	/* rt6_insert_exception() will take care of duplicated exceptions */
-	if (rt6_insert_exception(nrt, from)) {
->>>>>>> ea986679
 		dst_release_immediate(&nrt->dst);
 		goto out;
 	}
@@ -3536,11 +3519,7 @@
 	call_netevent_notifiers(NETEVENT_REDIRECT, &netevent);
 
 out:
-<<<<<<< HEAD
-	fib6_info_release(res.f6i);
-=======
 	rcu_read_unlock();
->>>>>>> ea986679
 	neigh_release(neigh);
 }
 
